--- conflicted
+++ resolved
@@ -121,14 +121,10 @@
       <p>
         The logical chains that define the service path.
       </p>
-<<<<<<< HEAD
-=======
-
       <p>
         Logical chains cannot currently cross logical switch boundaries.
       </p>
     </column>
->>>>>>> d6d5ca30
 
       <p>
         Logical chains cannot currently cross logical switch boundaries.
@@ -186,11 +182,9 @@
       </p>
 
       <p>
-<<<<<<< HEAD
-        It is an error for a port pair group to be empty
-=======
+
         It is an error for a port pair group to be empty.
->>>>>>> d6d5ca30
+
       </p>
     </column>
     <column name="flow_classifier">
@@ -199,13 +193,8 @@
       </p>
 
       <p>
-<<<<<<< HEAD
-        It is an error for multiple logical switches to include the same
-        logical port.
-=======
         It is an error for multiple logical port chains to include the same
         flow classifier.
->>>>>>> d6d5ca30
       </p>
     </column>
     <group title="Common Columns">
@@ -220,11 +209,7 @@
      An ordered port pair list
    </p>
    <column name="name">
-<<<<<<< HEAD
-     <p> 
-=======
      <p>
->>>>>>> d6d5ca30
        Logical port pair group name
      </p>
    </column>
@@ -239,39 +224,25 @@
       </column>
     </group>
  </table>
-<<<<<<< HEAD
-=======
-
->>>>>>> d6d5ca30
+
  <table name="Logical_Port_Pair" title="logical port pairs">
    <p>
      Ports pairs defining the service
    </p>
    <column name="name">
-<<<<<<< HEAD
-     <p> 
-=======
+
      <p>
->>>>>>> d6d5ca30
        Logical port pair
      </p>
    </column>
    <column name="outport">
      <p>
-<<<<<<< HEAD
-       out port for this port pair
-=======
        Out logical port for this port pair. Can be the same value as inport.
->>>>>>> d6d5ca30
      </p>
    </column>
    <column name="inport">
      <p>
-<<<<<<< HEAD
-       in port for this port pair
-=======
        In logical port for this port pair.
->>>>>>> d6d5ca30
      </p>
    </column>
     <group title="Common Columns">
@@ -286,30 +257,18 @@
      Flow classifier defining traffic steering rules
    </p>
    <column name="name">
-<<<<<<< HEAD
-     <p> 
-=======
      <p>
->>>>>>> d6d5ca30
        Logical flow classifier
      </p>
    </column>
    <column name="logical_source_port">
      <p>
-<<<<<<< HEAD
-       source port for flow
-=======
        Source port for flow
->>>>>>> d6d5ca30
      </p>
    </column>
    <column name="logical_destination_port">
      <p>
-<<<<<<< HEAD
-       destination port for flow
-=======
        Destination port for flow
->>>>>>> d6d5ca30
      </p>
    </column>
    <column name="source_port_range_min">
@@ -341,29 +300,17 @@
      <p>
        destination ip prefix
      </p>
-<<<<<<< HEAD
-   </column> 
-=======
    </column>
->>>>>>> d6d5ca30
    <column name="protocol">
      <p>
        protocol
      </p>
-<<<<<<< HEAD
-   </column> 
-=======
    </column>
->>>>>>> d6d5ca30
    <column name="ethertype">
      <p>
        ethertype
      </p>
-<<<<<<< HEAD
-   </column> 
-=======
    </column>
->>>>>>> d6d5ca30
    <group title="Common Columns">
       <column name="external_ids">
         See <em>External IDs</em> at the beginning of this document.
