<?xml version="1.0" encoding="utf-8"?>
<database name="ovn-nb" title="OVN Northbound Database">
  <p>
    This database is the interface between OVN and the cloud management system
    (CMS), such as OpenStack, running above it.  The CMS produces almost all of
    the contents of the database.  The <code>ovn-northd</code> program
    monitors the database contents, transforms it, and stores it into the <ref
    db="OVN_Southbound"/> database.
  </p>

  <p>
    We generally speak of ``the'' CMS, but one can imagine scenarios in
    which multiple CMSes manage different parts of an OVN deployment.
  </p>

  <h2>External IDs</h2>

  <p>
    Each of the tables in this database contains a special column, named
    <code>external_ids</code>.  This column has the same form and purpose each
    place it appears.
  </p>

  <dl>
    <dt><code>external_ids</code>: map of string-string pairs</dt>
    <dd>
      Key-value pairs for use by the CMS.  The CMS might use certain pairs, for
      example, to identify entities in its own configuration that correspond to
      those in this database.
    </dd>
  </dl>

  <table name="NB_Global" title="Northbound configuration">
    <p>
      Northbound configuration for an OVN system.  This table must have exactly
      one row.
    </p>

    <group title="Status">
      These columns allow a client to track the overall configuration state of
      the system.

      <column name="nb_cfg">
        Sequence number for client to increment.  When a client modifies any
        part of the northbound database configuration and wishes to wait for
        <code>ovn-northd</code> and possibly all of the hypervisors to finish
        applying the changes, it may increment this sequence number.
      </column>

      <column name="sb_cfg">
        Sequence number that <code>ovn-northd</code> sets to the value of <ref
        column="nb_cfg"/> after it finishes applying the corresponding
        configuration changes to the <ref db="OVN_Southbound"/> database.
      </column>

      <column name="hv_cfg">
        Sequence number that <code>ovn-northd</code> sets to the smallest
        sequence number of all the chassis in the system, as reported in the
        <code>Chassis</code> table in the southbound database.  Thus, <ref
        column="hv_cfg"/> equals <ref column="nb_cfg"/> if all chassis are
        caught up with the northbound configuration (which may never happen, if
        any chassis is down).  This value can regress, if a chassis was removed
        from the system and rejoins before catching up.
      </column>
    </group>

    <group title="Common Columns">
      <column name="external_ids">
        See <em>External IDs</em> at the beginning of this document.
      </column>
    </group>
    <group title="Connection Options">
      <column name="connections">
        Database clients to which the Open vSwitch database server should
        connect or on which it should listen, along with options for how these
        connections should be configured.  See the <ref table="Connection"/>
        table for more information.
      </column>
      <column name="ssl">
        Global SSL configuration.
      </column>
    </group>
  </table>

  <table name="Logical_Switch" title="L2 logical switch">
    <p>
      Each row represents one L2 logical switch.
    </p>

    <p>
      There are two kinds of logical switches, that is, ones that fully
      virtualize the network (overlay logical switches) and ones that provide
      simple connectivity to a physical network (bridged logical switches).
      They work in the same way when providing connectivity between logical
      ports on same chasis, but differently when connecting remote logical
      ports.  Overlay logical switches connect remote logical ports by tunnels,
      while bridged logical switches provide connectivity to remote ports by
      bridging the packets to directly connected physical L2 segment with the
      help of <code>localnet</code> ports.  Each bridged logical switch has
      one and only one <code>localnet</code> port, which has only one special
      address <code>unknown</code>.
    </p>

    <column name="ports">
      <p>
        The logical ports connected to the logical switch.
      </p>

      <p>
        It is an error for multiple logical switches to include the same
        logical port.
      </p>
    </column>
<<<<<<< HEAD
    <column name="port_chains">
      <p>
        The logical port-chains connected to the logical switch.
      </p>
      <p>
        It is an error for multiple logical switches to include the same
        logical port.
      </p>
    </column>
=======

    <column name="port_chain_classifiers">
      <p>
        The logical port chain classifiers defining the path of traffic
        to take through attached port chains. The port chain classifier
        defines the logical port traffic is to or from and whether the
        chain is applied to flows in one or both directions.
      </p>
    </column>

    <column name="port_chains">
      <p>
        The logical port-chains connected to the logical switch. Port chains
        can be reused across multiple classifiers.
      </p>
      <p>
        It is an error for port-pairs within a port chain to span multiple
        logical switches.
      </p>
    </column>

>>>>>>> 693024a8
    <column name="port_pairs">
      <p>
        The logical chains that define the service path.
      </p>
      <p>
<<<<<<< HEAD
        Logical chains cannot currently cross logical switch boundaries.
      </p>
    </column>
=======
        Logical port pairs cannot currently cross logical switch boundaries.
      </p>
    </column>

>>>>>>> 693024a8
    <column name="load_balancer">
      Load balance a virtual ip address to a set of logical port endpoint
      ip addresses.
    </column>

    <column name="acls">
      Access control rules that apply to packets within the logical switch.
    </column>

    <column name="qos_rules">
      QOS marking rules that apply to packets within the logical switch.
    </column>

    <column name="dns_records">
      This column defines the DNS records to be used for resolving internal
      DNS queries within the logical switch by the native DNS resolver.
      Please see the <ref table="DNS"/> table.
    </column>

    <group title="Naming">
      <p>
        These columns provide names for the logical switch.  From OVN's
        perspective, these names have no special meaning or purpose other than
        to provide convenience for human interaction with the  database.
        There is no requirement for the name to be unique.  (For a unique
        identifier for a logical switch, use its row UUID.)
      </p>

      <p>
        (Originally, <ref column="name"/> was intended to serve the purpose of
        a human-friendly name, but the Neutron integration used it to uniquely
        identify its own switch object, in the format
        <code>neutron-<var>uuid</var></code>.  Later on, Neutron started
        propagating the friendly name of a switch as <ref column="external_ids"
        key="neutron:network_name"/>.  Perhaps this can be cleaned up someday.)
      </p>

      <column name="name">
        A name for the logical switch.
      </column>

      <column name="external_ids" key="neutron:network_name">
        Another name for the logical switch.
      </column>
    </group>

    <group title="IP Address Assignment">
      <p>
        These options control automatic IP address management (IPAM) for ports
        attached to the logical switch.  To enable IPAM for IPv4, set <ref
        column="other_config" key="subnet"/> and optionally <ref
        column="other_config:exclude_ips"/>.  To enable IPAM for IPv6, set
        <ref column="other_config" key="ipv6_prefix"/>.  IPv4 and IPv6 may
        be enabled together or separately.
      </p>

      <p>
        To request dynamic address assignment for a particular port, use the
        <code>dynamic</code> keyword in the <ref table="Logical_Switch_Port"
        column="addresses"/> column of the port's <ref
        table="Logical_Switch_Port"/> row.  This requests both an IPv4 and an
        IPv6 address, if IPAM for IPv4 and IPv6 are both enabled.
      </p>

      <column name="other_config" key="subnet">
        Set this to an IPv4 subnet, e.g. <code>192.168.0.0/24</code>, to enable
        <code>ovn-northd</code> to automatically assign IP addresses within
        that subnet.
      </column>

      <column name="other_config" key="exclude_ips">
        <p>
          To exclude some addresses from automatic IP address management, set
          this to a list of the IPv4 addresses or <code>..</code>-delimited
          ranges to exclude.  The addresses or ranges should be a subset of
          those in <ref column="other_config" key="subnet"/>.
        </p>
        <p>
          Whether listed or not, <code>ovn-northd</code> will never allocate
          the first or last address in a subnet, such as 192.168.0.0 or
          192.168.0.255 in 192.168.0.0/24.
        </p>
        <p>
          Examples:
        </p>
        <ul>
          <li><code>192.168.0.2 192.168.0.10</code></li>
          <li><code>192.168.0.4 192.168.0.30..192.168.0.60 192.168.0.110..192.168.0.120</code></li>
          <li><code>192.168.0.110..192.168.0.120 192.168.0.25..192.168.0.30 192.168.0.144</code></li>
        </ul>
      </column>

      <column name="other_config" key="ipv6_prefix">
        Set this to an IPv6 prefix to enable <code>ovn-northd</code> to
        automatically assign IPv6 addresses using this prefix.  The assigned
        IPv6 address will be generated using the IPv6 prefix and the MAC
        address (converted to an IEEE EUI64 identifier) of the port.  The IPv6
        prefix defined here should be a valid IPv6 address ending with
        <code>::</code>.
        <p>
          Examples:
        </p>
        <ul>
          <li><code>aef0::</code></li>
          <li><code>bef0:1234:a890:5678::</code></li>
          <li><code>8230:5678::</code></li>
        </ul>
      </column>
    </group>

    <group title="Common Columns">
      <column name="external_ids">
        See <em>External IDs</em> at the beginning of this document.
      </column>
    </group>
  </table>
  <table name="Logical_Port_Chain" title="Logical port chain">
    <p>
      Each row represents one logical port chain
    </p>

    <column name="name">
      <p>
        A name for the logical chain.  This name has no special meaning or purpose
        other than to provide convenience for human interaction with the ovn-nb
        database.  There is no requirement for the name to be unique.  The
        logical chains's UUID should be used as the unique identifier.
      </p>
    </column>

    <column name="port_pair_groups">
      <p>
        The logical list of port pairs that the flow goes through.
      </p>

      <p>
        It is an error for a port pair group to be empty.
      </p>
    </column>
    <column name="last_hop_port">
      The <ref table="Logical_Switch_Port"/> to be used once packet reaches the end
      of the chain.
    </column>
    <group title="Common Columns">
      <column name="external_ids">
        See <em>External IDs</em> at the beginning of this document.
      </column>
    </group>
  </table>
  <table name="Logical_Port_Pair_Group" title="logical port pair groups">
    <p>
      An ordered port pair list
    </p>

<<<<<<< HEAD
=======
  <table name="Logical_Port_Chain_Classifier" title="Logical port chain classifier">
    <p>
      Each row represents one logical port chain classifier
    </p>
    <column name="name">
      <p>
        A name for the logical chain classifer. This name has no special
        meaning or purpose other than to provide convenience for human
        interaction with the ovn-nb database.  There is no requirement for
        the name to be unique.  The logical chain classifier's UUID should
        be used as the unique identifier.
      </p>
    </column>
    <column name="port">
      <p>
        The logical port that is either the src or dst of flows for the
        port chain.
      </p>
      <p>
        It is an error for this to be NULL.
      </p>
    </column>
    <column name="chain">
      <p>
        The port chain for the flows to traverse. The port chain can be
        reused in multiple classifiers.
      </p>
    </column>
    <column name="direction">
      <p>
        The direction of the flows through the port chain, this can be either
        "uni-directional" or "bi-directional".
      </p>
    </column>
    <column name="path">
      <p>
       The path of the flow from or to the logical port. The valid values are
       "entry-lport" or "exit-lport". If the path is "entry-lport" the rules
       are applied to traffic leaving the entry-lport, if the path is
       "exit-lport" the port-chain is applied to traffic going to the lport.
      </p>
    </column>
    <column name="match">
      <p>
       The match is an optional match statement that will filter flows going
       to the chain as defined by any valid openvswitch matches.
      </p>
      <p>
        Care should be taken using match statements to ensure they do not
        conflicit with in logical port the is the src or dst of flows. In
        addition when operating on "bi-directional" flows care shoudl be taken
        to only use match statements that work in both directions.
      </p>
    </column>
    <group title="Common Columns">
      <column name="external_ids">
        See <em>External IDs</em> at the beginning of this document.
      </column>
    </group>
  </table>
    <table name="Logical_Port_Chain" title="Logical port chain">
    <p>
      Each row represents one logical port chain
    </p>

    <column name="name">
      <p>
        A name for the logical chain.  This name has no special meaning or
        purpose other than to provide convenience for human interaction with
        the ovn-nb database.  There is no requirement for the name to be
        unique. The logical chains's UUID should be used as the unique
        identifier.
      </p>
    </column>

    <column name="port_pair_groups">
      <p>
        The logical list of port pairs that the flow goes through.
      </p>

      <p>
        It is an error for a port pair group to be empty.
      </p>
    </column>

    <group title="Common Columns">
      <column name="external_ids">
        See <em>External IDs</em> at the beginning of this document.
      </column>
    </group>
  </table>
  <table name="Logical_Port_Pair_Group" title="logical port pair groups">
    <p>
      An ordered port pair list
    </p>

>>>>>>> 693024a8
    <column name="name">
      <p>
        Logical port pair group name
      </p>
    </column>

    <column name="port_pairs">
      <p>
        port pair for this group
      </p>
    </column>

    <column name="sortkey">
      <p>
<<<<<<< HEAD
        An integer used for ordering instances of <ref table="Logical_Port_Pair_Group"/>
        in the <ref column="port_pairs" table="Logical_Port_Chain"/> column
=======
        An integer used for ordering instances of
        <ref table="Logical_Port_Pair_Group"/> in the
        <ref column="port_pairs" table="Logical_Port_Chain"/> column
>>>>>>> 693024a8
        of <ref table="Logical_Port_Chain"/>.
      </p>
    </column>
    <group title="Common Columns">
      <column name="external_ids">
        See <em>External IDs</em> at the beginning of this document.
      </column>
    </group>
  </table>

  <table name="Logical_Port_Pair" title="logical port pairs">
    <p>
      Ports pairs defining the service
    </p>

    <column name="name">
      <p>
        Logical port pair
      </p>
    </column>

    <column name="outport">
      <p>
        Out logical port for this port pair. Can be the same value as inport.
      </p>
    </column>

    <column name="inport">
      <p>
        In logical port for this port pair.
      </p>
    </column>
    <group title="Common Columns">
      <column name="external_ids">
        See <em>External IDs</em> at the beginning of this document.
      </column>
    </group>
  </table>
  <table name="Logical_Switch_Port" title="L2 logical switch port">
    <p>
      A port within an L2 logical switch.
    </p>

    <group title="Core Features">
      <column name="name">
        <p>
          The logical port name.
        </p>

        <p>
          For entities (VMs or containers) that are spawned in the hypervisor,
          the name used here must match those used in the <ref key="iface-id"
          table="Interface" column="external_ids" db="Open_vSwitch"/> in the
          <ref db="Open_vSwitch"/> database's <ref table="Interface"
          db="Open_vSwitch"/> table, because hypervisors use <ref key="iface-id"
          table="Interface" column="external_ids" db="Open_vSwitch"/> as a lookup
          key to identify the network interface of that entity.
        </p>

        <p>
          For containers that share a VIF within a VM, the name can be any
          unique identifier.  See <code>Containers</code>, below, for more
          information.
        </p>
      </column>

      <column name="type">
        <p>
          Specify a type for this logical port.  Logical ports can be used to
          model other types of connectivity into an OVN logical switch.  The
          following types are defined:
        </p>
        <dl>
          <dt>(empty string)</dt>
          <dd>
            A VM (or VIF) interface.
          </dd>

          <dt><code>router</code></dt>
          <dd>
            A connection to a logical router.
          </dd>

          <dt><code>localnet</code></dt>
          <dd>
            A connection to a locally accessible network from each
            <code>ovn-controller</code> instance.  A logical switch can only
            have a single <code>localnet</code> port attached.  This is used
            to model direct connectivity to an existing network.
          </dd>

          <dt><code>localport</code></dt>
          <dd>
            A connection to a local VIF. Traffic that arrives on a
            <code>localport</code> is never forwarded over a tunnel to another
            chassis. These ports are present on every chassis and have the same
            address in all of them. This is used to model connectivity to local
            services that run on every hypervisor.
          </dd>

          <dt><code>l2gateway</code></dt>
          <dd>
            A connection to a physical network.
          </dd>

          <dt><code>vtep</code></dt>
          <dd>
            A port to a logical switch on a VTEP gateway.
          </dd>
        </dl>
      </column>
    </group>

    <group title="Options">
      <column name="options">
        This column provides key/value settings specific to the logical port
        <ref column="type"/>.  The type-specific options are described
        individually below.
      </column>

      <group title="Options for router ports">
        <p>
          These options apply when <ref column="type"/> is <code>router</code>.
        </p>

        <column name="options" key="router-port">
          Required.  The <ref column="name"/> of the <ref
          table="Logical_Router_Port"/> to which this logical switch port is
          connected.
        </column>

        <column name="options" key="nat-addresses">
          <p>
            This is used to send gratuitous ARPs for SNAT and DNAT IP
            addresses via the <code>localnet</code> port that is attached
            to the same logical switch as this type <code>router</code>
            port.  This option is specified on a logical switch port that is
            connected to a gateway router, or a logical switch port that is
            connected to a distributed gateway port on a logical router.
          </p>

          <p>
            This must take one of the following forms:
          </p>

          <dl>
            <dt><code>router</code></dt>
            <dd>
              <p>
                Gratuitous ARPs will be sent for all SNAT and DNAT external IP
                addresses and for all load balancer IP addresses defined on the
                <ref column="options" key="router-port"/>'s logical router,
                using the <ref column="options" key="router-port"/>'s MAC
                address.
              </p>

              <p>
                This form of <ref column="options" key="nat-addresses"/> is
                valid for logical switch ports where <ref column="options"
                key="router-port"/> is the name of a port on a gateway router,
                or the name of a distributed gateway port.
              </p>

              <p>
                Supported only in OVN 2.8 and later.  Earlier versions required
                NAT addresses to be manually synchronized.
              </p>
            </dd>

            <dt><code>Ethernet address followed by one or more IPv4 addresses</code></dt>
            <dd>
              <p>
                Example: <code>80:fa:5b:06:72:b7 158.36.44.22
                158.36.44.24</code>. This would result in generation of
                gratuitous ARPs for IP addresses 158.36.44.22 and 158.36.44.24
                with a MAC address of 80:fa:5b:06:72:b7.
              </p>

              <p>
                This form of <ref column="options" key="nat-addresses"/> is
                only valid for logical switch ports where <ref column="options"
                key="router-port"/> is the name of a port on a gateway router.
              </p>
            </dd>
          </dl>
        </column>
      </group>

      <group title="Options for localnet ports">
        <p>
          These options apply when <ref column="type"/> is
          <code>localnet</code>.
        </p>

        <column name="options" key="network_name">
          Required.  The name of the network to which the <code>localnet</code>
          port is connected.  Each hypervisor, via <code>ovn-controller</code>,
          uses its local configuration to determine exactly how to connect to
          this locally accessible network.
        </column>
      </group>

      <group title="Options for l2gateway ports">
        <p>
          These options apply when <ref column="type"/> is
          <code>l2gateway</code>.
        </p>

        <column name="options" key="network_name">
          Required.  The name of the network to which the <code>l2gateway</code>
          port is connected.  The L2 gateway, via <code>ovn-controller</code>,
          uses its local configuration to determine exactly how to connect to
          this network.
        </column>

        <column name="options" key="l2gateway-chassis">
          Required. The chassis on which the <code>l2gateway</code> logical
          port should be bound to. <code>ovn-controller</code> running on the
          defined chassis will connect this logical port to the physical network.
        </column>

      </group>

      <group title="Options for vtep ports">
        <p>
          These options apply when <ref column="type"/> is <code>vtep</code>.
        </p>

        <column name="options" key="vtep-physical-switch">
          Required.  The name of the VTEP gateway.
        </column>

        <column name="options" key="vtep-logical-switch">
          Required.  A logical switch name connected by the VTEP gateway.
        </column>
      </group>

      <group title="VMI (or VIF) Options">
        <p>
          These options apply to logical ports with <ref column="type"/> having
          (empty string)
        </p>

        <column name="options" key="requested-chassis">
          If set, identifies a specific chassis (by name or hostname) that
          is allowed to bind this port. Using this option will prevent
          thrashing between two chassis trying to bind the same port during
          a live migration. It can also prevent similar thrashing due to a
          mis-configuration, if a port is accidentally created on more than
          one chassis.
        </column>

        <column name="options" key="qos_max_rate">
          If set, indicates the maximum rate for data sent from this interface,
          in bit/s. The traffic will be shaped according to this limit.
        </column>

        <column name="options" key="qos_burst">
          If set, indicates the maximum burst size for data sent from this
          interface, in bits.
        </column>
      </group>
    </group>

    <group title="Containers">
      <p>
        When a large number of containers are nested within a VM, it may be too
        expensive to dedicate a VIF to each container.  OVN can use VLAN tags
        to support such cases.  Each container is assigned a VLAN ID and each
        packet that passes between the hypervisor and the VM is tagged with the
        appropriate ID for the container.  Such VLAN IDs never appear on a
        physical wire, even inside a tunnel, so they need not be unique except
        relative to a single VM on a hypervisor.
      </p>

      <p>
        These columns are used for VIFs that represent nested containers using
        shared VIFs.  For VMs and for containers that have dedicated VIFs, they
        are empty.
      </p>

      <column name="parent_name">
        The VM interface through which the nested container sends its network
        traffic.  This must match the <ref column="name"/> column for some
        other <ref table="Logical_Switch_Port"/>.
      </column>

      <column name="tag_request">
        <p>
          The VLAN tag in the network traffic associated with a container's
          network interface.  The client can request <code>ovn-northd</code>
          to allocate a tag that is unique within the scope of a specific
          parent (specified in <ref column="parent_name"/>) by setting a value
          of <code>0</code> in this column.  The allocated value is written
          by <code>ovn-northd</code> in the <ref column="tag"/> column.
          (Note that these tags are allocated and managed locally in
          <code>ovn-northd</code>, so they cannot be reconstructed in the event
          that the database is lost.)  The client can also request a specific
          non-zero tag and <code>ovn-northd</code> will honor it and copy that
          value to the <ref column="tag"/> column.
        </p>

        <p>
          When <ref column="type"/> is set to <code>localnet</code> or
          <code>l2gateway</code>, this can
          be set to indicate that the port represents a connection to a
          specific VLAN on a locally accessible network. The VLAN ID is used
          to match incoming traffic and is also added to outgoing traffic.
        </p>
      </column>

      <column name="tag">
        <p>
          The VLAN tag allocated by <code>ovn-northd</code> based on the
          contents of the <ref column="tag_request"/> column.
        </p>
      </column>
    </group>

    <group title="Port State">
      <column name="up">
        <p>
          This column is populated by <code>ovn-northd</code>, rather
          than by the CMS plugin as is most of this database.  When a
          logical port is bound to a physical location in the OVN
          Southbound database <ref db="OVN_Southbound"
          table="Binding"/> table, <code>ovn-northd</code> sets this
          column to <code>true</code>; otherwise, or if the port
          becomes unbound later, it sets it to <code>false</code>.
          This allows the CMS to wait for a VM's (or container's)
          networking to become active before it allows the VM (or
          container) to start.
        </p>

        <p>
          Logical ports of router type are an exception to this rule.
          They are considered to be always up, that is this column is
          always set to <code>true</code>.
        </p>
      </column>

      <column name="enabled">
        This column is used to administratively set port state.  If this column
        is empty or is set to <code>true</code>, the port is enabled.  If this
        column is set to <code>false</code>, the port is disabled.  A disabled
        port has all ingress and egress traffic dropped.
      </column>

    </group>

    <group title="Addressing">
      <column name="addresses">
        <p>
          Addresses owned by the logical port.
        </p>

        <p>
          Each element in the set must take one of the following forms:
        </p>

        <dl>
          <dt><code>Ethernet address followed by zero or more IPv4 or IPv6 addresses (or both)</code></dt>
          <dd>
            <p>
              An Ethernet address defined is owned by the logical port.
              Like a physical Ethernet NIC, a logical port ordinarily has
              a single fixed Ethernet address.
            </p>

            <p>
              When a OVN logical switch processes a unicast Ethernet frame
              whose destination MAC address is in a logical port's <ref
              column="addresses"/> column, it delivers it only to that port, as
              if a MAC learning process had learned that MAC address on the
              port.
            </p>

            <p>
              If IPv4 or IPv6 address(es) (or both) are defined, it indicates
              that the logical port owns the given IP addresses.
            </p>

            <p>
              If IPv4 address(es) are defined, the OVN logical switch uses this
              information to synthesize responses to ARP requests without
              traversing the physical network. The OVN logical router connected
              to the logical switch, if any, uses this information to avoid
              issuing ARP requests for logical switch ports.
            </p>

            <p>
              Note that the order here is important. The Ethernet address must
              be listed before the IP address(es) if defined.
            </p>

            <p>
              Examples:
            </p>

            <dl>
              <dt><code>80:fa:5b:06:72:b7</code></dt>
              <dd>
                This indicates that the logical port owns the above mac address.
              </dd>

              <dt><code>80:fa:5b:06:72:b7 10.0.0.4 20.0.0.4</code></dt>
              <dd>
                This indicates that the logical port owns the mac address and two
                IPv4 addresses.
              </dd>

              <dt><code>80:fa:5b:06:72:b7 fdaa:15f2:72cf:0:f816:3eff:fe20:3f41</code></dt>
              <dd>
                This indicates that the logical port owns the mac address and
                1 IPv6 address.
              </dd>

              <dt><code>80:fa:5b:06:72:b7 10.0.0.4 fdaa:15f2:72cf:0:f816:3eff:fe20:3f41</code></dt>
              <dd>
                This indicates that the logical port owns the mac address and
                1 IPv4 address and 1 IPv6 address.
              </dd>
            </dl>
          </dd>

          <dt><code>unknown</code></dt>
          <dd>
            This indicates that the logical port has an unknown set of Ethernet
            addresses.  When an OVN logical switch processes a unicast Ethernet
            frame whose destination MAC address is not in any logical port's
            <ref column="addresses"/> column, it delivers it to the port (or
            ports) whose <ref column="addresses"/> columns include
            <code>unknown</code>.
          </dd>

          <dt><code>dynamic</code></dt>
          <dd>
            Use this keyword to make <code>ovn-northd</code> generate a
            globally unique MAC address and choose an unused IPv4 address with
            the logical port's subnet and store them in the port's <ref
            column="dynamic_addresses"/> column.  <code>ovn-northd</code> will
            use the subnet specified in <ref table="Logical_Switch"
            column="other_config" key="subnet"/> in the port's <ref
            table="Logical_Switch"/>.
          </dd>

          <dt><code>Ethernet address followed by keyword "dynamic"</code></dt>
          <dd>

            <p>
              The keyword <code>dynamic</code> after the MAC address indicates
              that <code>ovn-northd</code> should choose an unused IPv4 address
              from the logical port's subnet and store it with the specified
              MAC in the port's <ref column="dynamic_addresses"/> column.
              <code>ovn-northd</code> will use the subnet specified in <ref
              table="Logical_Switch" column="other_config" key="subnet"/> in
              the port's <ref table="Logical_Switch"/> table.
            </p>

            <p>
              Examples:
            </p>

            <dl>
              <dt><code>80:fa:5b:06:72:b7 dynamic</code></dt>
              <dd>
                This indicates that the logical port owns the specified
                MAC address and <code>ovn-northd</code> should allocate an
                unused IPv4 address for the logical port from the corresponding
                logical switch subnet.
              </dd>
            </dl>
          </dd>

          <dt><code>router</code></dt>
          <dd>
            <p>
              Accepted only when <ref column="type"/> is <code>router</code>.
              This indicates that the Ethernet, IPv4, and IPv6 addresses for
              this logical switch port should be obtained from the connected
              logical router port, as specified by <code>router-port</code> in
              <ref column="options"/>.
            </p>

            <p>
              The resulting addresses are used to populate the logical
              switch's destination lookup, and also for the logical switch
              to generate ARP and ND replies.
            </p>

            <p>
              If the connected logical router port has a
              <code>redirect-chassis</code> specified and the logical router
              has rules specified in <ref column="nat" table="Logical_Router"/>
              with <ref column="external_mac" table="NAT"/>, then those
              addresses are also used to populate the switch's destination
              lookup.
            </p>

            <p>
              Supported only in OVN 2.7 and later.  Earlier versions required
              router addresses to be manually synchronized.
            </p>
          </dd>

        </dl>
      </column>

      <column name="dynamic_addresses">
        <p>
          Addresses assigned to the logical port by <code>ovn-northd</code>, if
          <code>dynamic</code> is specified in <ref column="addresses"/>.
          Addresses will be of the same format as those that populate the <ref
          column="addresses"/> column.  Note that dynamically assigned
          addresses are constructed and managed locally in ovn-northd, so they
          cannot be reconstructed in the event that the database is lost.
        </p>
      </column>

      <column name="port_security">
        <p>
          This column controls the addresses from which the host attached to the
          logical port (``the host'') is allowed to send packets and to which it
          is allowed to receive packets.  If this column is empty, all addresses
          are permitted.
        </p>

        <p>
          Each element in the set must begin with one Ethernet address.
          This would restrict the host to sending packets from and receiving
          packets to the ethernet addresses defined in the logical port's
          <ref column="port_security"/> column. It also restricts the inner
          source MAC addresses that the host may send in ARP and IPv6
          Neighbor Discovery packets. The host is always allowed to receive packets
          to multicast and broadcast Ethernet addresses.
        </p>

        <p>
          Each element in the set may additionally contain one or more IPv4 or
          IPv6 addresses (or both), with optional masks.  If a mask is given, it
          must be a CIDR mask.  In addition to the restrictions described for
          Ethernet addresses above, such an element restricts the IPv4 or IPv6
          addresses from which the host may send and to which it may receive
          packets to the specified addresses.  A masked address, if the host part
          is zero, indicates that the host is allowed to use any address in the
          subnet; if the host part is nonzero, the mask simply indicates the size
          of the subnet. In addition:
        </p>

        <ul>
          <li>
            <p>
              If any IPv4 address is given, the host is also allowed to receive
              packets to the IPv4 local broadcast address 255.255.255.255 and to
              IPv4 multicast addresses (224.0.0.0/4).  If an IPv4 address with a
              mask is given, the host is also allowed to receive packets to the
              broadcast address in that specified subnet.
            </p>

            <p>
              If any IPv4 address is given, the host is additionally restricted
              to sending ARP packets with the specified source IPv4 address.
              (RARP is not restricted.)
            </p>
          </li>

          <li>
            <p>
              If any IPv6 address is given, the host is also allowed to receive
              packets to IPv6 multicast addresses (ff00::/8).
            </p>

            <p>
              If any IPv6 address is given, the host is additionally restricted
              to sending IPv6 Neighbor Discovery Solicitation or Advertisement
              packets with the specified source address or, for solicitations,
              the unspecified address.
            </p>
          </li>
        </ul>

        <p>
          If an element includes an IPv4 address, but no IPv6 addresses, then
          IPv6 traffic is not allowed.  If an element includes an IPv6 address,
          but no IPv4 address, then IPv4 and ARP traffic is not allowed.
        </p>

        <p>
          This column uses the same lexical syntax as the <ref column="match"
          table="Pipeline" db="OVN_Southbound"/> column in the OVN Southbound
          database's <ref table="Pipeline" db="OVN_Southbound"/> table.  Multiple
          addresses within an element may be space or comma separated.
        </p>

        <p>
          This column is provided as a convenience to cloud management systems,
          but all of the features that it implements can be implemented as ACLs
          using the <ref table="ACL"/> table.
        </p>

        <p>
          Examples:
        </p>

        <dl>
          <dt><code>80:fa:5b:06:72:b7</code></dt>
          <dd>
            The host may send traffic from and receive traffic to the specified
            MAC address, and to receive traffic to Ethernet multicast and
            broadcast addresses, but not otherwise.  The host may not send ARP or
            IPv6 Neighbor Discovery packets with inner source Ethernet addresses
            other than the one specified.
          </dd>

          <dt><code>80:fa:5b:06:72:b7 192.168.1.10/24</code></dt>
          <dd>
            This adds further restrictions to the first example.  The host may
            send IPv4 packets from or receive IPv4 packets to only 192.168.1.10,
            except that it may also receive IPv4 packets to 192.168.1.255 (based
            on the subnet mask), 255.255.255.255, and any address in 224.0.0.0/4.
            The host may not send ARPs with a source Ethernet address other than
            80:fa:5b:06:72:b7 or source IPv4 address other than 192.168.1.10.
            The host may not send or receive any IPv6 (including IPv6 Neighbor
            Discovery) traffic.
          </dd>

          <dt><code>"80:fa:5b:12:42:ba", "80:fa:5b:06:72:b7 192.168.1.10/24"</code></dt>
          <dd>
            The host may send traffic from and receive traffic to the
            specified MAC addresses, and
            to receive traffic to Ethernet multicast and broadcast addresses,
            but not otherwise.   With MAC 80:fa:5b:12:42:ba, the host may
            send traffic from and receive traffic to any L3 address.
            With MAC 80:fa:5b:06:72:b7, the host may send IPv4 packets from or
            receive IPv4 packets to only 192.168.1.10, except that it may also
            receive IPv4 packets to 192.168.1.255 (based on the subnet mask),
            255.255.255.255, and any address in 224.0.0.0/4.  The host may not
            send or receive any IPv6 (including IPv6 Neighbor Discovery) traffic.
          </dd>
        </dl>
      </column>
    </group>

    <group title="DHCP">
      <column name="dhcpv4_options">
        This column defines the DHCPv4 Options to be included by the
        <code>ovn-controller</code> when it replies to the DHCPv4 requests.
        Please see the <ref table="DHCP_Options"/> table.
      </column>

      <column name="dhcpv6_options">
        This column defines the DHCPv6 Options to be included by the
        <code>ovn-controller</code> when it replies to the DHCPv6 requests.
        Please see the <ref table="DHCP_Options"/> table.
      </column>
    </group>

    <group title="Naming">
      <column name="external_ids" key="neutron:port_name">
        <p>
          This column gives an optional human-friendly name for the port.  This
          name has no special meaning or purpose other than to provide
          convenience for human interaction with the northbound database.
        </p>

        <p>
          Neutron copies this from its own port object's name.  (Neutron ports
          do are not assigned human-friendly names by default, so it will often
          be empty.)
        </p>
      </column>
    </group>

    <group title="Common Columns">
      <column name="external_ids">
        <p>
          See <em>External IDs</em> at the beginning of this document.
        </p>

        <p>
          The <code>ovn-northd</code> program copies all these pairs into the
          <ref column="external_ids"/> column of the
          <ref table="Port_Binding"/> table in <ref db="OVN_Southbound"/>
          database.
        </p>
      </column>
    </group>
  </table>

  <table name="Address_Set" title="Address Sets">
    <p>
      Each row in this table represents a named set of addresses.
      An address set may contain Ethernet, IPv4, or IPv6 addresses
      with optional bitwise or CIDR masks.
      Address set may ultimately be used in ACLs to compare against
      fields such as <code>ip4.src</code> or <code>ip6.src</code>.
      A single address set must contain addresses of the
      same type. As an example, the following would create an address set
      with three IP addresses:
    </p>

    <pre>
      ovn-nbctl create Address_Set name=set1 addresses='10.0.0.1 10.0.0.2 10.0.0.3'
    </pre>

    <p>
      Address sets may be used in the <ref column="match" table="ACL"/> column
      of the <ref table="ACL"/> table.  For syntax information, see the details
      of the expression language used for the <ref column="match"
      table="Logical_Flow" db="OVN_Southbound"/> column in the <ref
      table="Logical_Flow" db="OVN_Southbound"/> table of the <ref
      db="OVN_Southbound"/> database.
    </p>

    <column name="name">
      A name for the address set.  Names are ASCII and must match
      <code>[a-zA-Z_.][a-zA-Z_.0-9]*</code>.
    </column>

    <column name="addresses">
      The set of addresses in string form.
    </column>

    <group title="Common Columns">
      <column name="external_ids">
        See <em>External IDs</em> at the beginning of this document.
      </column>
    </group>
  </table>

  <table name="Port_Group" title="Port Groups">
    <p>
      Each row in this table represents a named group of logical switch ports.
    </p>

    <p>
      Port groups may be used in the <ref column="match" table="ACL"/> column
      of the <ref table="ACL"/> table.  For syntax information, see the details
      of the expression language used for the <ref column="match"
      table="Logical_Flow" db="OVN_Southbound"/> column in the <ref
      table="Logical_Flow" db="OVN_Southbound"/> table of the <ref
      db="OVN_Southbound"/> database.
    </p>

    <column name="name">
      A name for the port group.  Names are ASCII and must match
      <code>[a-zA-Z_.][a-zA-Z_.0-9]*</code>.
    </column>

    <column name="ports">
      The logical switch ports belonging to the group in uuids.
    </column>

    <group title="Common Columns">
      <column name="external_ids">
        See <em>External IDs</em> at the beginning of this document.
      </column>
    </group>
  </table>

  <table name="Load_Balancer" title="load balancer">
    <p>
      Each row represents one load balancer.
    </p>

    <column name="name">
      A name for the load balancer.  This name has no special meaning or
      purpose other than to provide convenience for human interaction with
      the ovn-nb database.
    </column>

    <column name="vips">
      <p>
        A map of virtual IP addresses (and an optional port number with
        <code>:</code> as a separator) associated with this load balancer and
        their corresponding endpoint IP addresses (and optional port numbers
        with <code>:</code> as separators) separated by commas.  If
        the destination IP address (and port number) of a packet leaving a
        container or a VM matches the virtual IP address (and port number)
        provided here as a key, then OVN will statefully replace the
        destination IP address by one of the provided IP address (and port
        number) in this map as a value.  IPv4 and IPv6 addresses are supported
        for load balancing; however a VIP of one address family may not be
        mapped to a destination IP address of a different family.  If
        specifying an IPv6 address with a port, the address portion must be
        enclosed in square brackets.  Examples for keys are "192.168.1.4" and
        "[fd0f::1]:8800".  Examples for value are "10.0.0.1, 10.0.0.2" and
        "20.0.0.10:8800, 20.0.0.11:8800".
      </p>
      <p>
        When the <code>Load_Balancer</code> is added to the
        <code>logical_switch</code>, the VIP has to be in a different subnet
        than the one used for the <code>logical_switch</code>.  Since VIP is
        in a different subnet, you should connect your logical switch to
        either a OVN logical router or a real router (this is because the
        client can now send a packet with VIP as the destination IP address
        and router's mac address as the destination MAC address).
      </p>
    </column>

    <column name="protocol">
      <p>
        Valid protocols are <code>tcp</code> or <code>udp</code>.  This column
        is useful when a port number is provided as part of the
        <code>vips</code> column.  If this column is empty and a port number
        is provided as part of <code>vips</code> column, OVN assumes the
        protocol to be <code>tcp</code>.
      </p>
    </column>

    <group title="Common Columns">
      <column name="external_ids">
        See <em>External IDs</em> at the beginning of this document.
      </column>
    </group>
  </table>

  <table name="ACL" title="Access Control List (ACL) rule">
    <p>
      Each row in this table represents one ACL rule for a logical switch
      that points to it through its <ref column="acls"/> column.  The <ref
      column="action"/> column for the highest-<ref column="priority"/>
      matching row in this table determines a packet's treatment.  If no row
      matches, packets are allowed by default.  (Default-deny treatment is
      possible: add a rule with <ref column="priority"/> 0, <code>0</code> as
      <ref column="match"/>, and <code>deny</code> as <ref column="action"/>.)
    </p>

    <column name="priority">
      <p>
        The ACL rule's priority.  Rules with numerically higher priority
        take precedence over those with lower.  If two ACL rules with
        the same priority both match, then the one actually applied to a
        packet is undefined.
      </p>

      <p>
        Return traffic from an <code>allow-related</code> flow is always
        allowed and cannot be changed through an ACL.
      </p>
    </column>

    <column name="direction">
      <p>Direction of the traffic to which this rule should apply:</p>
      <ul>
        <li>
          <code>from-lport</code>: Used to implement filters on traffic
          arriving from a logical port.  These rules are applied to the
          logical switch's ingress pipeline.
        </li>
        <li>
          <code>to-lport</code>: Used to implement filters on traffic
          forwarded to a logical port.  These rules are applied to the
          logical switch's egress pipeline.
        </li>
      </ul>
    </column>

    <column name="match">
      <p>
        The packets that the ACL should match, in the same expression
        language used for the <ref column="match" table="Logical_Flow"
        db="OVN_Southbound"/> column in the OVN Southbound database's
        <ref table="Logical_Flow" db="OVN_Southbound"/> table.  The
        <code>outport</code> logical port is only available in the
        <code>to-lport</code> direction (the <code>inport</code> is
        available in both directions).
      </p>

      <p>
        By default all traffic is allowed.  When writing a more
        restrictive policy, it is important to remember to allow flows
        such as ARP and IPv6 neighbor discovery packets.
      </p>

      <p>
        Note that you can not create an ACL matching on a port with
        type=router or type=localnet.
      </p>
    </column>

    <column name="action">
      <p>The action to take when the ACL rule matches:</p>
      <ul>
        <li>
          <code>allow</code>: Forward the packet.
        </li>

        <li>
          <code>allow-related</code>: Forward the packet and related traffic
          (e.g. inbound replies to an outbound connection).
        </li>

        <li>
          <code>drop</code>: Silently drop the packet.
        </li>

        <li>
          <code>reject</code>: Drop the packet, replying with a RST for TCP or
          ICMPv4/ICMPv6 unreachable message for other IPv4/IPv6-based
          protocols.
        </li>

        <li>
          <code>sfc</code>: Forward the packet into a logical port chain.
          The chain to be used -- as well as any other attributes that determine
          the behavior of the packet while in the chain -- are provided
          via <ref column="options"/>.
        </li>

        <li>
          <code>sfc</code>: Forward the packet into a logical port chain.
          The chain to be used -- as well as any other attributes that
          determine the behavior of the packet while in the chain -- are
          provided via <ref column="options"/>.
        </li>
      </ul>
    </column>

    <group title="Logging">
      <p>
        These columns control whether and how OVN logs packets that match an
        ACL.
      </p>

      <column name="log">
        <p>
          If set to <code>true</code>, packets that match the ACL will trigger
          a log message on the transport node or nodes that perform ACL
          processing.  Logging may be combined with any <ref column="action"/>.
        </p>

        <p>
          If set to <code>false</code>, the remaining columns in this group
          have no significance.
        </p>
      </column>

      <column name="name">
        <p>
          This name, if it is provided, is included in log records.  It
          provides the administrator and the cloud management system a way to
          associate a log record with a particular ACL.
        </p>
      </column>

      <column name="severity">
        <p>
          The severity of the ACL.  The severity levels match those of syslog,
          in decreasing level of severity: <code>alert</code>,
          <code>warning</code>, <code>notice</code>, <code>info</code>, or
          <code>debug</code>.  When the column is empty, the default is
          <code>info</code>.
        </p>
      </column>
    </group>

    <group title="Options">
      <column name = "options">
        This column provides key/value settings specific to the ACL
        <ref column="action"/>. The type-specific options are described
        individually below.
      </column>

      <group title="Options for action sfc">
        <p>
          These options apply when <ref column="action"/> is <code>sfc</code>.
        </p>

        <column name="options" key="sfc-port-chain">
          Required when <ref column="action"/> is <code>sfc</code>.
          The uuid (or name) of the <ref table="Logical_Port_Chain"/> to be used.
        </column>

        <column name="options" key="sfc-bidirectional">
          Optional and only applicable when <ref column="action"/> is <code>sfc</code>.
          When set with value <code>true</code>, the implementation will also add rules to make packets
          go through the chain in reverse direction. A restriction on making bidirectional chains is
          that the inport parameter must be present in <ref column="match"/>, as it will be used as the
          <ref table="Logical_Port_Chain" column="last_hop_port"/>. As expected, all <code>src*</code>
          fields in <ref column="match"/> will be converted to <code>dst*</code> in order to derive the
          reverse ACL.

          <p>
            sfc-bidirectional option is not yet implemented.
          </p>
        </column>
      </group>

    </group>

    <group title="Common Columns">
      <column name="external_ids">
        See <em>External IDs</em> at the beginning of this document.
      </column>
    </group>
  </table>

  <table name="Logical_Router" title="L3 logical router">
    <p>
      Each row represents one L3 logical router.
    </p>

    <column name="ports">
      The router's ports.
    </column>

    <column name="static_routes">
      One or more static routes for the router.
    </column>

    <column name="enabled">
      This column is used to administratively set router state.  If this column
      is empty or is set to <code>true</code>, the router is enabled.  If this
      column is set to <code>false</code>, the router is disabled.  A disabled
      router has all ingress and egress traffic dropped.
    </column>

    <column name="nat">
      One or more NAT rules for the router.  NAT rules only work on
      Gateway routers, and on distributed routers with one logical router
      port with a <code>redirect-chassis</code> specified.
    </column>

    <column name="load_balancer">
      Load balance a virtual ip address to a set of logical port ip
      addresses.  Load balancer rules only work on the Gateway routers.
    </column>

    <group title="Naming">
      <p>
        These columns provide names for the logical router.  From OVN's
        perspective, these names have no special meaning or purpose other than
        to provide convenience for human interaction with the northbound
        database.  There is no requirement for the name to be unique.  (For a
        unique identifier for a logical router, use its row UUID.)
      </p>

      <p>
        (Originally, <ref column="name"/> was intended to serve the purpose of
        a human-friendly name, but the Neutron integration used it to uniquely
        identify its own router object, in the format
        <code>neutron-<var>uuid</var></code>.  Later on, Neutron started
        propagating the friendly name of a router as <ref column="external_ids"
        key="neutron:router_name"/>.  Perhaps this can be cleaned up someday.)
      </p>

      <column name="name">
        A name for the logical router.
      </column>

      <column name="external_ids" key="neutron:router_name">
        Another name for the logical router.
      </column>
    </group>

    <group title="Options">
      <p>
        Additional options for the logical router.
      </p>

      <column name="options" key="chassis">
        <p>
          If set, indicates that the logical router in question is a Gateway
          router (which is centralized) and resides in the set chassis.  The
          same value is also used by <code>ovn-controller</code> to
          uniquely identify the chassis in the OVN deployment and
          comes from <code>external_ids:system-id</code> in the
          <code>Open_vSwitch</code> table of Open_vSwitch database.
        </p>

        <p>
          The Gateway router can only be connected to a distributed router
          via a switch if SNAT and DNAT are to be configured in the Gateway
          router.
        </p>
      </column>
      <column name="options" key="dnat_force_snat_ip">
        <p>
          If set, indicates the IP address to use to force SNAT a packet
          that has already been DNATed in the gateway router.  When multiple
          gateway routers are configured, a packet can potentially enter any
          of the gateway router, get DNATted and eventually reach the logical
          switch port.  For the return traffic to go back to the same gateway
          router (for unDNATing), the packet needs a SNAT in the first place.
          This can be achieved by setting the above option with a gateway
          specific IP address.
        </p>
      </column>
      <column name="options" key="lb_force_snat_ip">
        <p>
          If set, indicates the IP address to use to force SNAT a packet
          that has already been load-balanced in the gateway router.  When
          multiple gateway routers are configured, a packet can potentially
          enter any of the gateway routers, get DNATted as part of the load-
          balancing and eventually reach the logical switch port.
          For the return traffic to go back to the same gateway router (for
          unDNATing), the packet needs a SNAT in the first place.  This can be
          achieved by setting the above option with a gateway specific IP
          address.
        </p>
      </column>
    </group>

    <group title="Common Columns">
      <column name="external_ids">
        See <em>External IDs</em> at the beginning of this document.
      </column>
    </group>
  </table>

  <table name="QoS" title="QOS table">
    <p>
      Each row in this table represents one QOS rule for a logical switch
      that points to it through its <ref column="qos_rules"/> column.  The <ref
      column="action"/> column for the highest-<ref column="priority"/>
      matching row in this table determines a packet's qos marking.  If no row
      matches, packets will not have any qos marking.
    </p>

    <column name="priority">
      <p>
        The QOS rule's priority.  Rules with numerically higher priority
        take precedence over those with lower.  If two QOS rules with
        the same priority both match, then the one actually applied to a
        packet is undefined.
      </p>
    </column>

    <column name="direction">
      <p>
        The value of this field is similar to <ref colun="direction"
        table="ACL" db="OVN_Northbound"/> column in the OVN Northbound
        database's <ref table="ACL" db="OVN_Northbound"/> table.
      </p>
    </column>

    <column name="match">
      <p>
        The packets that the QOS rules should match, in the same expression
        language used for the <ref column="match" table="Logical_Flow"
        db="OVN_Southbound"/> column in the OVN Southbound database's
        <ref table="Logical_Flow" db="OVN_Southbound"/> table.  The
        <code>outport</code> logical port is only available in the
        <code>to-lport</code> direction (the <code>inport</code> is
        available in both directions).
      </p>
    </column>

    <column name="action">
      <p>The action to be performed on the matched packet</p>
      <ul>
        <li>
          <code>dscp</code>: The value of this action should be in the
          range of 0 to 63 (inclusive).
        </li>
      </ul>
    </column>

    <column name="bandwidth">
      <p>
         The bandwidth limit to be performed on the matched packet.
         Currently only supported in the userspace by dpdk.
      </p>
      <ul>
        <li>
          <code>rate</code>: The value of rate limit in kbps.
        </li>
        <li>
          <code>burst</code>: The value of burst rate limit in kbps.
          This is optional and needs to specify the <code>rate</code> first.
        </li>
      </ul>
    </column>

    <column name="external_ids">
      See <em>External IDs</em> at the beginning of this document.
    </column>
  </table>

  <table name="Logical_Router_Port" title="L3 logical router port">
    <p>
      A port within an L3 logical router.
    </p>

    <p>
      Exactly one <ref table="Logical_Router"/> row must reference a given
      logical router port.
    </p>

    <column name="name">
      <p>
        A name for the logical router port.
      </p>

      <p>
        In addition to provide convenience for human interaction with the
        northbound database, this column is used as reference by its patch port
        in <ref table="Logical_Switch_Port"/> or another logical router port in
        <ref table="Logical_Router_Port"/>.
      </p>
    </column>

    <column name="gateway_chassis">
      <p>
        If set, this indicates that this logical router port represents
        a distributed gateway port that connects this router to a logical
        switch with a localnet port.  There may be at most one such
        logical router port on each logical router.
      </p>

      <p>
        Several <ref table="Gateway_Chassis"/> can be referenced for a given
        logical router port.  A single <ref table="Gateway_Chassis"/> is
        functionally equivalent to setting
        <ref column="options" key="redirect-chassis"/>.  Refer to the
        description of <ref column="options" key="redirect-chassis"/>
        for additional details on gateway handling.
      </p>

      <p>
        Defining more than one <ref table="Gateway_Chassis"/> will enable
        gateway high availability.  Only one gateway will be active at a
        time.  OVN chassis will use BFD to monitor connectivity to a
        gateway.  If connectivity to the active gateway is interrupted,
        another gateway will become active.
        The <ref column="priority" table="Gateway_Chassis"/> column
        specifies the order that gateways will be chosen by OVN.
      </p>
    </column>

    <column name="networks">
      <p>
        The IP addresses and netmasks of the router.  For example,
        <code>192.168.0.1/24</code> indicates that the router's IP
        address is 192.168.0.1 and that packets destined to
        192.168.0.<var>x</var> should be routed to this port.
      </p>

      <p>
        A logical router port always adds a link-local IPv6 address
        (fe80::/64) automatically generated from the interface's MAC
        address using the modified EUI-64 format.
      </p>
    </column>

    <column name="mac">
      The Ethernet address that belongs to this router port.
    </column>

    <column name="enabled">
      This column is used to administratively set port state.  If this column
      is empty or is set to <code>true</code>, the port is enabled.  If this
      column is set to <code>false</code>, the port is disabled.  A disabled
      port has all ingress and egress traffic dropped.
    </column>

    <group title="ipv6_ra_configs">
      <p>
        This column defines the IPv6 ND RA address mode and ND MTU Option to be
        included by <code>ovn-controller</code> when it replies to the IPv6
        Router solicitation requests.
      </p>

      <column name="ipv6_ra_configs" key="address_mode">
        The address mode to be used for IPv6 address configuration.
        The supported values are:
        <ul>
          <li>
            <code>slaac</code>: Address configuration using Router
            Advertisement (RA) packet. The IPv6 prefixes defined in the
            <ref table="Logical_Router_Port"/> table's
            <ref table="Logical_Router_Port" column="networks"/> column will
            be included in the RA's ICMPv6 option - Prefix information.
          </li>

          <li>
            <code>dhcpv6_stateful</code>: Address configuration using DHCPv6.
          </li>

          <li>
            <code>dhcpv6_stateless</code>: Address configuration using Router
            Advertisement (RA) packet. Other IPv6 options are provided by
            DHCPv6.
          </li>
        </ul>
      </column>

      <column name="ipv6_ra_configs" key="mtu">
        The recommended MTU for the link. Default is 0, which means no MTU
        Option will be included in RA packet replied by ovn-controller.
        Per RFC 2460, the mtu value is recommended no less than 1280, so
        any mtu value less than 1280 will be considered as no MTU Option.
      </column>

      <column name="ipv6_ra_configs" key="send_periodic">
        If set to true, then this router interface will send router
        advertisements periodically.  The default is false.
      </column>

      <column name="ipv6_ra_configs" key="max_interval">
        The maximum number of seconds to wait between sending periodic router
        advertisements.  This option has no effect if <ref
        column="ipv6_ra_configs" key="send_periodic"/> is false.  The default
        is 600.
      </column>

      <column name="ipv6_ra_configs" key="min_interval">
        The minimum number of seconds to wait between sending periodic router
        advertisements.  This option has no effect if <ref
        column="ipv6_ra_configs" key="send_periodic"/> is false.  The default
        is one-third of <ref column="ipv6_ra_configs" key="max_interval"/>,
        i.e. 200 seconds if that key is unset.
      </column>
    </group>

    <group title="Options">
      <p>
        Additional options for the logical router port.
      </p>

      <column name="options" key="redirect-chassis">
        <p>
          If set, this indicates that this logical router port represents
          a distributed gateway port that connects this router to a logical
          switch with a localnet port.  There may be at most one such
          logical router port on each logical router.
        </p>

        <p>
          Even when a <code>redirect-chassis</code> is specified, the
          logical router port still effectively resides on each chassis.
          However, due to the implications of the use of L2 learning in the
          physical network, as well as the need to support advanced features
          such as one-to-many NAT (aka IP masquerading), a subset of the
          logical router processing is handled in a centralized manner on
          the specified <code>redirect-chassis</code>.
        </p>

        <p>
          When this option is specified, the peer logical switch port's
          <ref column="addresses" table="Logical_Switch_Port"/> must be
          set to <code>router</code>.  With this setting, the <ref
          column="external_mac" table="NAT"/>s specified in NAT rules are
          automatically programmed in the peer logical switch's
          destination lookup on the chassis where the <ref
          column="logical_port" table="NAT"/> resides.  In addition, the
          logical router's MAC address is automatically programmed in the
          peer logical switch's destination lookup flow on the
          <code>redirect-chassis</code>.
        </p>

        <p>
          When this option is specified and it is desired to generate
          gratuitous ARPs for NAT addresses, then the peer logical switch
          port's <ref column="options" key="nat-addresses"
          table="Logical_Switch_Port"/> should be set to
          <code>router</code>.
        </p>

        <p>
          While <ref column="options" key="redirect-chassis"/> is still
          supported for backwards compatibility, it is now preferred to
          specify one or more <ref column="gateway_chassis"/> instead.
          It is functionally equivalent, but allows you to specify multiple
          chassis to enable high availability.
        </p>
      </column>
    </group>

    <group title="Attachment">
      <p>
        A given router port serves one of two purposes:
      </p>

      <ul>
        <li>
          To attach a logical switch to a logical router.  A logical router
          port of this type is referenced by exactly one <ref
          table="Logical_Switch_Port"/> of type <code>router</code>.
          The value of <ref column="name"/> is set as
          <code>router-port</code> in column <ref column="options"/> of
          <ref table="Logical_Switch_Port"/>.  In this case <ref
          column="peer"/> column is empty.
        </li>

        <li>
          To connect one logical router to another.  This requires a pair of
          logical router ports, each connected to a different router.  Each
          router port in the pair specifies the other in its <ref
          column="peer"/> column.  No <ref table="Logical_Switch"/> refers to
          the router port.
        </li>
      </ul>

      <column name="peer">
        <p>
          For a router port used to connect two logical routers, this
          identifies the other router port in the pair by <ref column="name"/>.
        </p>

        <p>
          For a router port attached to a logical switch, this column is empty.
        </p>
      </column>
    </group>

    <group title="Common Columns">
      <column name="external_ids">
        See <em>External IDs</em> at the beginning of this document.
      </column>
    </group>
  </table>

  <table name="Logical_Router_Static_Route" title="Logical router static routes">
    <p>
      Each record represents a static route.
    </p>

    <p>
      When multiple routes match a packet, the longest-prefix match is chosen.
      For a given prefix length, a <code>dst-ip</code> route is preferred over
      a <code>src-ip</code> route.
    </p>

    <column name="ip_prefix">
      <p>
        IP prefix of this route (e.g. 192.168.100.0/24).
      </p>
    </column>

    <column name="policy">
      <p>
        If it is specified, this setting describes the policy used to make
        routing decisions.  This setting must be one of the following strings:
      </p>
      <ul>
        <li>
          <code>src-ip</code>: This policy sends the packet to the
          <ref column="nexthop"/> when the packet's source IP address matches
          <ref column="ip_prefix"/>.
       </li>
        <li>
          <code>dst-ip</code>: This policy sends the packet to the
          <ref column="nexthop"/> when the packet's destination IP address
          matches <ref column="ip_prefix"/>.
        </li>
      </ul>
      <p>
        If not specified, the default is <code>dst-ip</code>.
     </p>
    </column>

    <column name="nexthop">
      <p>
        Nexthop IP address for this route.  Nexthop IP address should be the IP
        address of a connected router port or the IP address of a logical port.
      </p>
    </column>

    <column name="output_port">
      <p>
        The name of the <ref table="Logical_Router_Port"/> via which the packet
        needs to be sent out.  This is optional and when not specified,
        OVN will automatically figure this out based on the
        <ref column="nexthop"/>.  When this is specified and there are
        multiple IP addresses on the router port and none of them are in the
        same subnet of <ref column="nexthop"/>, OVN chooses the first IP
        address as the one via which the <ref column="nexthop"/> is reachable.
      </p>
    </column>

    <group title="Common Columns">
      <column name="external_ids">
        See <em>External IDs</em> at the beginning of this document.
      </column>
    </group>

  </table>

  <table name="NAT" title="NAT rules">
    <p>
      Each record represents a NAT rule.
    </p>

    <column name="type">
      <p>Type of the NAT rule.</p>
      <ul>
        <li>
          When <ref column="type"/> is <code>dnat</code>, the externally
          visible IP address <ref column="external_ip"/> is DNATted to the IP
          address <ref column="logical_ip"/> in the logical space.
        </li>
        <li>
          When <ref column="type"/> is <code>snat</code>, IP packets
          with their source IP address that either matches the IP address
          in <ref column="logical_ip"/> or is in the network provided by
          <ref column="logical_ip"/> is SNATed into the IP address in
          <ref column="external_ip"/>.
        </li>
        <li>
          When <ref column="type"/> is <code>dnat_and_snat</code>, the
          externally visible IP address <ref column="external_ip"/> is
          DNATted to the IP address <ref column="logical_ip"/> in the
          logical space. In addition, IP packets with the source IP
          address that matches <ref column="logical_ip"/> is SNATed into
          the IP address in <ref column="external_ip"/>.
        </li>
      </ul>
    </column>

    <column name="external_ip">
      An IPv4 address.
    </column>

    <column name="external_mac">
      <p>
        A MAC address.
      </p>

      <p>
        This is only used on the gateway port on distributed routers.
        This must be specified in order for the NAT rule to be
        processed in a distributed manner on all chassis.  If this is
        not specified for a NAT rule on a distributed router, then
        this NAT rule will be processed in a centralized manner on
        the gateway port instance on the <code>redirect-chassis</code>.
      </p>

      <p>
        This MAC address must be unique on the logical switch that the
        gateway port is attached to.  If the MAC address used on the
        <ref column="logical_port"/> is globally unique, then that MAC
        address can be specified as this <ref column="external_mac"/>.
      </p>
    </column>

    <column name="logical_ip">
      An IPv4 network (e.g 192.168.1.0/24) or an IPv4 address.
    </column>

    <column name="logical_port">
      <p>
        The name of the logical port where the <ref column="logical_ip"/>
        resides.
      </p>

      <p>
        This is only used on distributed routers.  This must be
        specified in order for the NAT rule to be processed in a
        distributed manner on all chassis.  If this is not specified
        for a NAT rule on a distributed router, then this NAT rule
        will be processed in a centralized manner on the gateway
        port instance on the <code>redirect-chassis</code>.
      </p>
    </column>

    <group title="Common Columns">
      <column name="external_ids">
        See <em>External IDs</em> at the beginning of this document.
      </column>
    </group>

  </table>

  <table name="DHCP_Options" title="DHCP options">
    <p>
      OVN implements native DHCPv4 support which caters to the common
      use case of providing an IPv4 address to a booting instance by
      providing stateless replies to DHCPv4 requests based on statically
      configured address mappings. To do this it allows a short list of
      DHCPv4 options to be configured and applied at each compute host
      running <code>ovn-controller</code>.
    </p>

    <p>
      OVN also implements native DHCPv6 support which provides stateless
      replies to DHCPv6 requests.
    </p>

    <column name="cidr">
      <p>
        The DHCPv4/DHCPv6 options will be included if the logical port has its
        IP address in this <ref column="cidr"/>.
      </p>
    </column>

    <group title="DHCPv4 options">
      <p>
        The CMS should define the set of DHCPv4 options as key/value pairs
        in the <ref column="options"/> column of this table. For
        <code>ovn-controller</code> to include these DHCPv4 options, the
        <ref column="dhcpv4_options"/> of <ref table="Logical_Switch_Port"/>
        should refer to an entry in this table.
      </p>

      <group title="Mandatory DHCPv4 options">
        <p>
          The following options must be defined.
        </p>

        <column name="options" key="server_id">
          The IP address for the DHCP server to use.  This should be in the
          subnet of the offered IP.  This is also included in the DHCP offer as
          option 54, ``server identifier.''
        </column>

        <column name="options" key="server_mac">
          The Ethernet address for the DHCP server to use.
        </column>

        <column name="options" key="lease_time"
                type='{"type": "integer", "minInteger": 0, "maxInteger": 4294967295}'>
          <p>
            The offered lease time in seconds,
          </p>

          <p>
            The DHCPv4 option code for this option is 51.
          </p>
        </column>
      </group>

      <group title="IPv4 DHCP Options">
        <p>
          Below are the supported DHCPv4 options whose values are an IPv4
          address, e.g. <code>192.168.1.1</code>.  Some options accept multiple
          IPv4 addresses enclosed within curly braces, e.g. <code>{192.168.1.2,
          192.168.1.3}</code>. Please refer to RFC 2132 for more details on
          DHCPv4 options and their codes.
        </p>

        <column name="options" key="router">
          <p>
            The IP address of a gateway for the client to use.  This should be
            in the subnet of the offered IP.  The DHCPv4 option code for this
            option is 3.
          </p>
        </column>

        <column name="options" key="netmask">
          <p>
            The DHCPv4 option code for this option is 1.
          </p>
        </column>

        <column name="options" key="dns_server">
          <p>
            The DHCPv4 option code for this option is 6.
          </p>
        </column>

        <column name="options" key="log_server">
          <p>
            The DHCPv4 option code for this option is 7.
          </p>
        </column>

        <column name="options" key="lpr_server">
          <p>
            The DHCPv4 option code for this option is 9.
          </p>
        </column>

        <column name="options" key="swap_server">
          <p>
            The DHCPv4 option code for this option is 16.
          </p>
        </column>

        <column name="options" key="policy_filter">
          <p>
            The DHCPv4 option code for this option is 21.
          </p>
        </column>

        <column name="options" key="router_solicitation">
          <p>
            The DHCPv4 option code for this option is 32.
          </p>
        </column>

        <column name="options" key="nis_server">
          <p>
            The DHCPv4 option code for this option is 41.
          </p>
        </column>

        <column name="options" key="ntp_server">
          <p>
            The DHCPv4 option code for this option is 42.
          </p>
        </column>

        <column name="options" key="tftp_server">
          <p>
            The DHCPv4 option code for this option is 66.
          </p>
        </column>

        <column name="options" key="classless_static_route">
          <p>
            The DHCPv4 option code for this option is 121.
          </p>

          <p>
             This option can contain one or more static routes, each of which
             consists of a destination descriptor and the IP address of the
             router that should be used to reach that destination. Please see
             RFC 3442 for more details.
          </p>

          <p>
            Example: <code>{30.0.0.0/24,10.0.0.10, 0.0.0.0/0,10.0.0.1}</code>
          </p>
        </column>

        <column name="options" key="ms_classless_static_route">
          <p>
            The DHCPv4 option code for this option is 249. This option is
            similar to <code>classless_static_route</code> supported by
            Microsoft Windows DHCPv4 clients.
          </p>
        </column>
      </group>

      <group title="Boolean DHCP Options">
        <p>
          These options accept a Boolean value, expressed as <code>0</code> for
          false or <code>1</code> for true.
        </p>

        <column name="options" key="ip_forward_enable"
                type='{"type": "string", "enum": ["set", ["0", "1"]]}'>
          <p>
            The DHCPv4 option code for this option is 19.
          </p>
        </column>

        <column name="options" key="router_discovery"
                type='{"type": "string", "enum": ["set", ["0", "1"]]}'>
          <p>
            The DHCPv4 option code for this option is 31.
          </p>
        </column>

        <column name="options" key="ethernet_encap"
                type='{"type": "string", "enum": ["set", ["0", "1"]]}'>
          <p>
            The DHCPv4 option code for this option is 36.
          </p>
        </column>
      </group>

      <group title="Integer DHCP Options">
        <p>
          These options accept a nonnegative integer value.
        </p>

        <column name="options" key="default_ttl"
                type='{"type": "integer", "minInteger": 0, "maxInteger": 255}'>
          The DHCPv4 option code for this option is 23.
        </column>

        <column name="options" key="tcp_ttl"
                type='{"type": "integer", "minInteger": 0, "maxInteger": 255}'>
          The DHCPv4 option code for this option is 37.
        </column>

        <column name="options" key="mtu"
                type='{"type": "integer", "minInteger": 68, "maxInteger": 65535}'>
          The DHCPv4 option code for this option is 26.
        </column>

        <column name="options" key="T1"
                type='{"type": "integer", "minInteger": 68, "maxInteger": 4294967295}'>
          This specifies the time interval from address assignment until the
          client begins trying to renew its address.  The DHCPv4 option code
          for this option is 58.
        </column>

        <column name="options" key="T2"
                type='{"type": "integer", "minInteger": 68, "maxInteger": 4294967295}'>
          This specifies the time interval from address assignment until the
          client begins trying to rebind its address.  The DHCPv4 option code
          for this option is 59.
        </column>
      </group>
    </group>

    <group title="DHCPv6 options">
      <p>
        OVN also implements native DHCPv6 support. The CMS should define
        the set of DHCPv6 options as key/value pairs. The define DHCPv6
        options will be included in the DHCPv6 response to the DHCPv6
        Solicit/Request/Confirm packet from the logical ports having the
        IPv6 addresses in the <ref column="cidr"/>.
      </p>

      <group title="Mandatory DHCPv6 options">
        <p>
          The following options must be defined.
        </p>

        <column name="options" key="server_id">
          <p>
            The Ethernet address for the DHCP server to use. This is also
            included in the DHCPv6 reply as option 2, ``Server Identifier''
            to carry a DUID identifying a server between a client and a server.
            <code>ovn-controller</code> defines DUID based on
            Link-layer Address [DUID-LL].
          </p>
        </column>
      </group>

      <group title="IPv6 DHCPv6 options">
        <p>
          Below are the supported DHCPv6 options whose values are an IPv6
          address, e.g. <code>aef0::4</code>.  Some options accept multiple
          IPv6 addresses enclosed within curly braces, e.g. <code>{aef0::4,
          aef0::5}</code>. Please refer to RFC 3315 for more details on
          DHCPv6 options and their codes.
        </p>

        <column name="options" key="dns_server">
          <p>
            The DHCPv6 option code for this option is 23. This option specifies
            the DNS servers that the VM should use.
          </p>
        </column>
      </group>

      <group title="String DHCPv6 options">
        <p>
          These options accept string values.
        </p>

        <column name="options" key="domain_search">
          <p>
            The DHCPv6 option code for this option is 24. This option specifies
            the domain search list the client should use to resolve hostnames
            with DNS.
          </p>

          <p>
            Example: <code>"ovn.org"</code>.
          </p>
        </column>

        <column name="options" key="dhcpv6_stateless">
          <p>
            This option specifies the OVN native DHCPv6 will work in stateless
            mode, which means OVN native DHCPv6 will not offer IPv6 addresses
            for VM/VIF ports, but only reply other configurations, such as
            DNS and domain search list. When setting this option with string
            value "true", VM/VIF will configure IPv6 addresses by stateless
            way. Default value for this option is false.
          </p>
        </column>
      </group>
    </group>

    <group title="Common Columns">
      <column name="external_ids">
        See <em>External IDs</em> at the beginning of this document.
      </column>
    </group>
  </table>

  <table name="Connection" title="OVSDB client connections.">
    <p>
      Configuration for a database connection to an Open vSwitch database
      (OVSDB) client.
    </p>

    <p>
      This table primarily configures the Open vSwitch database server
      (<code>ovsdb-server</code>).
    </p>

    <p>
      The Open vSwitch database server can initiate and maintain active
      connections to remote clients.  It can also listen for database
      connections.
    </p>

    <group title="Core Features">
      <column name="target">
        <p>Connection methods for clients.</p>
        <p>
          The following connection methods are currently supported:
        </p>
        <dl>
          <dt><code>ssl:<var>ip</var></code>[<code>:<var>port</var></code>]</dt>
          <dd>
            <p>
              The specified SSL <var>port</var> on the host at the given
              <var>ip</var>, which must be expressed as an IP address
              (not a DNS name). A valid SSL configuration must be provided
              when this form is used, this configuration can be specified
              via command-line options or the <ref table="SSL"/> table.
            </p>
            <p>
              If <var>port</var> is not specified, it defaults to 6640.
            </p>
            <p>
              SSL support is an optional feature that is not always
              built as part of Open vSwitch.
            </p>
          </dd>

          <dt><code>tcp:<var>ip</var></code>[<code>:<var>port</var></code>]</dt>
          <dd>
            <p>
              The specified TCP <var>port</var> on the host at the given
              <var>ip</var>, which must be expressed as an IP address (not a
              DNS name), where <var>ip</var> can be IPv4 or IPv6 address.  If
              <var>ip</var> is an IPv6 address, wrap it in square brackets,
              e.g. <code>tcp:[::1]:6640</code>.
            </p>
            <p>
              If <var>port</var> is not specified, it defaults to 6640.
            </p>
          </dd>
          <dt><code>pssl:</code>[<var>port</var>][<code>:<var>ip</var></code>]</dt>
          <dd>
            <p>
              Listens for SSL connections on the specified TCP <var>port</var>.
              Specify 0 for <var>port</var> to have the kernel automatically
              choose an available port.  If <var>ip</var>, which must be
              expressed as an IP address (not a DNS name), is specified, then
              connections are restricted to the specified local IP address
              (either IPv4 or IPv6 address).  If <var>ip</var> is an IPv6
              address, wrap in square brackets,
              e.g. <code>pssl:6640:[::1]</code>.  If <var>ip</var> is not
              specified then it listens only on IPv4 (but not IPv6) addresses.
              A valid SSL configuration must be provided when this form is used,
             this can be specified either via command-line options or the
             <ref table="SSL"/> table.
            </p>
            <p>
              If <var>port</var> is not specified, it defaults to 6640.
            </p>
            <p>
              SSL support is an optional feature that is not always built as
              part of Open vSwitch.
            </p>
          </dd>
          <dt><code>ptcp:</code>[<var>port</var>][<code>:<var>ip</var></code>]</dt>
          <dd>
            <p>
              Listens for connections on the specified TCP <var>port</var>.
              Specify 0 for <var>port</var> to have the kernel automatically
              choose an available port.  If <var>ip</var>, which must be
              expressed as an IP address (not a DNS name), is specified, then
              connections are restricted to the specified local IP address
              (either IPv4 or IPv6 address).  If <var>ip</var> is an IPv6
              address, wrap it in square brackets,
              e.g. <code>ptcp:6640:[::1]</code>.  If <var>ip</var> is not
              specified then it listens only on IPv4 addresses.
            </p>
            <p>
              If <var>port</var> is not specified, it defaults to 6640.
            </p>
          </dd>
        </dl>
        <p>When multiple clients are configured, the <ref column="target"/>
        values must be unique.  Duplicate <ref column="target"/> values yield
        unspecified results.</p>
      </column>
    </group>

    <group title="Client Failure Detection and Handling">
      <column name="max_backoff">
        Maximum number of milliseconds to wait between connection attempts.
        Default is implementation-specific.
      </column>

      <column name="inactivity_probe">
        Maximum number of milliseconds of idle time on connection to the client
        before sending an inactivity probe message.  If Open vSwitch does not
        communicate with the client for the specified number of seconds, it
        will send a probe.  If a response is not received for the same
        additional amount of time, Open vSwitch assumes the connection has been
        broken and attempts to reconnect.  Default is implementation-specific.
        A value of 0 disables inactivity probes.
      </column>
    </group>

    <group title="Status">
      <p>
        Key-value pair of <ref column="is_connected"/> is always updated.
        Other key-value pairs in the status columns may be updated depends
        on the <ref column="target"/> type.
      </p>

      <p>
        When <ref column="target"/> specifies a connection method that
        listens for inbound connections (e.g. <code>ptcp:</code> or
        <code>punix:</code>), both <ref column="n_connections"/> and
        <ref column="is_connected"/> may also be updated while the
        remaining key-value pairs are omitted.
      </p>

      <p>
        On the other hand, when <ref column="target"/> specifies an
        outbound connection, all key-value pairs may be updated, except
        the above-mentioned two key-value pairs associated with inbound
        connection targets. They are omitted.
      </p>

    <column name="is_connected">
        <code>true</code> if currently connected to this client,
        <code>false</code> otherwise.
      </column>

      <column name="status" key="last_error">
        A human-readable description of the last error on the connection
        to the manager; i.e. <code>strerror(errno)</code>.  This key
        will exist only if an error has occurred.
      </column>

      <column name="status" key="state"
              type='{"type": "string", "enum": ["set", ["VOID", "BACKOFF", "CONNECTING", "ACTIVE", "IDLE"]]}'>
        <p>
          The state of the connection to the manager:
        </p>
        <dl>
          <dt><code>VOID</code></dt>
          <dd>Connection is disabled.</dd>

          <dt><code>BACKOFF</code></dt>
          <dd>Attempting to reconnect at an increasing period.</dd>

          <dt><code>CONNECTING</code></dt>
          <dd>Attempting to connect.</dd>

          <dt><code>ACTIVE</code></dt>
          <dd>Connected, remote host responsive.</dd>

          <dt><code>IDLE</code></dt>
          <dd>Connection is idle.  Waiting for response to keep-alive.</dd>
        </dl>
        <p>
          These values may change in the future.  They are provided only for
          human consumption.
        </p>
      </column>

      <column name="status" key="sec_since_connect"
              type='{"type": "integer", "minInteger": 0}'>
        The amount of time since this client last successfully connected
        to the database (in seconds). Value is empty if client has never
        successfully been connected.
      </column>

      <column name="status" key="sec_since_disconnect"
              type='{"type": "integer", "minInteger": 0}'>
        The amount of time since this client last disconnected from the
        database (in seconds). Value is empty if client has never
        disconnected.
      </column>

      <column name="status" key="locks_held">
        Space-separated list of the names of OVSDB locks that the connection
        holds.  Omitted if the connection does not hold any locks.
      </column>

      <column name="status" key="locks_waiting">
        Space-separated list of the names of OVSDB locks that the connection is
        currently waiting to acquire.  Omitted if the connection is not waiting
        for any locks.
      </column>

      <column name="status" key="locks_lost">
        Space-separated list of the names of OVSDB locks that the connection
        has had stolen by another OVSDB client.  Omitted if no locks have been
        stolen from this connection.
      </column>

      <column name="status" key="n_connections"
              type='{"type": "integer", "minInteger": 2}'>
        When <ref column="target"/> specifies a connection method that
        listens for inbound connections (e.g. <code>ptcp:</code> or
        <code>pssl:</code>) and more than one connection is actually active,
        the value is the number of active connections.  Otherwise, this
        key-value pair is omitted.
      </column>

      <column name="status" key="bound_port" type='{"type": "integer"}'>
        When <ref column="target"/> is <code>ptcp:</code> or
        <code>pssl:</code>, this is the TCP port on which the OVSDB server is
        listening.  (This is particularly useful when <ref
        column="target"/> specifies a port of 0, allowing the kernel to
        choose any available port.)
      </column>
    </group>

    <group title="Common Columns">
      The overall purpose of these columns is described under <code>Common
      Columns</code> at the beginning of this document.

      <column name="external_ids"/>
      <column name="other_config"/>
    </group>
  </table>
  <table name="DNS" title="Native DNS resolution">
    <p>
      Each row in this table stores the DNS records. The
      <ref table="Logical_Switch"/> table's <ref table="Logical_Switch"
      column="dns_records"/> references these records.
    </p>

    <column name="records">
      Key-value pair of DNS records with <code>DNS query name</code> as the key
      and value as a string of IP address(es) separated by comma or space.

      <p><b>Example: </b> "vm1.ovn.org" = "10.0.0.4 aef0::4"</p>
    </column>

    <column name="external_ids">
      See <em>External IDs</em> at the beginning of this document.
    </column>
  </table>
  <table name="SSL">
    SSL configuration for ovn-nb database access.

    <column name="private_key">
      Name of a PEM file containing the private key used as the switch's
      identity for SSL connections to the controller.
    </column>

    <column name="certificate">
      Name of a PEM file containing a certificate, signed by the
      certificate authority (CA) used by the controller and manager,
      that certifies the switch's private key, identifying a trustworthy
      switch.
    </column>

    <column name="ca_cert">
      Name of a PEM file containing the CA certificate used to verify
      that the switch is connected to a trustworthy controller.
    </column>

    <column name="bootstrap_ca_cert">
      If set to <code>true</code>, then Open vSwitch will attempt to
      obtain the CA certificate from the controller on its first SSL
      connection and save it to the named PEM file. If it is successful,
      it will immediately drop the connection and reconnect, and from then
      on all SSL connections must be authenticated by a certificate signed
      by the CA certificate thus obtained.  <em>This option exposes the
      SSL connection to a man-in-the-middle attack obtaining the initial
      CA certificate.</em>  It may still be useful for bootstrapping.
    </column>

    <column name="ssl_protocols">
      List of SSL protocols to be enabled for SSL connections. The default
      when this option is omitted is <code>TLSv1,TLSv1.1,TLSv1.2</code>.
    </column>

    <column name="ssl_ciphers">
      List of ciphers (in OpenSSL cipher string format) to be supported
      for SSL connections. The default when this option is omitted is
      <code>HIGH:!aNULL:!MD5</code>.
    </column>

    <group title="Common Columns">
      The overall purpose of these columns is described under <code>Common
      Columns</code> at the beginning of this document.

      <column name="external_ids"/>
    </group>
  </table>
  <table name="Gateway_Chassis">
    <p>
      Association of one or more chassis to a logical router port. The traffic
      going out through an specific router port will be redirected to a
      chassis, or a set of them in high availability configurations.
      A single <ref table="Gateway_Chassis"/> is equivalent to setting
      <ref column="options" key="redirect-chassis"/>.  Using
      <ref table="Gateway_Chassis"/> allows associating multiple prioritized
      chassis with a single logical router port.
    </p>

    <column name="name">
      <p>
        Name of the <ref table="Gateway_Chassis"/>.
      </p>
      <p>
        A suggested, but not required naming convention is
        <code>${port_name}_${chassis_name}</code>.
      </p>
    </column>

    <column name="chassis_name">
      <p>
        Name of the chassis that we want to redirect traffic through for the
        associated logical router port.  The value must match the
        <ref db="OVN_Southbound" table="Chassis" column="name"/> column
        of the <ref db="OVN_Southbound" table="Chassis"/> table in the
        <ref db="OVN_Southbound"/> database.
      </p>
    </column>

    <column name="priority">
      <p>
        This is the priority of a chassis among all
        <ref table="Gateway_Chassis"/> belonging to the same logical router
        port.
      </p>
    </column>

    <column name="options">
      Reserved for future use.
    </column>

    <group title="Common Columns">
      <column name="external_ids">
        See <em>External IDs</em> at the beginning of this document.
      </column>
    </group>
  </table>

</database><|MERGE_RESOLUTION|>--- conflicted
+++ resolved
@@ -111,17 +111,6 @@
         logical port.
       </p>
     </column>
-<<<<<<< HEAD
-    <column name="port_chains">
-      <p>
-        The logical port-chains connected to the logical switch.
-      </p>
-      <p>
-        It is an error for multiple logical switches to include the same
-        logical port.
-      </p>
-    </column>
-=======
 
     <column name="port_chain_classifiers">
       <p>
@@ -143,22 +132,15 @@
       </p>
     </column>
 
->>>>>>> 693024a8
     <column name="port_pairs">
       <p>
         The logical chains that define the service path.
       </p>
       <p>
-<<<<<<< HEAD
-        Logical chains cannot currently cross logical switch boundaries.
-      </p>
-    </column>
-=======
         Logical port pairs cannot currently cross logical switch boundaries.
       </p>
     </column>
 
->>>>>>> 693024a8
     <column name="load_balancer">
       Load balance a virtual ip address to a set of logical port endpoint
       ip addresses.
@@ -275,46 +257,7 @@
       </column>
     </group>
   </table>
-  <table name="Logical_Port_Chain" title="Logical port chain">
-    <p>
-      Each row represents one logical port chain
-    </p>
-
-    <column name="name">
-      <p>
-        A name for the logical chain.  This name has no special meaning or purpose
-        other than to provide convenience for human interaction with the ovn-nb
-        database.  There is no requirement for the name to be unique.  The
-        logical chains's UUID should be used as the unique identifier.
-      </p>
-    </column>
-
-    <column name="port_pair_groups">
-      <p>
-        The logical list of port pairs that the flow goes through.
-      </p>
-
-      <p>
-        It is an error for a port pair group to be empty.
-      </p>
-    </column>
-    <column name="last_hop_port">
-      The <ref table="Logical_Switch_Port"/> to be used once packet reaches the end
-      of the chain.
-    </column>
-    <group title="Common Columns">
-      <column name="external_ids">
-        See <em>External IDs</em> at the beginning of this document.
-      </column>
-    </group>
-  </table>
-  <table name="Logical_Port_Pair_Group" title="logical port pair groups">
-    <p>
-      An ordered port pair list
-    </p>
-
-<<<<<<< HEAD
-=======
+
   <table name="Logical_Port_Chain_Classifier" title="Logical port chain classifier">
     <p>
       Each row represents one logical port chain classifier
@@ -411,7 +354,6 @@
       An ordered port pair list
     </p>
 
->>>>>>> 693024a8
     <column name="name">
       <p>
         Logical port pair group name
@@ -426,14 +368,9 @@
 
     <column name="sortkey">
       <p>
-<<<<<<< HEAD
-        An integer used for ordering instances of <ref table="Logical_Port_Pair_Group"/>
-        in the <ref column="port_pairs" table="Logical_Port_Chain"/> column
-=======
         An integer used for ordering instances of
         <ref table="Logical_Port_Pair_Group"/> in the
         <ref column="port_pairs" table="Logical_Port_Chain"/> column
->>>>>>> 693024a8
         of <ref table="Logical_Port_Chain"/>.
       </p>
     </column>
@@ -1339,13 +1276,6 @@
 
         <li>
           <code>sfc</code>: Forward the packet into a logical port chain.
-          The chain to be used -- as well as any other attributes that determine
-          the behavior of the packet while in the chain -- are provided
-          via <ref column="options"/>.
-        </li>
-
-        <li>
-          <code>sfc</code>: Forward the packet into a logical port chain.
           The chain to be used -- as well as any other attributes that
           determine the behavior of the packet while in the chain -- are
           provided via <ref column="options"/>.
@@ -1389,40 +1319,6 @@
           <code>info</code>.
         </p>
       </column>
-    </group>
-
-    <group title="Options">
-      <column name = "options">
-        This column provides key/value settings specific to the ACL
-        <ref column="action"/>. The type-specific options are described
-        individually below.
-      </column>
-
-      <group title="Options for action sfc">
-        <p>
-          These options apply when <ref column="action"/> is <code>sfc</code>.
-        </p>
-
-        <column name="options" key="sfc-port-chain">
-          Required when <ref column="action"/> is <code>sfc</code>.
-          The uuid (or name) of the <ref table="Logical_Port_Chain"/> to be used.
-        </column>
-
-        <column name="options" key="sfc-bidirectional">
-          Optional and only applicable when <ref column="action"/> is <code>sfc</code>.
-          When set with value <code>true</code>, the implementation will also add rules to make packets
-          go through the chain in reverse direction. A restriction on making bidirectional chains is
-          that the inport parameter must be present in <ref column="match"/>, as it will be used as the
-          <ref table="Logical_Port_Chain" column="last_hop_port"/>. As expected, all <code>src*</code>
-          fields in <ref column="match"/> will be converted to <code>dst*</code> in order to derive the
-          reverse ACL.
-
-          <p>
-            sfc-bidirectional option is not yet implemented.
-          </p>
-        </column>
-      </group>
-
     </group>
 
     <group title="Common Columns">
