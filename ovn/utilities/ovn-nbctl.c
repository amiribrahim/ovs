/*
 * Licensed under the Apache License, Version 2.0 (the "License");
 * you may not use this file except in compliance with the License.
 * You may obtain a copy of the License at:
 *
 *     http://www.apache.org/licenses/LICENSE-2.0
 *
 * Unless required by applicable law or agreed to in writing, software
 * distributed under the License is distributed on an "AS IS" BASIS,
 * WITHOUT WARRANTIES OR CONDITIONS OF ANY KIND, either express or implied.
 * See the License for the specific language governing permissions and
 * limitations under the License.
 */

#include <config.h>

#include <getopt.h>
#include <inttypes.h>
#include <stdlib.h>
#include <stdio.h>

#include "command-line.h"
#include "db-ctl-base.h"
#include "dirs.h"
#include "fatal-signal.h"
#include "json.h"
#include "ovn/lib/ovn-nb-idl.h"
#include "packets.h"
#include "poll-loop.h"
#include "process.h"
#include "smap.h"
#include "stream.h"
#include "stream-ssl.h"
#include "svec.h"
#include "table.h"
#include "timeval.h"
#include "util.h"
#include "openvswitch/vlog.h"

VLOG_DEFINE_THIS_MODULE(nbctl);

/* --db: The database server to contact. */
static const char *db;

/* --oneline: Write each command's output as a single line? */
static bool oneline;

/* --dry-run: Do not commit any changes. */
static bool dry_run;

/* --timeout: Time to wait for a connection to 'db'. */
static int timeout;

/* Format for table output. */
static struct table_style table_style = TABLE_STYLE_DEFAULT;

/* The IDL we're using and the current transaction, if any.
 * This is for use by nbctl_exit() only, to allow it to clean up.
 * Other code should use its context arguments. */
static struct ovsdb_idl *the_idl;
static struct ovsdb_idl_txn *the_idl_txn;
OVS_NO_RETURN static void nbctl_exit(int status);

static void nbctl_cmd_init(void);
OVS_NO_RETURN static void usage(void);
static void parse_options(int argc, char *argv[], struct shash *local_options);
static const char *nbctl_default_db(void);
static void run_prerequisites(struct ctl_command[], size_t n_commands,
                              struct ovsdb_idl *);
static bool do_nbctl(const char *args, struct ctl_command *, size_t n,
                     struct ovsdb_idl *);

int
main(int argc, char *argv[])
{
    struct ovsdb_idl *idl;
    struct ctl_command *commands;
    struct shash local_options;
    unsigned int seqno;
    size_t n_commands;
    char *args;

    set_program_name(argv[0]);
    fatal_ignore_sigpipe();
    vlog_set_levels(NULL, VLF_CONSOLE, VLL_WARN);
    vlog_set_levels_from_string_assert("reconnect:warn");
    nbrec_init();

    nbctl_cmd_init();

    /* Log our arguments.  This is often valuable for debugging systems. */
    args = process_escape_args(argv);
    VLOG(ctl_might_write_to_db(argv) ? VLL_INFO : VLL_DBG,
         "Called as %s", args);

    /* Parse command line. */
    shash_init(&local_options);
    parse_options(argc, argv, &local_options);
    commands = ctl_parse_commands(argc - optind, argv + optind, &local_options,
                                  &n_commands);

    if (timeout) {
        time_alarm(timeout);
    }

    /* Initialize IDL. */
    idl = the_idl = ovsdb_idl_create(db, &nbrec_idl_class, true, false);
    run_prerequisites(commands, n_commands, idl);

    /* Execute the commands.
     *
     * 'seqno' is the database sequence number for which we last tried to
     * execute our transaction.  There's no point in trying to commit more than
     * once for any given sequence number, because if the transaction fails
     * it's because the database changed and we need to obtain an up-to-date
     * view of the database before we try the transaction again. */
    seqno = ovsdb_idl_get_seqno(idl);
    for (;;) {
        ovsdb_idl_run(idl);
        if (!ovsdb_idl_is_alive(idl)) {
            int retval = ovsdb_idl_get_last_error(idl);
            ctl_fatal("%s: database connection failed (%s)",
                        db, ovs_retval_to_string(retval));
        }

        if (seqno != ovsdb_idl_get_seqno(idl)) {
            seqno = ovsdb_idl_get_seqno(idl);
            if (do_nbctl(args, commands, n_commands, idl)) {
                free(args);
                exit(EXIT_SUCCESS);
            }
        }

        if (seqno == ovsdb_idl_get_seqno(idl)) {
            ovsdb_idl_wait(idl);
            poll_block();
        }
    }
}

static const char *
nbctl_default_db(void)
{
    static char *def;
    if (!def) {
        def = getenv("OVN_NB_DB");
        if (!def) {
            def = xasprintf("unix:%s/ovnnb_db.sock", ovs_rundir());
        }
    }
    return def;
}

static void
parse_options(int argc, char *argv[], struct shash *local_options)
{
    enum {
        OPT_DB = UCHAR_MAX + 1,
        OPT_NO_SYSLOG,
        OPT_DRY_RUN,
        OPT_ONELINE,
        OPT_LOCAL,
        OPT_COMMANDS,
        OPT_OPTIONS,
        VLOG_OPTION_ENUMS,
        TABLE_OPTION_ENUMS
    };
    static const struct option global_long_options[] = {
        {"db", required_argument, NULL, OPT_DB},
        {"no-syslog", no_argument, NULL, OPT_NO_SYSLOG},
        {"dry-run", no_argument, NULL, OPT_DRY_RUN},
        {"oneline", no_argument, NULL, OPT_ONELINE},
        {"timeout", required_argument, NULL, 't'},
        {"help", no_argument, NULL, 'h'},
        {"commands", no_argument, NULL, OPT_COMMANDS},
        {"options", no_argument, NULL, OPT_OPTIONS},
        {"version", no_argument, NULL, 'V'},
        VLOG_LONG_OPTIONS,
        STREAM_SSL_LONG_OPTIONS,
        TABLE_LONG_OPTIONS,
        {NULL, 0, NULL, 0},
    };
    const int n_global_long_options = ARRAY_SIZE(global_long_options) - 1;
    char *tmp, *short_options;

    struct option *options;
    size_t allocated_options;
    size_t n_options;
    size_t i;

    tmp = ovs_cmdl_long_options_to_short_options(global_long_options);
    short_options = xasprintf("+%s", tmp);
    free(tmp);

    /* We want to parse both global and command-specific options here, but
     * getopt_long() isn't too convenient for the job.  We copy our global
     * options into a dynamic array, then append all of the command-specific
     * options. */
    options = xmemdup(global_long_options, sizeof global_long_options);
    allocated_options = ARRAY_SIZE(global_long_options);
    n_options = n_global_long_options;
    ctl_add_cmd_options(&options, &n_options, &allocated_options, OPT_LOCAL);
    table_style.format = TF_LIST;

    for (;;) {
        int idx;
        int c;

        c = getopt_long(argc, argv, short_options, options, &idx);
        if (c == -1) {
            break;
        }

        switch (c) {
        case OPT_DB:
            db = optarg;
            break;

        case OPT_ONELINE:
            oneline = true;
            break;

        case OPT_NO_SYSLOG:
            vlog_set_levels(&this_module, VLF_SYSLOG, VLL_WARN);
            break;

        case OPT_DRY_RUN:
            dry_run = true;
            break;

        case OPT_LOCAL:
            if (shash_find(local_options, options[idx].name)) {
                ctl_fatal("'%s' option specified multiple times",
                            options[idx].name);
            }
            shash_add_nocopy(local_options,
                             xasprintf("--%s", options[idx].name),
                             optarg ? xstrdup(optarg) : NULL);
            break;

        case 'h':
            usage();
            exit(EXIT_SUCCESS);

        case OPT_COMMANDS:
            ctl_print_commands();

        case OPT_OPTIONS:
            ctl_print_options(global_long_options);

        case 'V':
            ovs_print_version(0, 0);
            printf("DB Schema %s\n", nbrec_get_db_version());
            exit(EXIT_SUCCESS);

        case 't':
            timeout = strtoul(optarg, NULL, 10);
            if (timeout < 0) {
                ctl_fatal("value %s on -t or --timeout is invalid", optarg);
            }
            break;

        VLOG_OPTION_HANDLERS
        TABLE_OPTION_HANDLERS(&table_style)
        STREAM_SSL_OPTION_HANDLERS

        case '?':
            exit(EXIT_FAILURE);

        default:
            abort();
        }
    }
    free(short_options);

    if (!db) {
        db = nbctl_default_db();
    }

    for (i = n_global_long_options; options[i].name; i++) {
        free(CONST_CAST(char *, options[i].name));
    }
    free(options);
}

static void
usage(void)
{
    printf("\
%s: OVN northbound DB management utility\n\
usage: %s [OPTIONS] COMMAND [ARG...]\n\
\n\
General commands:\n\
  show                      print overview of database contents\n\
  show SWITCH               print overview of database contents for SWITCH\n\
  show ROUTER               print overview of database contents for ROUTER\n\
\n\
Logical switch commands:\n\
<<<<<<< HEAD
  lswitch-add [LSWITCH]     create a logical switch named LSWITCH\n\
  lswitch-del LSWITCH       delete LSWITCH and all its ports\n\
  lswitch-list              print the names of all logical switches\n\
\n\
Logical port-chain commands:\n\
  lport-chain-add LSWITCH [LPORT-CHAIN]     create a logical port-chain named LPORT-CHAIN\n\
  lport-chain-del LPORT-CHAIN               delete LPORT-CHAIN but not FLOW-CLASSIFIER\n \
  lport-chain-list LSWITCH                  print the names of all logical port-chains on LSWITCH\n\
\n\
Logical port-pair-groups commands:\n\
  lport-pair-group-add LPORT-CHAIN LPORT-PAIR-GROUP-NAME\n\
                           create a logical port-pair-group \n\
  lport-pair-group-del LPORT-PAIR-GROUP-NAME    delete a port-pair-group, does not delete port-pairs\n\
                                      or flow-classifier\n\
  lport-pair-group-list LPORT-CHAIN   print the names of all logical port-pair-groups\n\
  lport-pair-group-add-port-pair LPORT-PAIR-GROUP LPORT-PAIR add a port pair to a port-group\n\
  lport-pair-group-del-port-pair LPORT-PAIR-GROUP LPORT-PAIR del a port pair from a port-group\n\
\n\
Logical port-pair commands:\n\
  lport-pair-add LSWITCH LIN-PORT LOUT-PORT [LPORT-PAIR-NAME]\n\
                                    create a logical port-pair \n\
  lport-pair-del LPORT-PAIR-NAME    delete a port-pair, does not delete ports\n\
  lport-pair-list                   print the names of all logical port-pairs\n\
\n\
Logical flow-classifier commands:\n\
  lflow-classifier-add LPORT-CHAIN LIN-PORT [LFLOW-CLASSIFIER-NAME]\n\
                                                  create a logical flow-classifer \n\
  lflow-classifier-del LFLOW-CLASSIFIER-NAME      delete a flow-classifier, does not delete ports\n\
  lflow-classifier-list LPORT-CHAIN               print the names of all logical flow-classifiers on a switch\n\
  lflow-classifier-set-logical-destination-port LFLOW_CLASSIFIER [LDEST_PORT]\n\
                                                  set the name of ldest port \n\
  lflow-classifier-get-logical-destination-port LFLOW_CLASSIFIER\n\
                                                  get the name of ldest port \n\
\n\
Logical router commands:\n\
  lrouter-add [LROUTER]     create a logical router named LROUTER\n\
  lrouter-del LROUTER       delete LROUTER and all its ports\n\
  lrouter-list              print the names of all logical routers\n\
=======
  ls-add [SWITCH]           create a logical switch named SWITCH\n\
  ls-del SWITCH             delete SWITCH and all its ports\n\
  ls-list                   print the names of all logical switches\n\
>>>>>>> 4ef48e9d
\n\
ACL commands:\n\
  acl-add SWITCH DIRECTION PRIORITY MATCH ACTION [log]\n\
                            add an ACL to SWITCH\n\
  acl-del SWITCH [DIRECTION [PRIORITY MATCH]]\n\
                            remove ACLs from SWITCH\n\
  acl-list SWITCH           print ACLs for SWITCH\n\
\n\
Logical switch port commands:\n\
  lsp-add SWITCH PORT       add logical port PORT on SWITCH\n\
  lsp-add SWITCH PORT PARENT TAG\n\
                            add logical port PORT on SWITCH with PARENT\n\
                            on TAG\n\
  lsp-del PORT              delete PORT from its attached switch\n\
  lsp-list SWITCH           print the names of all logical ports on SWITCH\n\
  lsp-get-parent PORT       get the parent of PORT if set\n\
  lsp-get-tag PORT          get the PORT's tag if set\n\
  lsp-set-addresses PORT [ADDRESS]...\n\
                            set MAC or MAC+IP addresses for PORT.\n\
  lsp-get-addresses PORT    get a list of MAC addresses on PORT\n\
  lsp-set-port-security PORT [ADDRS]...\n\
                            set port security addresses for PORT.\n\
  lsp-get-port-security PORT    get PORT's port security addresses\n\
  lsp-get-up PORT           get state of PORT ('up' or 'down')\n\
  lsp-set-enabled PORT STATE\n\
                            set administrative state PORT\n\
                            ('enabled' or 'disabled')\n\
  lsp-get-enabled PORT      get administrative state PORT\n\
                            ('enabled' or 'disabled')\n\
  lsp-set-type PORT TYPE    set the type for PORT\n\
  lsp-get-type PORT         get the type for PORT\n\
  lsp-set-options PORT KEY=VALUE [KEY=VALUE]...\n\
                            set options related to the type of PORT\n\
  lsp-get-options PORT      get the type specific options for PORT\n\
\n\
Logical router commands:\n\
  lr-add [ROUTER]           create a logical router named ROUTER\n\
  lr-del ROUTER             delete ROUTER and all its ports\n\
  lr-list                   print the names of all logical routers\n\
\n\
Logical router port commands:\n\
  lrp-add ROUTER PORT MAC NETWORK [PEER]\n\
                            add logical port PORT on ROUTER\n\
  lrp-del PORT              delete PORT from its attached router\n\
  lrp-list ROUTER           print the names of all ports on ROUTER\n\
  lrp-set-enabled PORT STATE\n\
                            set administrative state PORT\n\
                            ('enabled' or 'disabled')\n\
  lrp-get-enabled PORT      get administrative state PORT\n\
                            ('enabled' or 'disabled')\n\
\n\
Route commands:\n\
  lr-route-add ROUTER PREFIX NEXTHOP [PORT]\n\
                            add a route to ROUTER\n\
  lr-route-del ROUTER [PREFIX]\n\
                            remove routes from ROUTER\n\
  lr-route-list ROUTER      print routes for ROUTER\n\
\n\
%s\
\n\
Options:\n\
  --db=DATABASE               connect to DATABASE\n\
                              (default: %s)\n\
  -t, --timeout=SECS          wait at most SECS seconds\n\
  --dry-run                   do not commit changes to database\n\
  --oneline                   print exactly one line of output per command\n",
           program_name, program_name, ctl_get_db_cmd_usage(), nbctl_default_db());
    vlog_usage();
    printf("\
  --no-syslog             equivalent to --verbose=nbctl:syslog:warn\n");
    printf("\n\
Other options:\n\
  -h, --help                  display this help message\n\
  -V, --version               display version information\n");
    exit(EXIT_SUCCESS);
}


/* Find a logical router given its id. */
static const struct nbrec_logical_router *
lr_by_name_or_uuid(struct ctl_context *ctx, const char *id,
                        bool must_exist)
{
    const struct nbrec_logical_router *lr = NULL;
    bool is_uuid = false;
    struct uuid lr_uuid;

    if (uuid_from_string(&lr_uuid, id)) {
        is_uuid = true;
        lr = nbrec_logical_router_get_for_uuid(ctx->idl, &lr_uuid);
    }

    if (!lr) {
        const struct nbrec_logical_router *iter;

        NBREC_LOGICAL_ROUTER_FOR_EACH(iter, ctx->idl) {
            if (strcmp(iter->name, id)) {
                continue;
            }
            if (lr) {
                ctl_fatal("Multiple logical routers named '%s'.  "
                          "Use a UUID.", id);
            }
            lr = iter;
        }
    }

    if (!lr && must_exist) {
        ctl_fatal("%s: router %s not found", id, is_uuid ? "UUID" : "name");
    }

    return lr;
}

static const struct nbrec_logical_switch *
ls_by_name_or_uuid(struct ctl_context *ctx, const char *id, bool must_exist)
{
    const struct nbrec_logical_switch *ls = NULL;

    struct uuid ls_uuid;
    bool is_uuid = uuid_from_string(&ls_uuid, id);
    if (is_uuid) {
        ls = nbrec_logical_switch_get_for_uuid(ctx->idl, &ls_uuid);
    }

    if (!ls) {
        const struct nbrec_logical_switch *iter;

        NBREC_LOGICAL_SWITCH_FOR_EACH(iter, ctx->idl) {
            if (strcmp(iter->name, id)) {
                continue;
            }
            if (ls) {
                ctl_fatal("Multiple logical switches named '%s'.  "
                          "Use a UUID.", id);
            }
            ls = iter;
        }
    }

    if (!ls && must_exist) {
        ctl_fatal("%s: switch %s not found", id, is_uuid ? "UUID" : "name");
    }

    return ls;
}

<<<<<<< HEAD
static const struct nbrec_logical_port_chain *
lport_chain_by_name_or_uuid(struct ctl_context *ctx, const char *id)
{
    const struct nbrec_logical_port_chain *lport_chain = NULL;
    bool is_uuid = false;
    struct uuid lport_chain_uuid;

    if (uuid_from_string(&lport_chain_uuid, id)) {
        is_uuid = true;
        lport_chain = nbrec_logical_port_chain_get_for_uuid(ctx->idl,
                                                    &lport_chain_uuid);
	printf("found lport_chain %s\n",id);
    }

    if (!lport_chain) {
        NBREC_LOGICAL_PORT_CHAIN_FOR_EACH(lport_chain, ctx->idl) {
            if (!strcmp(lport_chain->name, id)) {
                break;
	    }
	}
    }
    if (!lport_chain) {
      ctl_fatal("lport_chain not found for %s: '%s'",
                is_uuid ? "UUID" : "name", id);
    }

    return lport_chain;
}
static const struct nbrec_logical_port_pair_group *
lport_pair_group_by_name_or_uuid(struct ctl_context *ctx, const char *id)
{
    const struct nbrec_logical_port_pair_group *lport_pair_group = NULL;
    bool is_uuid = false;
    struct uuid lport_pair_group_uuid;

    if (uuid_from_string(&lport_pair_group_uuid, id)) {
        is_uuid = true;
        lport_pair_group = nbrec_logical_port_pair_group_get_for_uuid(ctx->idl,
                                                    &lport_pair_group_uuid);
	printf("Found lport_pair_group %s\n",id);
    }

    if (!lport_pair_group) {
        NBREC_LOGICAL_PORT_PAIR_GROUP_FOR_EACH(lport_pair_group, ctx->idl) {
            if (!strcmp(lport_pair_group->name, id)) {
                break;
	    }
	}
    }
    if (!lport_pair_group) {
      ctl_fatal("lport_pair_group not found for %s: '%s'",
                is_uuid ? "UUID" : "name", id);
    }

    return lport_pair_group;
}
static const struct nbrec_logical_port_pair *
lport_pair_by_name_or_uuid(struct ctl_context *ctx, const char *id)
{
    const struct nbrec_logical_port_pair *lport_pair = NULL;
    bool is_uuid = false;
    struct uuid lport_pair_uuid;

    if (uuid_from_string(&lport_pair_uuid, id)) {
        is_uuid = true;
        lport_pair = nbrec_logical_port_pair_get_for_uuid(ctx->idl,
                                                    &lport_pair_uuid);
	printf("found lport_pair %s\n",id);
    }

    if (!lport_pair) {
        NBREC_LOGICAL_PORT_PAIR_FOR_EACH(lport_pair, ctx->idl) {
            if (!strcmp(lport_pair->name, id)) {
                break;
	    }
	}
    }
    if (!lport_pair) {
      ctl_fatal("lport_pair not found for %s: '%s'",
                is_uuid ? "UUID" : "name", id);
    }

    return lport_pair;
}
static const struct nbrec_logical_flow_classifier *
lflow_classifier_by_name_or_uuid(struct ctl_context *ctx, const char *id)
{
    const struct nbrec_logical_flow_classifier *lflow_classifier = NULL;
    bool is_uuid = false;
    struct uuid lflow_classifier_uuid;

    if (uuid_from_string(&lflow_classifier_uuid, id)) {
        is_uuid = true;
        lflow_classifier = nbrec_logical_flow_classifier_get_for_uuid(ctx->idl,
                                                    &lflow_classifier_uuid);
	printf("found lflow_classifier %s\n",id);
    }

    if (!lflow_classifier) {
      NBREC_LOGICAL_FLOW_CLASSIFIER_FOR_EACH(lflow_classifier, ctx->idl) {
            if (!strcmp(lflow_classifier->name, id)) {
                break;
	    }
	}
    }
    if (!lflow_classifier) {
      ctl_fatal("lflow_classifier not found for %s: '%s'",
                is_uuid ? "UUID" : "name", id);
    }

    return lflow_classifier;
}
static const struct nbrec_logical_port *
lport_by_name_or_uuid(struct ctl_context *ctx, const char *id,
                      bool must_exist){

    const struct nbrec_logical_port *lport = NULL;

    struct uuid lport_uuid;
    bool is_uuid = uuid_from_string(&lport_uuid, id);
    if (is_uuid) {
        lport = nbrec_logical_port_get_for_uuid(ctx->idl, &lport_uuid);
    }

    if (!lport) {
        NBREC_LOGICAL_PORT_FOR_EACH(lport, ctx->idl) {
            if (!strcmp(lport->name, id)) {
                break;
            }
        }
    }

    if (!lport && must_exist) {
        ctl_fatal("%s: lport %s not found", id, is_uuid ? "UUID" : "name");
    }

    return lport;
}
/* Given pointer to lrouter, this routine prints the lrouter information.  */
=======
/* Given pointer to logical router, this routine prints the router
 * information.  */
>>>>>>> 4ef48e9d
static void
print_lr(const struct nbrec_logical_router *lr, struct ds *s)
{
    ds_put_format(s, "    router "UUID_FMT" (%s)\n",
                  UUID_ARGS(&lr->header_.uuid), lr->name);

    for (size_t i = 0; i < lr->n_ports; i++) {
        const struct nbrec_logical_router_port *lrp = lr->ports[i];
        ds_put_format(s, "        port %s\n", lrp->name);
        if (lrp->mac) {
            ds_put_cstr(s, "            mac: ");
            ds_put_format(s, "\"%s\"", lrp->mac);
        }
        ds_put_format(s, "\n");
    }
}

static void
print_ls(const struct nbrec_logical_switch *ls, struct ds *s)
{
    ds_put_format(s, "    switch "UUID_FMT" (%s)\n",
                  UUID_ARGS(&ls->header_.uuid), ls->name);

    for (size_t i = 0; i < ls->n_ports; i++) {
        const struct nbrec_logical_switch_port *lsp = ls->ports[i];

        ds_put_format(s, "        port %s\n", lsp->name);
        if (lsp->parent_name) {
            ds_put_format(s, "            parent: %s\n", lsp->parent_name);
        }
        if (lsp->n_tag) {
            ds_put_format(s, "            tag: %"PRIu64"\n", lsp->tag[0]);
        }
        if (lsp->n_addresses) {
            ds_put_cstr(s, "            addresses: [");
            for (size_t j = 0; j < lsp->n_addresses; j++) {
                ds_put_format(s, "%s\"%s\"",
                        j == 0 ? "" : ", ",
                        lsp->addresses[j]);
            }
            ds_put_cstr(s, "]\n");
        }
    }
}

static void
nbctl_show(struct ctl_context *ctx)
{
    const struct nbrec_logical_switch *ls;

    if (ctx->argc == 2) {
        ls = ls_by_name_or_uuid(ctx, ctx->argv[1], false);
        if (ls) {
            print_ls(ls, &ctx->output);
        }
    } else {
        NBREC_LOGICAL_SWITCH_FOR_EACH(ls, ctx->idl) {
            print_ls(ls, &ctx->output);
        }
    }
    const struct nbrec_logical_router *lr;

    if (ctx->argc == 2) {
        lr = lr_by_name_or_uuid(ctx, ctx->argv[1], false);
        if (lr) {
            print_lr(lr, &ctx->output);
        }
    } else {
        NBREC_LOGICAL_ROUTER_FOR_EACH(lr, ctx->idl) {
            print_lr(lr, &ctx->output);
        }
    }
}

static void
nbctl_ls_add(struct ctl_context *ctx)
{
    const char *ls_name = ctx->argc == 2 ? ctx->argv[1] : NULL;

    bool may_exist = shash_find(&ctx->options, "--may-exist") != NULL;
    bool add_duplicate = shash_find(&ctx->options, "--add-duplicate") != NULL;
    if (may_exist && add_duplicate) {
        ctl_fatal("--may-exist and --add-duplicate may not be used together");
    }

    if (ls_name) {
        if (!add_duplicate) {
<<<<<<< HEAD
            const struct nbrec_logical_switch *lswitch;
            NBREC_LOGICAL_SWITCH_FOR_EACH(lswitch, ctx->idl) {
                if (!strcmp(lswitch->name, lswitch_name)) {
=======
            const struct nbrec_logical_switch *ls;
            NBREC_LOGICAL_SWITCH_FOR_EACH (ls, ctx->idl) {
                if (!strcmp(ls->name, ls_name)) {
>>>>>>> 4ef48e9d
                    if (may_exist) {
                        return;
                    }
                    ctl_fatal("%s: a switch with this name already exists",
                              ls_name);
                }
            }
        }
    } else if (may_exist) {
        ctl_fatal("--may-exist requires specifying a name");
    } else if (add_duplicate) {
        ctl_fatal("--add-duplicate requires specifying a name");
    }

    struct nbrec_logical_switch *ls;
    ls = nbrec_logical_switch_insert(ctx->txn);
    if (ls_name) {
        nbrec_logical_switch_set_name(ls, ls_name);
    }
}

static void
nbctl_ls_del(struct ctl_context *ctx)
{
    bool must_exist = !shash_find(&ctx->options, "--if-exists");
    const char *id = ctx->argv[1];
    const struct nbrec_logical_switch *ls;

    ls = ls_by_name_or_uuid(ctx, id, must_exist);
    if (!ls) {
        return;
    }

    nbrec_logical_switch_delete(ls);
}

static void
nbctl_ls_list(struct ctl_context *ctx)
{
    const struct nbrec_logical_switch *ls;
    struct smap lswitches;

    smap_init(&lswitches);
    NBREC_LOGICAL_SWITCH_FOR_EACH(ls, ctx->idl) {
        smap_add_format(&lswitches, ls->name, UUID_FMT " (%s)",
                        UUID_ARGS(&ls->header_.uuid), ls->name);
    }
    const struct smap_node **nodes = smap_sort(&lswitches);
    for (size_t i = 0; i < smap_count(&lswitches); i++) {
        const struct smap_node *node = nodes[i];
        ds_put_format(&ctx->output, "%s\n", node->value);
    }
    smap_destroy(&lswitches);
    free(nodes);
}

<<<<<<< HEAD
/* Find the lrport given its id. */
static const struct nbrec_logical_router_port *
lrport_by_name_or_uuid(struct ctl_context *ctx, const char *id,
                       bool must_exist)
{
    const struct nbrec_logical_router_port *lrport = NULL;
    bool is_uuid = false;
    struct uuid lrport_uuid;

    if (uuid_from_string(&lrport_uuid, id)) {
        is_uuid = true;
        lrport = nbrec_logical_router_port_get_for_uuid(ctx->idl,
                                                        &lrport_uuid);
    }

    if (!lrport) {
        NBREC_LOGICAL_ROUTER_PORT_FOR_EACH(lrport, ctx->idl) {
            if (!strcmp(lrport->name, id)) {
                break;
            }
        }
    }

    if (!lrport && must_exist) {
        ctl_fatal("%s: lrport with this %s not found",
                  id, is_uuid ? "name" : "UUID");
    }

    return lrport;
}

/*
 * Port chain CLI Functions
 */
static void
nbctl_lport_chain_add(struct ctl_context *ctx)
{

  const struct nbrec_logical_switch *lswitch;

  if (ctx->argc < 2) {
      /* ensure all arguments are present */
      ctl_fatal("Invalid number of arguments: (%d), to lport-chain-add.",ctx->argc);
    }

  const char *lport_chain_name = ctx->argc == 3 ? ctx->argv[2] : NULL;
  lswitch = lswitch_by_name_or_uuid(ctx, ctx->argv[1], true);

  if (lport_chain_name) {
            const struct nbrec_logical_port_chain *lport_chain;
            NBREC_LOGICAL_PORT_CHAIN_FOR_EACH(lport_chain, ctx->idl) {
                if (strcmp(lport_chain->name, lport_chain_name)) 
                    ctl_fatal("%s: an lport_chain with this name already exists",
                              lport_chain_name);
                }
        }
    struct nbrec_logical_port_chain *lport_chain;
    lport_chain = nbrec_logical_port_chain_insert(ctx->txn);
    if (lport_chain_name) {
        nbrec_logical_port_chain_set_name(lport_chain, lport_chain_name);
    }

    /* Insert the logical port-chain into the logical switch. */

    nbrec_logical_switch_verify_port_chains(lswitch);
    struct nbrec_logical_port_chain  **new_port_chain = xmalloc(sizeof *new_port_chain *
                                                    (lswitch->n_port_chains + 1));
    memcpy(new_port_chain, lswitch->port_chains, sizeof *new_port_chain * lswitch->n_port_chains);
    new_port_chain[lswitch->n_port_chains] = CONST_CAST(struct nbrec_logical_port_chain *, lport_chain);
    nbrec_logical_switch_set_port_chains(lswitch, new_port_chain, lswitch->n_port_chains + 1);
    free(new_port_chain);
}

/* Removes lswitch->pair_chain[idx]'. */
static void
remove_lport_chain(const struct nbrec_logical_switch *lswitch, size_t idx)
{
  const struct nbrec_logical_port_chain *lport_chain = lswitch->port_chains[idx];

    /* First remove 'lport-chain' from the array of port-chains.  This is what will
     * actually cause the logical port-chain to be deleted when the transaction is
     * sent to the database server (due to garbage collection). */
    struct nbrec_logical_port_chain **new_port_chain
      = xmemdup(lswitch->port_chains, sizeof *new_port_chain * lswitch->n_port_chains);
    new_port_chain[idx] = new_port_chain[lswitch->n_port_chains - 1];
    nbrec_logical_switch_verify_port_chains(lswitch);
    nbrec_logical_switch_set_port_chains(lswitch, new_port_chain, lswitch->n_port_chains - 1);
    free(new_port_chain);

    /* Delete 'lport-chain' from the IDL.  This won't have a real effect on the
     * database server (the IDL will suppress it in fact) but it means that it
     * won't show up when we iterate with NBREC_LOGICAL_PORT_CHAIN_FOR_EACH later. */
    nbrec_logical_port_chain_delete(lport_chain);
}

static void
nbctl_lport_chain_del(struct ctl_context *ctx)
{
 const struct nbrec_logical_port_chain *lport_chain;

    lport_chain = lport_chain_by_name_or_uuid(ctx, ctx->argv[1]);
    if (!lport_chain) {
      ctl_fatal("Cannot find lport_chain: %s\n", ctx->argv[1]);
    }

    /* Find the lswitch that contains 'port-chain', then delete it. */
    const struct nbrec_logical_switch *lswitch;
    NBREC_LOGICAL_SWITCH_FOR_EACH (lswitch, ctx->idl) {
        for (size_t i = 0; i < lswitch->n_port_chains; i++) {
            if (lswitch->port_chains[i] == lport_chain) {
	      remove_lport_chain(lswitch,i);
	      printf("Deleted lport-chain: %s\n", ctx->argv[1]);
              return;
=======
static const struct nbrec_logical_switch_port *
lsp_by_name_or_uuid(struct ctl_context *ctx, const char *id,
                    bool must_exist)
{
    const struct nbrec_logical_switch_port *lsp = NULL;

    struct uuid lsp_uuid;
    bool is_uuid = uuid_from_string(&lsp_uuid, id);
    if (is_uuid) {
        lsp = nbrec_logical_switch_port_get_for_uuid(ctx->idl, &lsp_uuid);
    }

    if (!lsp) {
        NBREC_LOGICAL_SWITCH_PORT_FOR_EACH(lsp, ctx->idl) {
            if (!strcmp(lsp->name, id)) {
                break;
>>>>>>> 4ef48e9d
            }
        }
    }
    ctl_fatal("logical port-chain %s is not part of any logical switch",
              ctx->argv[1]);
}

<<<<<<< HEAD
static void
nbctl_lport_chain_list(struct ctl_context *ctx)
{
    const char *id = ctx->argv[1];
    const struct nbrec_logical_switch *lswitch;
    struct smap lport_chains;
    size_t i;

    lswitch = lswitch_by_name_or_uuid(ctx, id, true);
    if (!lswitch) {
        return;
    }

    smap_init(&lport_chains);
    for (i = 0; i < lswitch->n_port_chains; i++) {
        const struct nbrec_logical_port_chain *lport_chain = lswitch->port_chains[i];
        smap_add_format(&lport_chains, lport_chain->name, UUID_FMT " (%s)",
                        UUID_ARGS(&lport_chain->header_.uuid), lport_chain->name);
    }
    const struct smap_node **nodes = smap_sort(&lport_chains);
    for (i = 0; i < smap_count(&lport_chains); i++) {
        const struct smap_node *node = nodes[i];
        ds_put_format(&ctx->output, "%s\n", node->value);
    }
    smap_destroy(&lport_chains);
    free(nodes);
}

static void
print_lport_chain(const struct nbrec_logical_port_chain *lport_chain,
		  struct ctl_context *ctx)
{
  const char *port_not_set="Not Set";
    ds_put_format(&ctx->output, "    lport-chain "UUID_FMT" (%s)\n",
                  UUID_ARGS(&lport_chain->header_.uuid), lport_chain->name);
    printf("Number of port-pair-groups: %d\n", lport_chain->n_port_pair_groups);
    for (size_t i = 0; i < lport_chain->n_port_pair_groups; i++) {
        const struct nbrec_logical_port_pair_group *lport_pair_group 
	  = lport_chain->port_pair_groups[i];
        ds_put_format(&ctx->output, "        lport-pair-group %s\n", lport_pair_group->name);
	for (size_t j = 0; j < lport_pair_group->n_port_pairs; j++){
	  const struct nbrec_logical_port *linport;
	  const struct nbrec_logical_port *loutport;
	  const struct nbrec_logical_port_pair *lport_pair 
	    = lport_pair_group->port_pairs[j];
	  ds_put_format(&ctx->output, "             lport-pair %s\n", lport_pair->name);
	  printf("\n inport %s from port-pair %s \n", lport_pair->inport->name, lport_pair->name);
	  // linport = lport_by_name_or_uuid(ctx,lport_pair->inport->name,true);
	  linport = lport_pair->inport;
	  printf("Linport name: %s\n", linport->name);
	  ds_put_format(&ctx->output, "                 lport-pair inport "UUID_FMT" (%s)\n",
                  UUID_ARGS(&linport->header_.uuid), linport->name);

	  // loutport = lport_by_name_or_uuid(ctx,lport_pair->outport->name,true);
	  loutport = lport_pair->outport;
	  printf("Loutport name: %s\n", loutport->name);
	  ds_put_format(&ctx->output, "                 lport-pair outport "UUID_FMT" (%s)\n",
                  UUID_ARGS(&loutport->header_.uuid), loutport->name);
	}
    }
    printf("finished port pairs\n");

    const struct nbrec_logical_flow_classifier *lflow_classifier = lport_chain->flow_classifier;
    printf("Getting flow classifier: %s\n", lflow_classifier->name);
    ds_put_format(&ctx->output, "        lflow_classifier %s\n", lflow_classifier->name);
    if (lflow_classifier->logical_source_port == NULL){
      ds_put_format(&ctx->output, "          logical-source-port %s\n", port_not_set);
    } else {
      ds_put_format(&ctx->output, "          logical-source-port %s\n", lflow_classifier->logical_source_port->name);
    }
    if (lflow_classifier->logical_destination_port == NULL){
      ds_put_format(&ctx->output, "          logical-destination-port %s\n", port_not_set);
    } else {
      ds_put_format(&ctx->output, "          logical-destination-port %s\n", lflow_classifier->logical_destination_port->name);
    }
    ds_put_format(&ctx->output, "          ethertype: %s\n", lflow_classifier->ethertype);
    ds_put_format(&ctx->output, "          protocol: %s\n", lflow_classifier->protocol);
    ds_put_format(&ctx->output, "          source_port_range_min: %d\n", lflow_classifier->source_port_range_min);
    ds_put_format(&ctx->output, "          source_port_range_max: %d\n", lflow_classifier->source_port_range_max);
    ds_put_format(&ctx->output, "          destination_port_range_min: %d\n", lflow_classifier->destination_port_range_min);
    ds_put_format(&ctx->output, "          destination_port_range_max: %d\n", lflow_classifier->destination_port_range_max);
    ds_put_format(&ctx->output, "          source_ip_prefix: %d\n", lflow_classifier->source_ip_prefix);
    ds_put_format(&ctx->output, "          destination_ip_prefix: %d\n", lflow_classifier->destination_ip_prefix);
}

static void
nbctl_lport_chain_show(struct ctl_context *ctx)
{
    const struct nbrec_logical_switch *lswitch;
    const struct nbrec_logical_port_chain *lport_chain;
    printf("\nIn lport-chain-show\n");
    if (ctx->argc < 2) {
	/* ensure all arguments are present */
      ctl_fatal("Invalid number of arguments: (%d), to lport-chain-show.",ctx->argc);
    }
    lswitch = lswitch_by_name_or_uuid(ctx, ctx->argv[1], true);
    ds_put_format(&ctx->output, " lswitch "UUID_FMT" (%s)\n",
                  UUID_ARGS(&lswitch->header_.uuid), lswitch->name);
    if (ctx->argc == 3) {
      lport_chain = lport_chain_by_name_or_uuid(ctx, ctx->argv[2]);
        if (lport_chain) {
	  print_lport_chain(lport_chain, ctx);
        }
    } else {
        NBREC_LOGICAL_PORT_CHAIN_FOR_EACH(lport_chain, ctx->idl) {
	  print_lport_chain(lport_chain, ctx);
        }
    }
}


static void
nbctl_lport_chain_set_flow_classifier(struct ctl_context *ctx)
{
    
    const struct nbrec_logical_port_chain *lport_chain;
    const struct nbrec_logical_flow_classifier *lflow_classifier = NULL;

    if (ctx->argc < 3){
      /* ensure all arguments are present */
      ctl_fatal("Invalid number of arguments: (%d), to lport-chain-set-flow-classifier.",ctx->argc);
    }
   
    lport_chain = lport_chain_by_name_or_uuid(ctx, ctx->argv[1]);
    if (!lport_chain){
	ctl_fatal("Invalid port_chain %s ", ctx->argv[1]);
      }
    /* Check flow classifier exists*/
      lflow_classifier = lflow_classifier_by_name_or_uuid(ctx, ctx->argv[2]);
      if (!lflow_classifier){
	ctl_fatal("Invalid flow_classifier %s ", ctx->argv[2]);
      }

    /* Insert the logical flow-classifier into the logical port-chain. */
    nbrec_logical_port_chain_verify_flow_classifier(lport_chain);
    //struct nbrec_logical_flow_classifier  **new_flow_classifier= xmalloc(sizeof *new_flow_classifier);
    //memcpy(new_flow_classifier, lport_chain->flow_classifier, sizeof *new_flow_classifier);
    //new_flow_classifier = CONST_CAST(struct nbrec_logical_flow_classifier *, lflow_classifier);
    //nbrec_logical_port_chain_set_flow_classifier(lport_chain, new_flow_classifier);
    nbrec_logical_port_chain_set_flow_classifier(lport_chain, lflow_classifier);
    //free(new_flow_classifier);
}

static void nbctl_lport_chain_get_flow_classifier(struct ctl_context *ctx)
{
    const char *id = ctx->argv[1];
    const struct nbrec_logical_port_chain *lport_chain;

    lport_chain = lport_chain_by_name_or_uuid(ctx, id);
    ds_put_format(&ctx->output, "%s\n", lport_chain->flow_classifier->name);
}
/* End of port-chain operations */

/*
 * Port Pair Groups CLI Functions
 */
static void
nbctl_lport_pair_group_add(struct ctl_context *ctx)
{
    const struct nbrec_logical_port_pair_group *lport_pair_group;
    const struct nbrec_logical_port_chain *lport_chain;

    /* check lport_chain exists */
    lport_chain = lport_chain_by_name_or_uuid(ctx, ctx->argv[1]);
    if (!lport_chain) {
        return;
    }

    if (ctx->argc < 2) {
      /* ensure all arguments are present */
      ctl_fatal("invalid number of arguments: %d to lport-pair-groups-add.", ctx->argc);
    }

    /* create the logical port-pair-group. */
    lport_pair_group = nbrec_logical_port_pair_group_insert(ctx->txn);
    if (ctx->argc == 3){
       nbrec_logical_port_pair_group_set_name(lport_pair_group, ctx->argv[2]);
    }

    /* Insert the logical port into the logical switch. */
    nbrec_logical_port_chain_verify_port_pair_groups(lport_chain);
    struct nbrec_logical_port_pair_group  **new_port_pair_group = xmalloc(sizeof *new_port_pair_group *
                                                    (lport_chain->n_port_pair_groups + 1));
    memcpy(new_port_pair_group, lport_chain->port_pair_groups, sizeof *new_port_pair_group * lport_chain->n_port_pair_groups);
    new_port_pair_group[lport_chain->n_port_pair_groups] = 
      CONST_CAST(struct nbrec_logical_port_pair_group *,lport_pair_group);
    nbrec_logical_port_chain_set_port_pair_groups(lport_chain, new_port_pair_group, lport_chain->n_port_pair_groups + 1);
    free(new_port_pair_group);
}
/* Removes lport-pair-group 'lport_chain->port_pair_group[idx]'. */
static void
remove_lport_pair_group(const struct nbrec_logical_port_chain *lport_chain, size_t idx)
{
  const struct nbrec_logical_port_pair_group *lport_pair_group = lport_chain->port_pair_groups[idx];

    /* First remove 'lport-pair-group' from the array of port-pair-groups.  This is what will
     * actually cause the logical port-pair-group to be deleted when the transaction is
     * sent to the database server (due to garbage collection). */
    struct nbrec_logical_port_pair_group **new_port_pair_group
      = xmemdup(lport_chain->port_pair_groups, sizeof *new_port_pair_group * lport_chain->n_port_pair_groups);
    new_port_pair_group[idx] = new_port_pair_group[lport_chain->n_port_pair_groups - 1];
    nbrec_logical_port_chain_verify_port_pair_groups(lport_chain);
    nbrec_logical_port_chain_set_port_pair_groups(lport_chain, new_port_pair_group, lport_chain->n_port_pair_groups - 1);
    free(new_port_pair_group);

    /* Delete 'lport-pair-group' from the IDL.  This won't have a real effect on the
     * database server (the IDL will suppress it in fact) but it means that it
     * won't show up when we iterate with NBREC_LOGICAL_PORT_PAIR_GROUP_FOR_EACH later. */
    nbrec_logical_port_pair_group_delete(lport_pair_group);
}

static void
nbctl_lport_pair_group_del(struct ctl_context *ctx)
{
 const struct nbrec_logical_port_pair_group *lport_pair_group;

    lport_pair_group = lport_pair_group_by_name_or_uuid(ctx, ctx->argv[1]);
    if (!lport_pair_group) {
      ctl_fatal("Cannot find lport_pair_group: %s\n", ctx->argv[1]);
    }

    /* Find the port-chain that contains 'port-pair-group', then delete it. */
    const struct nbrec_logical_port_chain *lport_chain;
    NBREC_LOGICAL_PORT_CHAIN_FOR_EACH (lport_chain, ctx->idl) {
        for (size_t i = 0; i < lport_chain->n_port_pair_groups; i++) {
            if (lport_chain->port_pair_groups[i] == lport_pair_group) {
	      remove_lport_pair_group(lport_chain,i);
	      printf("Deleted lport-pair-group: %s\n", ctx->argv[1]);
              return;
            }
        }
    }
    ctl_fatal("logical port-pair-group %s is not part of any logical port-chain",
              ctx->argv[1]);
}

static void
nbctl_lport_pair_group_list(struct ctl_context *ctx)
{
    const char *id = ctx->argv[1];
    const struct nbrec_logical_port_chain *lport_chain;
    struct smap lport_pair_groups;
    size_t i;

    lport_chain = lport_chain_by_name_or_uuid(ctx, id);
    if (!lport_chain) {
        return;
    }

    smap_init(&lport_pair_groups);
    for (i = 0; i < lport_chain->n_port_pair_groups; i++) {
        const struct nbrec_logical_port_pair_group *lport_pair_group = lport_chain->port_pair_groups[i];
        smap_add_format(&lport_pair_groups, lport_pair_group->name, UUID_FMT " (%s)",
                        UUID_ARGS(&lport_pair_group->header_.uuid), lport_pair_group->name);
    }
    const struct smap_node **nodes = smap_sort(&lport_pair_groups);
    for (i = 0; i < smap_count(&lport_pair_groups); i++) {
        const struct smap_node *node = nodes[i];
        ds_put_format(&ctx->output, "%s\n", node->value);
    }
    smap_destroy(&lport_pair_groups);
    free(nodes);
}

static void
nbctl_lport_pair_group_add_port_pair(struct ctl_context *ctx)
{
    const struct nbrec_logical_port_pair_group *lport_pair_group;
    const struct nbrec_logical_port_pair *lport_pair;
    const char *lport_pair_name;
    
    lport_pair_group = lport_pair_group_by_name_or_uuid(ctx, ctx->argv[1]);

    if (ctx->argc < 3) {
      /* ensure all arguments are present */
      ctl_fatal("Invalid number of arguments: (%d), to lport-pair-group-add-port-pair.",ctx->argc);
    }
    /* Check that port-pair exists  */
    lport_pair_name = ctx->argv[2];
    lport_pair = lport_pair_by_name_or_uuid(ctx, lport_pair_name);
    if (!lport_pair){
      ctl_fatal("%s: an lport-pair with this name does not exist",lport_pair_name);
    }

    /* Insert the logical port-pair into the logical port-pair-group. */
    nbrec_logical_port_pair_group_verify_port_pairs(lport_pair_group);
    struct nbrec_logical_port_pair  **new_port_pair = xmalloc(sizeof *new_port_pair *
                                                    (lport_pair_group->n_port_pairs + 1));
    memcpy(new_port_pair, lport_pair_group->port_pairs, sizeof *new_port_pair * lport_pair_group->n_port_pairs);
    new_port_pair[lport_pair_group->n_port_pairs] = CONST_CAST(struct nbrec_logical_port_pair *, lport_pair);
    nbrec_logical_port_pair_group_set_port_pairs(lport_pair_group, new_port_pair, lport_pair_group->n_port_pairs + 1);
    free(new_port_pair);
}

/* Removes port-pair from port-pair-groiup but does not delete it'. */
static void
remove_lport_pair_from_port_pair_group(const struct nbrec_logical_port_pair_group *lport_pair_group, size_t idx)
{
  //TODO Check const struct nbrec_logical_port_pair *lport_pair = lport_pair_group->port_pairs[idx];

    /* First remove 'lport-pair' from the array of port-pairs.  This is what will
     * actually cause the logical port-pair to be deleted when the transaction is
     * sent to the database server (due to garbage collection). */
    struct nbrec_logical_port_pair **new_port_pair
      = xmemdup(lport_pair_group->port_pairs, sizeof *new_port_pair * lport_pair_group->n_port_pairs);
    new_port_pair[idx] = new_port_pair[lport_pair_group->n_port_pairs - 1];
    nbrec_logical_port_pair_group_verify_port_pairs(lport_pair_group);
    nbrec_logical_port_pair_group_set_port_pairs(lport_pair_group, new_port_pair, lport_pair_group->n_port_pairs - 1);
    free(new_port_pair);

    /* Do not delete actual port-pair as they are owned by a lswitch and can be reused. */
    //nbrec_logical_port_pair_delete(lport_pair);
}

static void
nbctl_lport_pair_group_del_port_pair(struct ctl_context *ctx)
{
 const struct nbrec_logical_port_pair *lport_pair;

    lport_pair = lport_pair_by_name_or_uuid(ctx, ctx->argv[1]);
    if (!lport_pair) {
      ctl_fatal("Cannot find lport_pair: %s\n", ctx->argv[1]);
    }

    /* Find the port-pair_group that contains 'port-pair', then delete it. */
    const struct nbrec_logical_port_pair_group *lport_pair_group;
    NBREC_LOGICAL_PORT_PAIR_GROUP_FOR_EACH (lport_pair_group, ctx->idl) {
        for (size_t i = 0; i < lport_pair_group->n_port_pairs; i++) {
            if (lport_pair_group->port_pairs[i] == lport_pair) {
	      remove_lport_pair_from_port_pair_group(lport_pair_group,i);
	      printf("Deleted lport-pair: %s from lport-group-pair \n", ctx->argv[1]);
              return;
            }
        }
    }
    ctl_fatal("logical port-pair %s is not part of any logical switch",
              ctx->argv[1]);
}
/* End of port-pair-group operations */

/*
 * port-pair operations
 */
static void
nbctl_lport_pair_add(struct ctl_context *ctx)
{
  const char *port_id_in = ctx->argv[2];
  const char *port_id_out = ctx->argv[3];

    const struct nbrec_logical_switch *lswitch;
    const struct nbrec_logical_port_pair *lport_pair;
    const struct nbrec_logical_port *lport_in,*lport_out;

    lswitch = lswitch_by_name_or_uuid(ctx, ctx->argv[1], true);

    if (ctx->argc < 4) {
      /* ensure all arguments are present */
      ctl_fatal("Invalid number of arguments: (%d), to lport-pair-add.",ctx->argc);
    }
    /* Check that ports exist in this switch */
    lport_in = lport_by_name_or_uuid(ctx, port_id_in, false);
    if (!lport_in){
      ctl_fatal("%s: an lport with this name does not exist",ctx->argv[2]);
    }
    lport_out = lport_by_name_or_uuid(ctx, port_id_out, false);
    if (!lport_out){
      ctl_fatal("%s: an lport with this name does not exist",ctx->argv[3]);
    }

    /* create the logical port-pair. */
    lport_pair = nbrec_logical_port_pair_insert(ctx->txn);
    nbrec_logical_port_pair_set_inport(lport_pair, lport_in);
    nbrec_logical_port_pair_set_outport(lport_pair, lport_out);
    if (ctx->argc == 5){
       nbrec_logical_port_pair_set_name(lport_pair, ctx->argv[4]);
    }

    /* Insert the logical port-pair into the logical port-pair-group. */
    nbrec_logical_switch_verify_port_pairs(lswitch);
    struct nbrec_logical_port_pair  **new_port_pair = xmalloc(sizeof *new_port_pair *
                                                    (lswitch->n_port_pairs + 1));
    memcpy(new_port_pair, lswitch->port_pairs, sizeof *new_port_pair * lswitch->n_port_pairs);
    new_port_pair[lswitch->n_port_pairs] = CONST_CAST(struct nbrec_logical_port_pair *, lport_pair);
    nbrec_logical_switch_set_port_pairs(lswitch, new_port_pair, lswitch->n_port_pairs + 1);
    free(new_port_pair);
}
/* Removes lswitch->pair_pair[idx]'. */
static void
remove_lport_pair(const struct nbrec_logical_switch *lswitch, size_t idx)
{
  const struct nbrec_logical_port_pair *lport_pair = lswitch->port_pairs[idx];

    /* First remove 'lport-pair' from the array of port-pairs.  This is what will
     * actually cause the logical port-pair to be deleted when the transaction is
     * sent to the database server (due to garbage collection). */
    struct nbrec_logical_port_pair **new_port_pair
      = xmemdup(lswitch->port_pairs, sizeof *new_port_pair * lswitch->n_port_pairs);
    new_port_pair[idx] = new_port_pair[lswitch->n_port_pairs - 1];
    nbrec_logical_switch_verify_port_pairs(lswitch);
    nbrec_logical_switch_set_port_pairs(lswitch, new_port_pair, lswitch->n_port_pairs - 1);
    free(new_port_pair);

    /* Delete 'lport-pair' from the IDL.  This won't have a real effect on the
     * database server (the IDL will suppress it in fact) but it means that it
     * won't show up when we iterate with NBREC_LOGICAL_PORT_PAIR_FOR_EACH later. */
    nbrec_logical_port_pair_delete(lport_pair);
}

static void
nbctl_lport_pair_del(struct ctl_context *ctx)
{
 const struct nbrec_logical_port_pair *lport_pair;

    lport_pair = lport_pair_by_name_or_uuid(ctx, ctx->argv[1]);
    if (!lport_pair) {
      ctl_fatal("Cannot find lport_pair: %s\n", ctx->argv[1]);
    }

    /* Find the port-pair_group that contains 'port-pair', then delete it. */
    const struct nbrec_logical_switch *lswitch;
    NBREC_LOGICAL_SWITCH_FOR_EACH (lswitch, ctx->idl) {
        for (size_t i = 0; i < lswitch->n_port_pairs; i++) {
            if (lswitch->port_pairs[i] == lport_pair) {
	      remove_lport_pair(lswitch,i);
	      printf("Deleted lport-pair: %s\n", ctx->argv[1]);
              return;
            }
        }
    }
    ctl_fatal("logical port-pair %s is not part of any logical switch",
              ctx->argv[1]);
}

static void
nbctl_lport_pair_list(struct ctl_context *ctx)
{
    const char *id = ctx->argv[1];
    const struct nbrec_logical_switch *lswitch;
    struct smap lport_pairs;
    size_t i;

    lswitch = lswitch_by_name_or_uuid(ctx, id, true);
    if (!lswitch) {
        return;
    }

    smap_init(&lport_pairs);
    for (i = 0; i < lswitch->n_port_pairs; i++) {
        const struct nbrec_logical_port_pair *lport_pair = lswitch->port_pairs[i];
        smap_add_format(&lport_pairs, lport_pair->name, UUID_FMT " (%s)",
                        UUID_ARGS(&lport_pair->header_.uuid), lport_pair->name);
    }
    const struct smap_node **nodes = smap_sort(&lport_pairs);
    for (i = 0; i < smap_count(&lport_pairs); i++) {
        const struct smap_node *node = nodes[i];
        ds_put_format(&ctx->output, "%s\n", node->value);
    }
    smap_destroy(&lport_pairs);
    free(nodes);
}
/* End of port-pair operations */
/*
 * flow_classifier operations
 */
static void
nbctl_lflow_classifier_add(struct ctl_context *ctx)
{
    const struct nbrec_logical_port_chain *lport_chain; 
    const struct nbrec_logical_port *lport;
    const char *lport_name;
    const struct nbrec_logical_flow_classifier *lflow_classifier;
   

    if (ctx->argc < 3) {
      /* ensure all arguments are present */
      ctl_fatal("Invalid number of arguments: (%d), to lflow_classifier-add",ctx->argc);
    }
    lport_chain = lport_chain_by_name_or_uuid(ctx, ctx->argv[1]);
    /* Check that logical source port exist in this switch */
    lport_name = ctx->argv[2];
    lport = lport_by_name_or_uuid(ctx, lport_name, false);
    if (!lport){
      ctl_fatal("%s: a lport with this name does not exist",lport_name);
    }

    /* create the logical flow_classifier. */
    lflow_classifier = nbrec_logical_flow_classifier_insert(ctx->txn);
    nbrec_logical_flow_classifier_set_logical_source_port(lflow_classifier, lport);
    if (ctx->argc == 4){
       nbrec_logical_flow_classifier_set_name(lflow_classifier, ctx->argv[3]);
    }
 
    /* Insert the logical flow_classifier into the logical switch. */
    nbrec_logical_port_chain_verify_flow_classifier(lport_chain);
    //struct nbrec_logical_flow_classifier  **new_flow_classifier = xmalloc(sizeof *new_flow_classifier);
    //memcpy(new_flow_classifier, lswitch->flow_classifiers, sizeof *new_flow_classifier * lswitch->n_flow_classifiers);
    //new_flow_classifier[lswitch->n_flow_classifiers] = CONST_CAST(struct nbrec_logical_flow_classifier *, lflow_classifier);
    nbrec_logical_port_chain_set_flow_classifier(lport_chain, lflow_classifier);
    //free(new_flow_classifier);
}
#ifdef OLD
/* Removes lswitch->flow_classifier[idx]'. */
static void
remove_lflow_classifier(const struct nbrec_logical_switch *lswitch, size_t idx)
{
  const struct nbrec_logical_flow_classifier *lflow_classifier = lswitch->flow_classifiers[idx];

    /* First remove 'lflow_classifier' from the array of flow_classifiers.  This is what will
     * actually cause the logical flow classifier to be deleted when the transaction is
     * sent to the database server (due to garbage collection). */
    struct nbrec_logical_flow_classifier **new_flow_classifier
      = xmemdup(lswitch->flow_classifiers, sizeof *new_flow_classifier * lswitch->n_flow_classifiers);
    new_flow_classifier[idx] = new_flow_classifier[lswitch->n_flow_classifiers - 1];
    nbrec_logical_switch_verify_flow_classifiers(lswitch);
    nbrec_logical_switch_set_flow_classifiers(lswitch, new_flow_classifier, lswitch->n_port_pairs - 1);
    free(new_flow_classifier);

    /* Delete 'lflow_classifier' from the IDL.  This won't have a real effect on the
     * database server (the IDL will suppress it in fact) but it means that it
     * won't show up when we iterate with NBREC_LOGICAL_FLOW_CLASSIFIER_FOR_EACH later. */
    nbrec_logical_flow_classifier_delete(lflow_classifier);
}
#endif
static void
nbctl_lflow_classifier_del(struct ctl_context *ctx)
{
 const struct nbrec_logical_flow_classifier *lflow_classifier;

    lflow_classifier = lflow_classifier_by_name_or_uuid(ctx, ctx->argv[1]);
    if (!lflow_classifier) {
      printf("Cannot find lflow_classifier: %s\n", ctx->argv[1]);
      return;
    }

    /* Find the switch that contains 'flow-classifier', then delete it. */
    const struct nbrec_logical_port_chain *lport_chain;
    NBREC_LOGICAL_PORT_CHAIN_FOR_EACH (lport_chain, ctx->idl) {
            if (lport_chain->flow_classifier == lflow_classifier) {
	      nbrec_logical_flow_classifier_delete(lflow_classifier);
	      printf("Deleted lflow-classifier: %s\n", ctx->argv[1]);
              return;
        }
    }
    ctl_fatal("logical flow-classifier %s is not part of any logical switch",
              ctx->argv[1]);
}

static void
nbctl_lflow_classifier_list(struct ctl_context *ctx)
{
    const char *id = ctx->argv[1];
    const struct nbrec_logical_port_chain *lport_chain;
   

    lport_chain = lport_chain_by_name_or_uuid(ctx, id);
    if (!lport_chain) {
        return;
    }
    const struct nbrec_logical_flow_classifier *lflow_classifier = lport_chain->flow_classifier;
    printf("Getting flow classifier: %s\n", lflow_classifier->name);
    ds_put_format(&ctx->output, "        lflow_classifier %s\n", lflow_classifier->name);
    ds_put_format(&ctx->output, "          logical-source-port %s\n", lflow_classifier->logical_source_port);
    ds_put_format(&ctx->output, "          ethertype: %s\n", lflow_classifier->ethertype);
    ds_put_format(&ctx->output, "          protocol: %s\n", lflow_classifier->protocol);
    
  
}

static void
nbctl_lflow_classifier_set_logical_destination_port(struct ctl_context *ctx)
{
    const char *id = ctx->argv[1];

    const struct nbrec_logical_port *lport = NULL;
    const struct nbrec_logical_flow_classifier *lflow_classifier;

    lflow_classifier = lflow_classifier_by_name_or_uuid(ctx, id);

    /* Check port exists if given*/
    if (!strcmp(ctx->argv[2],"") ){
      lport = lport_by_name_or_uuid(ctx, ctx->argv[2], true);
      if (!lport){
	ctl_fatal("Invalid port %s ", ctx->argv[2]);
      }
    }
    nbrec_logical_flow_classifier_set_logical_destination_port(lflow_classifier,lport);
}

static void
nbctl_lflow_classifier_get_logical_destination_port(struct ctl_context *ctx)
{
    const char *id = ctx->argv[1];
    const struct nbrec_logical_flow_classifier *lflow_classifier;

    lflow_classifier = lflow_classifier_by_name_or_uuid(ctx, id);
    ds_put_format(&ctx->output, "%s\n", (lflow_classifier->logical_destination_port)->name);
}
/* End of flow-classifier operations */



/* Returns the lswitch that contains 'lport'. */
=======
    if (!lsp && must_exist) {
        ctl_fatal("%s: port %s not found", id, is_uuid ? "UUID" : "name");
    }

    return lsp;
}

/* Returns the logical switch that contains 'lsp'. */
>>>>>>> 4ef48e9d
static const struct nbrec_logical_switch *
lsp_to_ls(const struct ovsdb_idl *idl,
               const struct nbrec_logical_switch_port *lsp)
{
    const struct nbrec_logical_switch *ls;
    NBREC_LOGICAL_SWITCH_FOR_EACH (ls, idl) {
        for (size_t i = 0; i < ls->n_ports; i++) {
            if (ls->ports[i] == lsp) {
                return ls;
            }
        }
    }

    /* Can't happen because of the database schema */
    ctl_fatal("logical port %s is not part of any logical switch",
              lsp->name);
}

static const char *
ls_get_name(const struct nbrec_logical_switch *ls,
                 char uuid_s[UUID_LEN + 1], size_t uuid_s_size)
{
    if (ls->name[0]) {
        return ls->name;
    }
    snprintf(uuid_s, uuid_s_size, UUID_FMT, UUID_ARGS(&ls->header_.uuid));
    return uuid_s;
}

static void
nbctl_lsp_add(struct ctl_context *ctx)
{
    bool may_exist = shash_find(&ctx->options, "--may-exist") != NULL;

    const struct nbrec_logical_switch *ls;
    ls = ls_by_name_or_uuid(ctx, ctx->argv[1], true);

    const char *parent_name;
    int64_t tag;
    if (ctx->argc == 3) {
        parent_name = NULL;
        tag = -1;
    } else if (ctx->argc == 5) {
        /* Validate tag. */
        parent_name = ctx->argv[3];
        if (!ovs_scan(ctx->argv[4], "%"SCNd64, &tag)
            || tag < 0 || tag > 4095) {
            ctl_fatal("%s: invalid tag", ctx->argv[4]);
        }
    } else {
        ctl_fatal("lsp-add with parent must also specify a tag");
    }

    const char *lsp_name = ctx->argv[2];
    const struct nbrec_logical_switch_port *lsp;
    lsp = lsp_by_name_or_uuid(ctx, lsp_name, false);
    if (lsp) {
        if (!may_exist) {
            ctl_fatal("%s: a port with this name already exists",
                      lsp_name);
        }

        const struct nbrec_logical_switch *lsw;
        lsw = lsp_to_ls(ctx->idl, lsp);
        if (lsw != ls) {
            char uuid_s[UUID_LEN + 1];
            ctl_fatal("%s: port already exists but in switch %s", lsp_name,
                      ls_get_name(lsw, uuid_s, sizeof uuid_s));
        }

        if (parent_name) {
            if (!lsp->parent_name) {
                ctl_fatal("%s: port already exists but has no parent",
                          lsp_name);
            } else if (strcmp(parent_name, lsp->parent_name)) {
                ctl_fatal("%s: port already exists with different parent %s",
                          lsp_name, lsp->parent_name);
            }

            if (!lsp->n_tag) {
                ctl_fatal("%s: port already exists but has no tag",
                          lsp_name);
            } else if (lsp->tag[0] != tag) {
                ctl_fatal("%s: port already exists with different "
                          "tag %"PRId64, lsp_name, lsp->tag[0]);
            }
        } else {
            if (lsp->parent_name) {
                ctl_fatal("%s: port already exists but has parent %s",
                          lsp_name, lsp->parent_name);
            }
        }

        return;
    }

    /* Create the logical port. */
    lsp = nbrec_logical_switch_port_insert(ctx->txn);
    nbrec_logical_switch_port_set_name(lsp, lsp_name);
    if (tag >= 0) {
        nbrec_logical_switch_port_set_parent_name(lsp, parent_name);
        nbrec_logical_switch_port_set_tag(lsp, &tag, 1);
    }

    /* Insert the logical port into the logical switch. */
    nbrec_logical_switch_verify_ports(ls);
    struct nbrec_logical_switch_port **new_ports = xmalloc(sizeof *new_ports *
                                                    (ls->n_ports + 1));
    memcpy(new_ports, ls->ports, sizeof *new_ports * ls->n_ports);
    new_ports[ls->n_ports] = CONST_CAST(struct nbrec_logical_switch_port *,
                                             lsp);
    nbrec_logical_switch_set_ports(ls, new_ports, ls->n_ports + 1);
    free(new_ports);
}

/* Removes logical switch port 'ls->ports[idx]'. */
static void
remove_lsp(const struct nbrec_logical_switch *ls, size_t idx)
{
    const struct nbrec_logical_switch_port *lsp = ls->ports[idx];

    /* First remove 'lsp' from the array of ports.  This is what will
     * actually cause the logical port to be deleted when the transaction is
     * sent to the database server (due to garbage collection). */
    struct nbrec_logical_switch_port **new_ports
        = xmemdup(ls->ports, sizeof *new_ports * ls->n_ports);
    new_ports[idx] = new_ports[ls->n_ports - 1];
    nbrec_logical_switch_verify_ports(ls);
    nbrec_logical_switch_set_ports(ls, new_ports, ls->n_ports - 1);
    free(new_ports);

    /* Delete 'lsp' from the IDL.  This won't have a real effect on the
     * database server (the IDL will suppress it in fact) but it means that it
     * won't show up when we iterate with NBREC_LOGICAL_SWITCH_PORT_FOR_EACH
     * later. */
    nbrec_logical_switch_port_delete(lsp);
}

static void
nbctl_lsp_del(struct ctl_context *ctx)
{
    bool must_exist = !shash_find(&ctx->options, "--if-exists");
    const struct nbrec_logical_switch_port *lsp;

    lsp = lsp_by_name_or_uuid(ctx, ctx->argv[1], must_exist);
    if (!lsp) {
        return;
    }

    /* Find the switch that contains 'lsp', then delete it. */
    const struct nbrec_logical_switch *ls;
    NBREC_LOGICAL_SWITCH_FOR_EACH (ls, ctx->idl) {
        for (size_t i = 0; i < ls->n_ports; i++) {
            if (ls->ports[i] == lsp) {
                remove_lsp(ls, i);
                return;
            }
        }
    }

    /* Can't happen because of the database schema. */
    ctl_fatal("logical port %s is not part of any logical switch",
              ctx->argv[1]);
}

static void
nbctl_lsp_list(struct ctl_context *ctx)
{
    const char *id = ctx->argv[1];
    const struct nbrec_logical_switch *ls;
    struct smap lsps;
    size_t i;

    ls = ls_by_name_or_uuid(ctx, id, true);

    smap_init(&lsps);
    for (i = 0; i < ls->n_ports; i++) {
        const struct nbrec_logical_switch_port *lsp = ls->ports[i];
        smap_add_format(&lsps, lsp->name, UUID_FMT " (%s)",
                        UUID_ARGS(&lsp->header_.uuid), lsp->name);
    }
    const struct smap_node **nodes = smap_sort(&lsps);
    for (i = 0; i < smap_count(&lsps); i++) {
        const struct smap_node *node = nodes[i];
        ds_put_format(&ctx->output, "%s\n", node->value);
    }
    smap_destroy(&lsps);
    free(nodes);
}

static void
nbctl_lsp_get_parent(struct ctl_context *ctx)
{
    const struct nbrec_logical_switch_port *lsp;

    lsp = lsp_by_name_or_uuid(ctx, ctx->argv[1], true);
    if (lsp->parent_name) {
        ds_put_format(&ctx->output, "%s\n", lsp->parent_name);
    }
}

static void
nbctl_lsp_get_tag(struct ctl_context *ctx)
{
<<<<<<< HEAD
    const struct nbrec_logical_port *lport;

    lport = lport_by_name_or_uuid(ctx, ctx->argv[1], true);
    if (lport->n_tag > 0) {
        ds_put_format(&ctx->output, "%"PRId64"\n", lport->tag[0]);
    }
}

/* Set the address of lrport. */
static void
nbctl_lrport_set_mac(struct ctl_context *ctx)
{
    struct eth_addr ea;
    const char *id = ctx->argv[1];
    const struct nbrec_logical_router_port *lrport;

    lrport = lrport_by_name_or_uuid(ctx, id, true);
=======
    const struct nbrec_logical_switch_port *lsp;
>>>>>>> 4ef48e9d

    lsp = lsp_by_name_or_uuid(ctx, ctx->argv[1], true);
    if (lsp->n_tag > 0) {
        ds_put_format(&ctx->output, "%"PRId64"\n", lsp->tag[0]);
    }
}

static void
nbctl_lsp_set_addresses(struct ctl_context *ctx)
{
    const char *id = ctx->argv[1];
    const struct nbrec_logical_switch_port *lsp;

    lsp = lsp_by_name_or_uuid(ctx, id, true);

    int i;
    for (i = 2; i < ctx->argc; i++) {
        struct eth_addr ea;

        if (strcmp(ctx->argv[i], "unknown")
            && !ovs_scan(ctx->argv[i], ETH_ADDR_SCAN_FMT,
                         ETH_ADDR_SCAN_ARGS(ea))) {
            ctl_fatal("%s: Invalid address format. See ovn-nb(5). "
                      "Hint: An Ethernet address must be "
                      "listed before an IP address, together as a single "
                      "argument.", ctx->argv[i]);
        }
    }

    nbrec_logical_switch_port_set_addresses(lsp,
            (const char **) ctx->argv + 2, ctx->argc - 2);
}

static void
nbctl_lsp_get_addresses(struct ctl_context *ctx)
{
    const char *id = ctx->argv[1];
    const struct nbrec_logical_switch_port *lsp;
    struct svec addresses;
    const char *mac;
    size_t i;

    lsp = lsp_by_name_or_uuid(ctx, id, true);

    svec_init(&addresses);
    for (i = 0; i < lsp->n_addresses; i++) {
        svec_add(&addresses, lsp->addresses[i]);
    }
    svec_sort(&addresses);
    SVEC_FOR_EACH(i, mac, &addresses) {
        ds_put_format(&ctx->output, "%s\n", mac);
    }
    svec_destroy(&addresses);
}

static void
nbctl_lsp_set_port_security(struct ctl_context *ctx)
{
    const char *id = ctx->argv[1];
    const struct nbrec_logical_switch_port *lsp;

    lsp = lsp_by_name_or_uuid(ctx, id, true);
    nbrec_logical_switch_port_set_port_security(lsp,
            (const char **) ctx->argv + 2, ctx->argc - 2);
}

static void
nbctl_lsp_get_port_security(struct ctl_context *ctx)
{
    const char *id = ctx->argv[1];
    const struct nbrec_logical_switch_port *lsp;
    struct svec addrs;
    const char *addr;
    size_t i;

    lsp = lsp_by_name_or_uuid(ctx, id, true);
    svec_init(&addrs);
    for (i = 0; i < lsp->n_port_security; i++) {
        svec_add(&addrs, lsp->port_security[i]);
    }
    svec_sort(&addrs);
    SVEC_FOR_EACH(i, addr, &addrs) {
        ds_put_format(&ctx->output, "%s\n", addr);
    }
    svec_destroy(&addrs);
}

static void
nbctl_lsp_get_up(struct ctl_context *ctx)
{
    const char *id = ctx->argv[1];
    const struct nbrec_logical_switch_port *lsp;

    lsp = lsp_by_name_or_uuid(ctx, id, true);
    ds_put_format(&ctx->output,
                  "%s\n", (lsp->up && *lsp->up) ? "up" : "down");
}

static bool
parse_enabled(const char *state)
{
    if (!strcasecmp(state, "enabled")) {
        return true;
    } else if (!strcasecmp(state, "disabled")) {
        return false;
    } else {
        ctl_fatal("%s: state must be \"enabled\" or \"disabled\"", state);
    }
}

static void
nbctl_lsp_set_enabled(struct ctl_context *ctx)
{
    const char *id = ctx->argv[1];
    const char *state = ctx->argv[2];
    const struct nbrec_logical_switch_port *lsp;

    lsp = lsp_by_name_or_uuid(ctx, id, true);
    bool enabled = parse_enabled(state);
    nbrec_logical_switch_port_set_enabled(lsp, &enabled, 1);
}

static void
nbctl_lsp_get_enabled(struct ctl_context *ctx)
{
    const char *id = ctx->argv[1];
    const struct nbrec_logical_switch_port *lsp;

    lsp = lsp_by_name_or_uuid(ctx, id, true);
    ds_put_format(&ctx->output, "%s\n",
                  !lsp->enabled || *lsp->enabled ? "enabled" : "disabled");
}

static void
nbctl_lsp_set_type(struct ctl_context *ctx)
{
    const char *id = ctx->argv[1];
    const char *type = ctx->argv[2];
    const struct nbrec_logical_switch_port *lsp;

    lsp = lsp_by_name_or_uuid(ctx, id, true);
    nbrec_logical_switch_port_set_type(lsp, type);
}

static void
nbctl_lsp_get_type(struct ctl_context *ctx)
{
    const char *id = ctx->argv[1];
    const struct nbrec_logical_switch_port *lsp;

    lsp = lsp_by_name_or_uuid(ctx, id, true);
    ds_put_format(&ctx->output, "%s\n", lsp->type);
}

static void
nbctl_lsp_set_options(struct ctl_context *ctx)
{
    const char *id = ctx->argv[1];
    const struct nbrec_logical_switch_port *lsp;
    size_t i;
    struct smap options = SMAP_INITIALIZER(&options);

    lsp = lsp_by_name_or_uuid(ctx, id, true);
    for (i = 2; i < ctx->argc; i++) {
        char *key, *value;
        value = xstrdup(ctx->argv[i]);
        key = strsep(&value, "=");
        if (value) {
            smap_add(&options, key, value);
        }
        free(key);
    }

    nbrec_logical_switch_port_set_options(lsp, &options);

    smap_destroy(&options);
}

static void
nbctl_lsp_get_options(struct ctl_context *ctx)
{
    const char *id = ctx->argv[1];
    const struct nbrec_logical_switch_port *lsp;
    struct smap_node *node;

    lsp = lsp_by_name_or_uuid(ctx, id, true);
    SMAP_FOR_EACH(node, &lsp->options) {
        ds_put_format(&ctx->output, "%s=%s\n", node->key, node->value);
    }
}

enum {
    DIR_FROM_LPORT,
    DIR_TO_LPORT
};

static int
dir_encode(const char *dir)
{
    if (!strcmp(dir, "from-lport")) {
        return DIR_FROM_LPORT;
    } else if (!strcmp(dir, "to-lport")) {
        return DIR_TO_LPORT;
    }

    OVS_NOT_REACHED();
}

static int
acl_cmp(const void *acl1_, const void *acl2_)
{
    const struct nbrec_acl *const *acl1p = acl1_;
    const struct nbrec_acl *const *acl2p = acl2_;
    const struct nbrec_acl *acl1 = *acl1p;
    const struct nbrec_acl *acl2 = *acl2p;

    int dir1 = dir_encode(acl1->direction);
    int dir2 = dir_encode(acl2->direction);

    if (dir1 != dir2) {
        return dir1 < dir2 ? -1 : 1;
    } else if (acl1->priority != acl2->priority) {
        return acl1->priority > acl2->priority ? -1 : 1;
    } else {
        return strcmp(acl1->match, acl2->match);
    }
}

static void
nbctl_acl_list(struct ctl_context *ctx)
{
    const struct nbrec_logical_switch *ls;
    const struct nbrec_acl **acls;
    size_t i;

    ls = ls_by_name_or_uuid(ctx, ctx->argv[1], true);

    acls = xmalloc(sizeof *acls * ls->n_acls);
    for (i = 0; i < ls->n_acls; i++) {
        acls[i] = ls->acls[i];
    }

    qsort(acls, ls->n_acls, sizeof *acls, acl_cmp);

    for (i = 0; i < ls->n_acls; i++) {
        const struct nbrec_acl *acl = acls[i];
        ds_put_format(&ctx->output, "%10s %5"PRId64" (%s) %s%s\n",
                      acl->direction, acl->priority,
                      acl->match, acl->action, acl->log ? " log" : "");
    }

    free(acls);
}

static const char *
parse_direction(const char *arg)
{
    /* Validate direction.  Only require the first letter. */
    if (arg[0] == 't') {
        return "to-lport";
    } else if (arg[0] == 'f') {
        return "from-lport";
    } else {
        ctl_fatal("%s: direction must be \"to-lport\" or \"from-lport\"", arg);
    }
}

static int
parse_priority(const char *arg)
{
    /* Validate priority. */
    int64_t priority;
    if (!ovs_scan(arg, "%"SCNd64, &priority)
        || priority < 0 || priority > 32767) {
        ctl_fatal("%s: priority must in range 0...32767", arg);
    }
    return priority;
}

static void
nbctl_acl_add(struct ctl_context *ctx)
{
    const struct nbrec_logical_switch *ls;
    const char *action = ctx->argv[5];

    ls = ls_by_name_or_uuid(ctx, ctx->argv[1], true);

    const char *direction = parse_direction(ctx->argv[2]);
    int64_t priority = parse_priority(ctx->argv[3]);

    /* Validate action. */
    if (strcmp(action, "allow") && strcmp(action, "allow-related")
        && strcmp(action, "drop") && strcmp(action, "reject")) {
        ctl_fatal("%s: action must be one of \"allow\", \"allow-related\", "
                  "\"drop\", and \"reject\"", action);
        return;
    }

    /* Create the acl. */
    struct nbrec_acl *acl = nbrec_acl_insert(ctx->txn);
    nbrec_acl_set_priority(acl, priority);
    nbrec_acl_set_direction(acl, direction);
    nbrec_acl_set_match(acl, ctx->argv[4]);
    nbrec_acl_set_action(acl, action);
    if (shash_find(&ctx->options, "--log") != NULL) {
        nbrec_acl_set_log(acl, true);
    }

    /* Insert the acl into the logical switch. */
    nbrec_logical_switch_verify_acls(ls);
    struct nbrec_acl **new_acls = xmalloc(sizeof *new_acls * (ls->n_acls + 1));
    memcpy(new_acls, ls->acls, sizeof *new_acls * ls->n_acls);
    new_acls[ls->n_acls] = acl;
    nbrec_logical_switch_set_acls(ls, new_acls, ls->n_acls + 1);
    free(new_acls);
}

static void
nbctl_acl_del(struct ctl_context *ctx)
{
    const struct nbrec_logical_switch *ls;
    ls = ls_by_name_or_uuid(ctx, ctx->argv[1], true);

    if (ctx->argc != 2 && ctx->argc != 3 && ctx->argc != 5) {
        ctl_fatal("cannot specify priority without match");
    }

    if (ctx->argc == 2) {
        /* If direction, priority, and match are not specified, delete
         * all ACLs. */
        nbrec_logical_switch_verify_acls(ls);
        nbrec_logical_switch_set_acls(ls, NULL, 0);
        return;
    }

    const char *direction = parse_direction(ctx->argv[2]);

    /* If priority and match are not specified, delete all ACLs with the
     * specified direction. */
    if (ctx->argc == 3) {
        struct nbrec_acl **new_acls = xmalloc(sizeof *new_acls * ls->n_acls);

        int n_acls = 0;
        for (size_t i = 0; i < ls->n_acls; i++) {
            if (strcmp(direction, ls->acls[i]->direction)) {
                new_acls[n_acls++] = ls->acls[i];
            }
        }

        nbrec_logical_switch_verify_acls(ls);
        nbrec_logical_switch_set_acls(ls, new_acls, n_acls);
        free(new_acls);
        return;
    }

    int64_t priority = parse_priority(ctx->argv[3]);

    /* Remove the matching rule. */
    for (size_t i = 0; i < ls->n_acls; i++) {
        struct nbrec_acl *acl = ls->acls[i];

        if (priority == acl->priority && !strcmp(ctx->argv[4], acl->match) &&
             !strcmp(direction, acl->direction)) {
            struct nbrec_acl **new_acls
                = xmemdup(ls->acls, sizeof *new_acls * ls->n_acls);
            new_acls[i] = ls->acls[ls->n_acls - 1];
            nbrec_logical_switch_verify_acls(ls);
            nbrec_logical_switch_set_acls(ls, new_acls,
                                          ls->n_acls - 1);
            free(new_acls);
            return;
        }
    }
}

static void
nbctl_lr_add(struct ctl_context *ctx)
{
    const char *lr_name = ctx->argc == 2 ? ctx->argv[1] : NULL;

    bool may_exist = shash_find(&ctx->options, "--may-exist") != NULL;
    bool add_duplicate = shash_find(&ctx->options, "--add-duplicate") != NULL;
    if (may_exist && add_duplicate) {
        ctl_fatal("--may-exist and --add-duplicate may not be used together");
    }

    if (lr_name) {
        if (!add_duplicate) {
            const struct nbrec_logical_router *lr;
            NBREC_LOGICAL_ROUTER_FOR_EACH (lr, ctx->idl) {
                if (!strcmp(lr->name, lr_name)) {
                    if (may_exist) {
                        return;
                    }
                    ctl_fatal("%s: a router with this name already exists",
                              lr_name);
                }
            }
        }
    } else if (may_exist) {
        ctl_fatal("--may-exist requires specifying a name");
    } else if (add_duplicate) {
        ctl_fatal("--add-duplicate requires specifying a name");
    }

    struct nbrec_logical_router *lr;
    lr = nbrec_logical_router_insert(ctx->txn);
    if (lr_name) {
        nbrec_logical_router_set_name(lr, lr_name);
    }
}

static void
nbctl_lr_del(struct ctl_context *ctx)
{
    bool must_exist = !shash_find(&ctx->options, "--if-exists");
    const char *id = ctx->argv[1];
    const struct nbrec_logical_router *lr;

    lr = lr_by_name_or_uuid(ctx, id, must_exist);
    if (!lr) {
        return;
    }

    nbrec_logical_router_delete(lr);
}

static void
nbctl_lr_list(struct ctl_context *ctx)
{
    const struct nbrec_logical_router *lr;
    struct smap lrs;

    smap_init(&lrs);
    NBREC_LOGICAL_ROUTER_FOR_EACH(lr, ctx->idl) {
        smap_add_format(&lrs, lr->name, UUID_FMT " (%s)",
                        UUID_ARGS(&lr->header_.uuid), lr->name);
    }
    const struct smap_node **nodes = smap_sort(&lrs);
    for (size_t i = 0; i < smap_count(&lrs); i++) {
        const struct smap_node *node = nodes[i];
        ds_put_format(&ctx->output, "%s\n", node->value);
    }
    smap_destroy(&lrs);
    free(nodes);
}

/* The caller must free the returned string. */
static char *
normalize_ipv4_prefix(ovs_be32 ipv4, unsigned int plen)
{
    ovs_be32 network = ipv4 & be32_prefix_mask(plen);
    if (plen == 32) {
        return xasprintf(IP_FMT, IP_ARGS(network));
    } else {
        return xasprintf(IP_FMT"/%d", IP_ARGS(network), plen);
    }
}

/* The caller must free the returned string. */
static char *
normalize_ipv6_prefix(struct in6_addr ipv6, unsigned int plen)
{
    char network_s[INET6_ADDRSTRLEN];

    struct in6_addr mask = ipv6_create_mask(plen);
    struct in6_addr network = ipv6_addr_bitand(&ipv6, &mask);

    inet_ntop(AF_INET6, &network, network_s, INET6_ADDRSTRLEN);
    if (plen == 128) {
        return xasprintf("%s", network_s);
    } else {
        return xasprintf("%s/%d", network_s, plen);
    }
}

/* The caller must free the returned string. */
static char *
normalize_prefix_str(const char *orig_prefix)
{
    unsigned int plen;
    ovs_be32 ipv4;
    char *error;

    error = ip_parse_cidr(orig_prefix, &ipv4, &plen);
    if (!error) {
        return normalize_ipv4_prefix(ipv4, plen);
    } else {
        struct in6_addr ipv6;
        free(error);

        error = ipv6_parse_cidr(orig_prefix, &ipv6, &plen);
        if (error) {
            free(error);
            return NULL;
        }
        return normalize_ipv6_prefix(ipv6, plen);
    }
}

static void
nbctl_lr_route_add(struct ctl_context *ctx)
{
    const struct nbrec_logical_router *lr;
    lr = lr_by_name_or_uuid(ctx, ctx->argv[1], true);
    char *prefix, *next_hop;

    prefix = normalize_prefix_str(ctx->argv[2]);
    if (!prefix) {
        ctl_fatal("bad prefix argument: %s", ctx->argv[2]);
    }

    next_hop = normalize_prefix_str(ctx->argv[3]);
    if (!next_hop) {
        ctl_fatal("bad next hop argument: %s", ctx->argv[3]);
    }

    if (strchr(prefix, '.')) {
        ovs_be32 hop_ipv4;
        if (!ip_parse(ctx->argv[3], &hop_ipv4)) {
            ctl_fatal("bad IPv4 nexthop argument: %s", ctx->argv[3]);
        }
    } else {
        struct in6_addr hop_ipv6;
        if (!ipv6_parse(ctx->argv[3], &hop_ipv6)) {
            ctl_fatal("bad IPv6 nexthop argument: %s", ctx->argv[3]);
        }
    }

    bool may_exist = shash_find(&ctx->options, "--may-exist") != NULL;
    for (int i = 0; i < lr->n_static_routes; i++) {
        const struct nbrec_logical_router_static_route *route
            = lr->static_routes[i];
        char *rt_prefix;

        rt_prefix = normalize_prefix_str(lr->static_routes[i]->ip_prefix);
        if (!rt_prefix) {
            /* Ignore existing prefix we couldn't parse. */
            continue;
        }

        if (strcmp(rt_prefix, prefix)) {
            free(rt_prefix);
            continue;
        }

        if (!may_exist) {
            ctl_fatal("duplicate prefix: %s", prefix);
        }

        /* Update the next hop for an existing route. */
        nbrec_logical_router_verify_static_routes(lr);
        nbrec_logical_router_static_route_verify_ip_prefix(route);
        nbrec_logical_router_static_route_verify_nexthop(route);
        nbrec_logical_router_static_route_set_ip_prefix(route, prefix);
        nbrec_logical_router_static_route_set_nexthop(route, next_hop);
        free(rt_prefix);
        free(next_hop);
        free(prefix);
        return;
    }

    struct nbrec_logical_router_static_route *route;
    route = nbrec_logical_router_static_route_insert(ctx->txn);
    nbrec_logical_router_static_route_set_ip_prefix(route, prefix);
    nbrec_logical_router_static_route_set_nexthop(route, next_hop);
    if (ctx->argc == 5) {
        nbrec_logical_router_static_route_set_output_port(route, ctx->argv[4]);
    }

    nbrec_logical_router_verify_static_routes(lr);
    struct nbrec_logical_router_static_route **new_routes
        = xmalloc(sizeof *new_routes * (lr->n_static_routes + 1));
    memcpy(new_routes, lr->static_routes,
           sizeof *new_routes * lr->n_static_routes);
    new_routes[lr->n_static_routes] = route;
    nbrec_logical_router_set_static_routes(lr, new_routes,
                                           lr->n_static_routes + 1);
    free(new_routes);
    free(next_hop);
    free(prefix);
}

static void
nbctl_lr_route_del(struct ctl_context *ctx)
{
    const struct nbrec_logical_router *lr;
    lr = lr_by_name_or_uuid(ctx, ctx->argv[1], true);

    if (ctx->argc == 2) {
        /* If a prefix is not specified, delete all routes. */
        nbrec_logical_router_set_static_routes(lr, NULL, 0);
        return;
    }

    char *prefix = normalize_prefix_str(ctx->argv[2]);
    if (!prefix) {
        ctl_fatal("bad prefix argument: %s", ctx->argv[2]);
    }

    for (int i = 0; i < lr->n_static_routes; i++) {
        char *rt_prefix = normalize_prefix_str(lr->static_routes[i]->ip_prefix);
        if (!rt_prefix) {
            /* Ignore existing prefix we couldn't parse. */
            continue;
        }

        if (!strcmp(prefix, rt_prefix)) {
            struct nbrec_logical_router_static_route **new_routes
                = xmemdup(lr->static_routes,
                          sizeof *new_routes * lr->n_static_routes);

            new_routes[i] = lr->static_routes[lr->n_static_routes - 1];
            nbrec_logical_router_verify_static_routes(lr);
            nbrec_logical_router_set_static_routes(lr, new_routes,
                                                 lr->n_static_routes - 1);
            free(new_routes);
            free(rt_prefix);
            free(prefix);
            return;
        }
        free(rt_prefix);
    }

    if (!shash_find(&ctx->options, "--if-exists")) {
        ctl_fatal("no matching prefix: %s", prefix);
    }
    free(prefix);
}

static const struct nbrec_logical_router_port *
lrp_by_name_or_uuid(struct ctl_context *ctx, const char *id, bool must_exist)
{
    const struct nbrec_logical_router_port *lrp = NULL;

    struct uuid lrp_uuid;
    bool is_uuid = uuid_from_string(&lrp_uuid, id);
    if (is_uuid) {
        lrp = nbrec_logical_router_port_get_for_uuid(ctx->idl, &lrp_uuid);
    }

    if (!lrp) {
        NBREC_LOGICAL_ROUTER_PORT_FOR_EACH(lrp, ctx->idl) {
            if (!strcmp(lrp->name, id)) {
                break;
            }
        }
    }

    if (!lrp && must_exist) {
        ctl_fatal("%s: port %s not found", id, is_uuid ? "UUID" : "name");
    }

    return lrp;
}

/* Returns the logical router that contains 'lrp'. */
static const struct nbrec_logical_router *
lrp_to_lr(const struct ovsdb_idl *idl,
               const struct nbrec_logical_router_port *lrp)
{
    const struct nbrec_logical_router *lr;
    NBREC_LOGICAL_ROUTER_FOR_EACH (lr, idl) {
        for (size_t i = 0; i < lr->n_ports; i++) {
            if (lr->ports[i] == lrp) {
                return lr;
            }
        }
    }

    /* Can't happen because of the database schema */
    ctl_fatal("port %s is not part of any logical router",
              lrp->name);
}

static const char *
lr_get_name(const struct nbrec_logical_router *lr, char uuid_s[UUID_LEN + 1],
            size_t uuid_s_size)
{
    if (lr->name[0]) {
        return lr->name;
    }
    snprintf(uuid_s, uuid_s_size, UUID_FMT, UUID_ARGS(&lr->header_.uuid));
    return uuid_s;
}

static void
nbctl_lrp_add(struct ctl_context *ctx)
{
    bool may_exist = shash_find(&ctx->options, "--may-exist") != NULL;

    const struct nbrec_logical_router *lr;
    lr = lr_by_name_or_uuid(ctx, ctx->argv[1], true);

    const char *lrp_name = ctx->argv[2];
    const char *mac = ctx->argv[3];
    const char *network = ctx->argv[4];
    const char *peer = (ctx->argc == 6) ? ctx->argv[5] : NULL;

    const struct nbrec_logical_router_port *lrp;
    lrp = lrp_by_name_or_uuid(ctx, lrp_name, false);
    if (lrp) {
        if (!may_exist) {
            ctl_fatal("%s: a port with this name already exists",
                      lrp_name);
        }

        const struct nbrec_logical_router *bound_lr;
        bound_lr = lrp_to_lr(ctx->idl, lrp);
        if (bound_lr != lr) {
            char uuid_s[UUID_LEN + 1];
            ctl_fatal("%s: port already exists but in router %s", lrp_name,
                      lr_get_name(bound_lr, uuid_s, sizeof uuid_s));
        }

        if (strcmp(mac, lrp->mac)) {
            ctl_fatal("%s: port already exists with mac %s", lrp_name,
                      lrp->mac);
        }

        if (strcmp(network, lrp->network)) {
            ctl_fatal("%s: port already exists with network %s", lrp_name,
                      lrp->network);
        }

        if ((!peer != !lrp->peer) ||
                (lrp->peer && strcmp(peer, lrp->peer))) {
            ctl_fatal("%s: port already exists with mismatching peer",
                      lrp_name);
        }

        return;
    }

    struct eth_addr ea;
    if (!ovs_scan(mac, ETH_ADDR_SCAN_FMT, ETH_ADDR_SCAN_ARGS(ea))) {
        ctl_fatal("%s: invalid mac address.", mac);
    }

    ovs_be32 ipv4;
    unsigned int plen;
    char *error = ip_parse_cidr(network, &ipv4, &plen);
    if (error) {
        free(error);
        struct in6_addr ipv6;
        error = ipv6_parse_cidr(network, &ipv6, &plen);
        if (error) {
            free(error);
            ctl_fatal("%s: invalid network address.", network);
        }
    }

    /* Create the logical port. */
    lrp = nbrec_logical_router_port_insert(ctx->txn);
    nbrec_logical_router_port_set_name(lrp, lrp_name);
    nbrec_logical_router_port_set_mac(lrp, mac);
    nbrec_logical_router_port_set_network(lrp, network);
    if (peer) {
        nbrec_logical_router_port_set_peer(lrp, peer);
    }

    /* Insert the logical port into the logical router. */
    nbrec_logical_router_verify_ports(lr);
    struct nbrec_logical_router_port **new_ports = xmalloc(sizeof *new_ports *
                                                        (lr->n_ports + 1));
    memcpy(new_ports, lr->ports, sizeof *new_ports * lr->n_ports);
    new_ports[lr->n_ports] = CONST_CAST(struct nbrec_logical_router_port *,
                                             lrp);
    nbrec_logical_router_set_ports(lr, new_ports, lr->n_ports + 1);
    free(new_ports);
}

/* Removes logical router port 'lr->ports[idx]'. */
static void
remove_lrp(const struct nbrec_logical_router *lr, size_t idx)
{
    const struct nbrec_logical_router_port *lrp = lr->ports[idx];

    /* First remove 'lrp' from the array of ports.  This is what will
     * actually cause the logical port to be deleted when the transaction is
     * sent to the database server (due to garbage collection). */
    struct nbrec_logical_router_port **new_ports
        = xmemdup(lr->ports, sizeof *new_ports * lr->n_ports);
    new_ports[idx] = new_ports[lr->n_ports - 1];
    nbrec_logical_router_verify_ports(lr);
    nbrec_logical_router_set_ports(lr, new_ports, lr->n_ports - 1);
    free(new_ports);

    /* Delete 'lrp' from the IDL.  This won't have a real effect on
     * the database server (the IDL will suppress it in fact) but it
     * means that it won't show up when we iterate with
     * NBREC_LOGICAL_ROUTER_PORT_FOR_EACH later. */
    nbrec_logical_router_port_delete(lrp);
}

static void
nbctl_lrp_del(struct ctl_context *ctx)
{
    bool must_exist = !shash_find(&ctx->options, "--if-exists");
    const struct nbrec_logical_router_port *lrp;

    lrp = lrp_by_name_or_uuid(ctx, ctx->argv[1], must_exist);
    if (!lrp) {
        return;
    }

    /* Find the router that contains 'lrp', then delete it. */
    const struct nbrec_logical_router *lr;
    NBREC_LOGICAL_ROUTER_FOR_EACH (lr, ctx->idl) {
        for (size_t i = 0; i < lr->n_ports; i++) {
            if (lr->ports[i] == lrp) {
                remove_lrp(lr, i);
                return;
            }
        }
    }

    /* Can't happen because of the database schema. */
    ctl_fatal("logical port %s is not part of any logical router",
              ctx->argv[1]);
}

/* Print a list of logical router ports. */
static void
nbctl_lrp_list(struct ctl_context *ctx)
{
    const char *id = ctx->argv[1];
    const struct nbrec_logical_router *lr;
    struct smap lrps;
    size_t i;

    lr = lr_by_name_or_uuid(ctx, id, true);

    smap_init(&lrps);
    for (i = 0; i < lr->n_ports; i++) {
        const struct nbrec_logical_router_port *lrp = lr->ports[i];
        smap_add_format(&lrps, lrp->name, UUID_FMT " (%s)",
                        UUID_ARGS(&lrp->header_.uuid), lrp->name);
    }
    const struct smap_node **nodes = smap_sort(&lrps);
    for (i = 0; i < smap_count(&lrps); i++) {
        const struct smap_node *node = nodes[i];
        ds_put_format(&ctx->output, "%s\n", node->value);
    }
    smap_destroy(&lrps);
    free(nodes);
}

/* Set the logical router port admin-enabled state. */
static void
nbctl_lrp_set_enabled(struct ctl_context *ctx)
{
    const char *id = ctx->argv[1];
    const char *state = ctx->argv[2];
    const struct nbrec_logical_router_port *lrp;

    lrp = lrp_by_name_or_uuid(ctx, id, true);
    if (!lrp) {
        return;
    }

    bool enabled = parse_enabled(state);
    nbrec_logical_router_port_set_enabled(lrp, &enabled, 1);
}

/* Print admin-enabled state for logical router port. */
static void
nbctl_lrp_get_enabled(struct ctl_context *ctx)
{
    const char *id = ctx->argv[1];
    const struct nbrec_logical_router_port *lrp;

    lrp = lrp_by_name_or_uuid(ctx, id, true);
    if (!lrp) {
        return;
    }

    ds_put_format(&ctx->output, "%s\n",
                  !lrp->enabled ||
                  *lrp->enabled ? "enabled" : "disabled");
}

struct ipv4_route {
    int plen;
    ovs_be32 addr;
    const struct nbrec_logical_router_static_route *route;
};

static int
ipv4_route_cmp(const void *route1_, const void *route2_)
{
    const struct ipv4_route *route1p = route1_;
    const struct ipv4_route *route2p = route2_;

    if (route1p->plen != route2p->plen) {
        return route1p->plen > route2p->plen ? -1 : 1;
    } else if (route1p->addr != route2p->addr) {
        return ntohl(route1p->addr) < ntohl(route2p->addr) ? -1 : 1;
    } else {
        return 0;
    }
}

struct ipv6_route {
    int plen;
    struct in6_addr addr;
    const struct nbrec_logical_router_static_route *route;
};

static int
ipv6_route_cmp(const void *route1_, const void *route2_)
{
    const struct ipv6_route *route1p = route1_;
    const struct ipv6_route *route2p = route2_;

    if (route1p->plen != route2p->plen) {
        return route1p->plen > route2p->plen ? -1 : 1;
    }
    return memcmp(&route1p->addr, &route2p->addr, sizeof(route1p->addr));
}

static void
print_route(const struct nbrec_logical_router_static_route *route, struct ds *s)
{

    char *prefix = normalize_prefix_str(route->ip_prefix);
    char *next_hop = normalize_prefix_str(route->nexthop);
    ds_put_format(s, "%25s %25s", prefix, next_hop);
    free(prefix);
    free(next_hop);

    if (route->output_port) {
        ds_put_format(s, " %s", route->output_port);
    }
    ds_put_char(s, '\n');
}

static void
nbctl_lr_route_list(struct ctl_context *ctx)
{
    const struct nbrec_logical_router *lr;
    struct ipv4_route *ipv4_routes;
    struct ipv6_route *ipv6_routes;
    size_t n_ipv4_routes = 0;
    size_t n_ipv6_routes = 0;

    lr = lr_by_name_or_uuid(ctx, ctx->argv[1], true);

    ipv4_routes = xmalloc(sizeof *ipv4_routes * lr->n_static_routes);
    ipv6_routes = xmalloc(sizeof *ipv6_routes * lr->n_static_routes);

    for (int i = 0; i < lr->n_static_routes; i++) {
        const struct nbrec_logical_router_static_route *route
            = lr->static_routes[i];
        unsigned int plen;
        ovs_be32 ipv4;
        char *error;

        error = ip_parse_cidr(route->ip_prefix, &ipv4, &plen);
        if (!error) {
            ipv4_routes[n_ipv4_routes].plen = plen;
            ipv4_routes[n_ipv4_routes].addr = ipv4;
            ipv4_routes[n_ipv4_routes].route = route;
            n_ipv4_routes++;
        } else {
            free(error);

            struct in6_addr ipv6;
            if (!ipv6_parse_cidr(route->ip_prefix, &ipv6, &plen)) {
                ipv6_routes[n_ipv6_routes].plen = plen;
                ipv6_routes[n_ipv6_routes].addr = ipv6;
                ipv6_routes[n_ipv6_routes].route = route;
                n_ipv6_routes++;
            } else {
                /* Invalid prefix. */
                VLOG_WARN("router "UUID_FMT" (%s) has invalid prefix: %s",
                          UUID_ARGS(&lr->header_.uuid), lr->name,
                          route->ip_prefix);
                free(error);
                continue;
            }
        }
    }

    qsort(ipv4_routes, n_ipv4_routes, sizeof *ipv4_routes, ipv4_route_cmp);
    qsort(ipv6_routes, n_ipv6_routes, sizeof *ipv6_routes, ipv6_route_cmp);

    if (n_ipv4_routes) {
        ds_put_cstr(&ctx->output, "IPv4 Routes\n");
    }
    for (int i = 0; i < n_ipv4_routes; i++) {
        print_route(ipv4_routes[i].route, &ctx->output);
    }

    if (n_ipv6_routes) {
        ds_put_format(&ctx->output, "%sIPv6 Routes\n",
                      n_ipv4_routes ?  "\n" : "");
    }
    for (int i = 0; i < n_ipv6_routes; i++) {
        print_route(ipv6_routes[i].route, &ctx->output);
    }

    free(ipv4_routes);
    free(ipv6_routes);
}

static const struct ctl_table_class tables[] = {
    {&nbrec_table_logical_switch,
     {{&nbrec_table_logical_switch, &nbrec_logical_switch_col_name, NULL},
      {NULL, NULL, NULL}}},

<<<<<<< HEAD
    {&nbrec_table_logical_port_chain,
     {{&nbrec_table_logical_port_chain, &nbrec_logical_port_chain_col_name, NULL},
      {NULL, NULL, NULL}}},

    {&nbrec_table_logical_port_pair_group,
     {{&nbrec_table_logical_port_pair_group, &nbrec_logical_port_pair_group_col_name, NULL},
      {NULL, NULL, NULL}}},

    {&nbrec_table_logical_port_pair,
     {{&nbrec_table_logical_port_pair, &nbrec_logical_port_pair_col_name, NULL},
      {NULL, NULL, NULL}}},

    {&nbrec_table_logical_flow_classifier,
     {{&nbrec_table_logical_flow_classifier, &nbrec_logical_flow_classifier_col_name, NULL},
      {NULL, NULL, NULL}}},

    {&nbrec_table_logical_port,
     {{&nbrec_table_logical_port, &nbrec_logical_port_col_name, NULL},
=======
    {&nbrec_table_logical_switch_port,
     {{&nbrec_table_logical_switch_port, &nbrec_logical_switch_port_col_name,
       NULL},
>>>>>>> 4ef48e9d
      {NULL, NULL, NULL}}},

    {&nbrec_table_acl,
     {{NULL, NULL, NULL},
      {NULL, NULL, NULL}}},

    {&nbrec_table_logical_router,
     {{&nbrec_table_logical_router, &nbrec_logical_router_col_name, NULL},
      {NULL, NULL, NULL}}},

    {&nbrec_table_logical_router_port,
     {{&nbrec_table_logical_router_port, &nbrec_logical_router_port_col_name,
       NULL},
      {NULL, NULL, NULL}}},

    {&nbrec_table_logical_router_static_route,
     {{&nbrec_table_logical_router_static_route, NULL,
       NULL},
      {NULL, NULL, NULL}}},

    {&nbrec_table_nat,
     {{&nbrec_table_nat, NULL,
       NULL},
      {NULL, NULL, NULL}}},

    {NULL, {{NULL, NULL, NULL}, {NULL, NULL, NULL}}}
};

static void
run_prerequisites(struct ctl_command *commands, size_t n_commands,
                  struct ovsdb_idl *idl)
{
    struct ctl_command *c;

    for (c = commands; c < &commands[n_commands]; c++) {
        if (c->syntax->prerequisites) {
            struct ctl_context ctx;

            ds_init(&c->output);
            c->table = NULL;

            ctl_context_init(&ctx, c, idl, NULL, NULL, NULL);
            (c->syntax->prerequisites)(&ctx);
            ctl_context_done(&ctx, c);

            ovs_assert(!c->output.string);
            ovs_assert(!c->table);
        }
    }
}

static bool
do_nbctl(const char *args, struct ctl_command *commands, size_t n_commands,
         struct ovsdb_idl *idl)
{
    struct ovsdb_idl_txn *txn;
    enum ovsdb_idl_txn_status status;
    struct ovsdb_symbol_table *symtab;
    struct ctl_context ctx;
    struct ctl_command *c;
    struct shash_node *node;
    char *error = NULL;

    txn = the_idl_txn = ovsdb_idl_txn_create(idl);
    if (dry_run) {
        ovsdb_idl_txn_set_dry_run(txn);
    }

    ovsdb_idl_txn_add_comment(txn, "ovs-nbctl: %s", args);

    symtab = ovsdb_symbol_table_create();
    for (c = commands; c < &commands[n_commands]; c++) {
        ds_init(&c->output);
        c->table = NULL;
    }
    ctl_context_init(&ctx, NULL, idl, txn, symtab, NULL);
    for (c = commands; c < &commands[n_commands]; c++) {
        ctl_context_init_command(&ctx, c);
        if (c->syntax->run) {
            (c->syntax->run)(&ctx);
        }
        ctl_context_done_command(&ctx, c);

        if (ctx.try_again) {
            ctl_context_done(&ctx, NULL);
            goto try_again;
        }
    }
    ctl_context_done(&ctx, NULL);

    SHASH_FOR_EACH (node, &symtab->sh) {
        struct ovsdb_symbol *symbol = node->data;
        if (!symbol->created) {
            ctl_fatal("row id \"%s\" is referenced but never created (e.g. "
                      "with \"-- --id=%s create ...\")",
                      node->name, node->name);
        }
        if (!symbol->strong_ref) {
            if (!symbol->weak_ref) {
                VLOG_WARN("row id \"%s\" was created but no reference to it "
                          "was inserted, so it will not actually appear in "
                          "the database", node->name);
            } else {
                VLOG_WARN("row id \"%s\" was created but only a weak "
                          "reference to it was inserted, so it will not "
                          "actually appear in the database", node->name);
            }
        }
    }

    status = ovsdb_idl_txn_commit_block(txn);
    if (status == TXN_UNCHANGED || status == TXN_SUCCESS) {
        for (c = commands; c < &commands[n_commands]; c++) {
            if (c->syntax->postprocess) {
                ctl_context_init(&ctx, c, idl, txn, symtab, NULL);
                (c->syntax->postprocess)(&ctx);
                ctl_context_done(&ctx, c);
            }
        }
    }
    error = xstrdup(ovsdb_idl_txn_get_error(txn));

    switch (status) {
    case TXN_UNCOMMITTED:
    case TXN_INCOMPLETE:
        OVS_NOT_REACHED();

    case TXN_ABORTED:
        /* Should not happen--we never call ovsdb_idl_txn_abort(). */
        ctl_fatal("transaction aborted");

    case TXN_UNCHANGED:
    case TXN_SUCCESS:
        break;

    case TXN_TRY_AGAIN:
        goto try_again;

    case TXN_ERROR:
        ctl_fatal("transaction error: %s", error);

    case TXN_NOT_LOCKED:
        /* Should not happen--we never call ovsdb_idl_set_lock(). */
        ctl_fatal("database not locked");

    default:
        OVS_NOT_REACHED();
    }
    free(error);

    ovsdb_symbol_table_destroy(symtab);

    for (c = commands; c < &commands[n_commands]; c++) {
        struct ds *ds = &c->output;

        if (c->table) {
            table_print(c->table, &table_style);
        } else if (oneline) {
            size_t j;

            ds_chomp(ds, '\n');
            for (j = 0; j < ds->length; j++) {
                int ch = ds->string[j];
                switch (ch) {
                case '\n':
                    fputs("\\n", stdout);
                    break;

                case '\\':
                    fputs("\\\\", stdout);
                    break;

                default:
                    putchar(ch);
                }
            }
            putchar('\n');
        } else {
            fputs(ds_cstr(ds), stdout);
        }
        ds_destroy(&c->output);
        table_destroy(c->table);
        free(c->table);

        shash_destroy_free_data(&c->options);
    }
    free(commands);
    ovsdb_idl_txn_destroy(txn);
    ovsdb_idl_destroy(idl);

    return true;

try_again:
    /* Our transaction needs to be rerun, or a prerequisite was not met.  Free
     * resources and return so that the caller can try again. */
    if (txn) {
        ovsdb_idl_txn_abort(txn);
        ovsdb_idl_txn_destroy(txn);
        the_idl_txn = NULL;
    }
    ovsdb_symbol_table_destroy(symtab);
    for (c = commands; c < &commands[n_commands]; c++) {
        ds_destroy(&c->output);
        table_destroy(c->table);
        free(c->table);
    }
    free(error);
    return false;
}

/* Frees the current transaction and the underlying IDL and then calls
 * exit(status).
 *
 * Freeing the transaction and the IDL is not strictly necessary, but it makes
 * for a clean memory leak report from valgrind in the normal case.  That makes
 * it easier to notice real memory leaks. */
static void
nbctl_exit(int status)
{
    if (the_idl_txn) {
        ovsdb_idl_txn_abort(the_idl_txn);
        ovsdb_idl_txn_destroy(the_idl_txn);
    }
    ovsdb_idl_destroy(the_idl);
    exit(status);
}

static const struct ctl_command_syntax nbctl_commands[] = {
    { "show", 0, 1, "[SWITCH]", NULL, nbctl_show, NULL, "", RO },

<<<<<<< HEAD
    /* lport-chain commands. */
    { "lport-chain-add", 1, 2, "LSWITCH,[LPORT-CHAIN]", NULL, nbctl_lport_chain_add,
      NULL, "", RW },
    { "lport-chain-del", 1, 1, "LPORT-CHAIN", NULL, nbctl_lport_chain_del,
      NULL, "--if-exists", RW },
    { "lport-chain-list", 1, 1, "LSWITCH", NULL, nbctl_lport_chain_list, NULL, "", RO },
    { "lport-chain-show", 1, 2, "LSWITCH [LPORT-CHAIN]", NULL, nbctl_lport_chain_show, NULL, "", RO },
    { "lport-chain-get-flow-classifier", 1, 1, "LPORT-CHAIN", NULL, 
      nbctl_lport_chain_get_flow_classifier, NULL, "", RO },
    { "lport-chain-set-flow-classifier", 2, 2, "LPORT-CHAIN LFLOW-CLASSIFIER", NULL, 
      nbctl_lport_chain_set_flow_classifier, NULL, "", RW },

    /* lport-pair-group commands. */
    { "lport-pair-group-add", 1, 2, "LPORT-CHAIN [LPORT-PAIR-GROUP]", 
      NULL, nbctl_lport_pair_group_add, NULL, "", RW },
    { "lport-pair-group-del", 2, 2, "LPORT-CHAIN, LPORT-PAIR-GROUP", NULL, nbctl_lport_pair_group_del,
      NULL, "", RW },
    { "lport-pair-group-list", 1, 1, "LPORT_CHAIN", NULL, nbctl_lport_pair_group_list, NULL, "", RO },
    { "lport-pair-group-add-port-pair", 2, 2, "LPORT-PAIR-GROUP LPORT-PAIR", 
      NULL, nbctl_lport_pair_group_add_port_pair, NULL, "", RW },
    { "lport-pair-group-del-port-pair", 2, 2, "LPORT-PAIR-GROUP LPORT-PAIR", 
      NULL, nbctl_lport_pair_group_del_port_pair, NULL, "", RW },

    /* lport-pair commands. */
    { "lport-pair-add", 3, 4, "LSWITCH, LPORT, LPORT [LPORT_PAIR_NAME]", NULL, nbctl_lport_pair_add,
      NULL, "", RW },
    { "lport-pair-del", 1, 1, "LPORT-PAIR", NULL, nbctl_lport_pair_del,
      NULL, "", RW },
    { "lport-pair-list", 1, 1, "LSWITCH", NULL, nbctl_lport_pair_list, NULL, "", RO },

   /* lflow-classifier commands. */
    { "lflow-classifier-add", 2, 3, "LPORT-CHAIN LSOURCE_PORT [LFLOW-CLASSIFIER-NAME]", NULL, 
      nbctl_lflow_classifier_add, NULL, "", RW },
    { "lflow-classifier-del", 1, 1, "LFLOW-CLASSIFIER", NULL, 
      nbctl_lflow_classifier_del, NULL, "", RW },
    { "lflow-classifier-list", 1, 1, "LPORT-CHAIN", NULL, nbctl_lflow_classifier_list,
      NULL, "", RO },
    { "lflow-classifier-get-logical-destination-port", 1, 1, "LFLOW-CLASSIFIER", NULL, 
      nbctl_lflow_classifier_get_logical_destination_port, NULL, "", RO },
    { "lflow-classifier-set-logical-destination-port", 1, 1, "LFLOW-CLASSIFIER [LDESTINATION_PORT", NULL, 
      nbctl_lflow_classifier_set_logical_destination_port, NULL, "", RO },
    /* TODO ADD OTHER FLOW-CLASSIFIER PARAMETERS */

    /* lrouter commands. */
    { "lrouter-add", 0, 1, "[LROUTER]", NULL, nbctl_lrouter_add,
      NULL, "--may-exist,--add-duplicate", RW },
    { "lrouter-del", 1, 1, "LROUTER", NULL, nbctl_lrouter_del,
      NULL, "--if-exists", RW },
    { "lrouter-list", 0, 0, "", NULL, nbctl_lrouter_list, NULL, "", RO },
=======
    /* logical switch commands. */
    { "ls-add", 0, 1, "[SWITCH]", NULL, nbctl_ls_add, NULL,
      "--may-exist,--add-duplicate", RW },
    { "ls-del", 1, 1, "SWITCH", NULL, nbctl_ls_del, NULL, "--if-exists", RW },
    { "ls-list", 0, 0, "", NULL, nbctl_ls_list, NULL, "", RO },
>>>>>>> 4ef48e9d

    /* acl commands. */
    { "acl-add", 5, 5, "SWITCH DIRECTION PRIORITY MATCH ACTION", NULL,
      nbctl_acl_add, NULL, "--log", RW },
    { "acl-del", 1, 4, "SWITCH [DIRECTION [PRIORITY MATCH]]", NULL,
      nbctl_acl_del, NULL, "", RW },
    { "acl-list", 1, 1, "SWITCH", NULL, nbctl_acl_list, NULL, "", RO },

    /* logical switch port commands. */
    { "lsp-add", 2, 4, "SWITCH PORT [PARENT] [TAG]", NULL, nbctl_lsp_add,
      NULL, "--may-exist", RW },
    { "lsp-del", 1, 1, "PORT", NULL, nbctl_lsp_del, NULL, "--if-exists", RW },
    { "lsp-list", 1, 1, "SWITCH", NULL, nbctl_lsp_list, NULL, "", RO },
    { "lsp-get-parent", 1, 1, "PORT", NULL, nbctl_lsp_get_parent, NULL,
      "", RO },
    { "lsp-get-tag", 1, 1, "PORT", NULL, nbctl_lsp_get_tag, NULL, "", RO },
    { "lsp-set-addresses", 1, INT_MAX, "PORT [ADDRESS]...", NULL,
      nbctl_lsp_set_addresses, NULL, "", RW },
    { "lsp-get-addresses", 1, 1, "PORT", NULL, nbctl_lsp_get_addresses, NULL,
      "", RO },
    { "lsp-set-port-security", 0, INT_MAX, "PORT [ADDRS]...", NULL,
      nbctl_lsp_set_port_security, NULL, "", RW },
    { "lsp-get-port-security", 1, 1, "PORT", NULL,
      nbctl_lsp_get_port_security, NULL, "", RO },
    { "lsp-get-up", 1, 1, "PORT", NULL, nbctl_lsp_get_up, NULL, "", RO },
    { "lsp-set-enabled", 2, 2, "PORT STATE", NULL, nbctl_lsp_set_enabled,
      NULL, "", RW },
    { "lsp-get-enabled", 1, 1, "PORT", NULL, nbctl_lsp_get_enabled, NULL,
      "", RO },
    { "lsp-set-type", 2, 2, "PORT TYPE", NULL, nbctl_lsp_set_type, NULL,
      "", RW },
    { "lsp-get-type", 1, 1, "PORT", NULL, nbctl_lsp_get_type, NULL, "", RO },
    { "lsp-set-options", 1, INT_MAX, "PORT KEY=VALUE [KEY=VALUE]...", NULL,
      nbctl_lsp_set_options, NULL, "", RW },
    { "lsp-get-options", 1, 1, "PORT", NULL, nbctl_lsp_get_options, NULL,
      "", RO },

    /* logical router commands. */
    { "lr-add", 0, 1, "[ROUTER]", NULL, nbctl_lr_add, NULL,
      "--may-exist,--add-duplicate", RW },
    { "lr-del", 1, 1, "ROUTER", NULL, nbctl_lr_del, NULL, "--if-exists", RW },
    { "lr-list", 0, 0, "", NULL, nbctl_lr_list, NULL, "", RO },

    /* logical router port commands. */
    { "lrp-add", 4, 5, "ROUTER PORT MAC NETWORK [PEER]", NULL, nbctl_lrp_add,
      NULL, "--may-exist", RW },
    { "lrp-del", 1, 1, "LPORT", NULL, nbctl_lrp_del, NULL, "--if-exists", RW },
    { "lrp-list", 1, 1, "ROUTER", NULL, nbctl_lrp_list, NULL, "", RO },
    { "lrp-set-enabled", 2, 2, "PORT STATE", NULL, nbctl_lrp_set_enabled,
      NULL, "", RW },
    { "lrp-get-enabled", 1, 1, "PORT", NULL, nbctl_lrp_get_enabled,
      NULL, "", RO },

    /* logical router route commands. */
    { "lr-route-add", 3, 4, "ROUTER PREFIX NEXTHOP [PORT]", NULL,
      nbctl_lr_route_add, NULL, "--may-exist", RW },
    { "lr-route-del", 1, 2, "ROUTER [PREFIX]", NULL, nbctl_lr_route_del,
      NULL, "--if-exists", RW },
    { "lr-route-list", 1, 1, "ROUTER", NULL, nbctl_lr_route_list, NULL,
      "", RO },
    {NULL, 0, 0, NULL, NULL, NULL, NULL, "", RO},
};

/* Registers nbctl and common db commands. */
static void
nbctl_cmd_init(void)
{
    ctl_init(tables, NULL, nbctl_exit);
    ctl_register_commands(nbctl_commands);
}<|MERGE_RESOLUTION|>--- conflicted
+++ resolved
@@ -296,10 +296,9 @@
   show ROUTER               print overview of database contents for ROUTER\n\
 \n\
 Logical switch commands:\n\
-<<<<<<< HEAD
-  lswitch-add [LSWITCH]     create a logical switch named LSWITCH\n\
-  lswitch-del LSWITCH       delete LSWITCH and all its ports\n\
-  lswitch-list              print the names of all logical switches\n\
+  ls-add [LSWITCH]     create a logical switch named LSWITCH\n\
+  ls-del LSWITCH       delete LSWITCH and all its ports\n\
+  ls-list              print the names of all logical switches\n\
 \n\
 Logical port-chain commands:\n\
   lport-chain-add LSWITCH [LPORT-CHAIN]     create a logical port-chain named LPORT-CHAIN\n\
@@ -335,11 +334,6 @@
   lrouter-add [LROUTER]     create a logical router named LROUTER\n\
   lrouter-del LROUTER       delete LROUTER and all its ports\n\
   lrouter-list              print the names of all logical routers\n\
-=======
-  ls-add [SWITCH]           create a logical switch named SWITCH\n\
-  ls-del SWITCH             delete SWITCH and all its ports\n\
-  ls-list                   print the names of all logical switches\n\
->>>>>>> 4ef48e9d
 \n\
 ACL commands:\n\
   acl-add SWITCH DIRECTION PRIORITY MATCH ACTION [log]\n\
@@ -488,7 +482,6 @@
     return ls;
 }
 
-<<<<<<< HEAD
 static const struct nbrec_logical_port_chain *
 lport_chain_by_name_or_uuid(struct ctl_context *ctx, const char *id)
 {
@@ -627,11 +620,8 @@
 
     return lport;
 }
-/* Given pointer to lrouter, this routine prints the lrouter information.  */
-=======
 /* Given pointer to logical router, this routine prints the router
  * information.  */
->>>>>>> 4ef48e9d
 static void
 print_lr(const struct nbrec_logical_router *lr, struct ds *s)
 {
@@ -719,15 +709,9 @@
 
     if (ls_name) {
         if (!add_duplicate) {
-<<<<<<< HEAD
-            const struct nbrec_logical_switch *lswitch;
-            NBREC_LOGICAL_SWITCH_FOR_EACH(lswitch, ctx->idl) {
-                if (!strcmp(lswitch->name, lswitch_name)) {
-=======
             const struct nbrec_logical_switch *ls;
             NBREC_LOGICAL_SWITCH_FOR_EACH (ls, ctx->idl) {
                 if (!strcmp(ls->name, ls_name)) {
->>>>>>> 4ef48e9d
                     if (may_exist) {
                         return;
                     }
@@ -785,7 +769,6 @@
 }
  
-<<<<<<< HEAD
 /* Find the lrport given its id. */
 static const struct nbrec_logical_router_port *
 lrport_by_name_or_uuid(struct ctl_context *ctx, const char *id,
@@ -899,7 +882,7 @@
 	      remove_lport_chain(lswitch,i);
 	      printf("Deleted lport-chain: %s\n", ctx->argv[1]);
               return;
-=======
+
 static const struct nbrec_logical_switch_port *
 lsp_by_name_or_uuid(struct ctl_context *ctx, const char *id,
                     bool must_exist)
@@ -916,15 +899,18 @@
         NBREC_LOGICAL_SWITCH_PORT_FOR_EACH(lsp, ctx->idl) {
             if (!strcmp(lsp->name, id)) {
                 break;
->>>>>>> 4ef48e9d
             }
         }
     }
-    ctl_fatal("logical port-chain %s is not part of any logical switch",
-              ctx->argv[1]);
-}
-
-<<<<<<< HEAD
+
+    if (!lsp && must_exist) {
+        ctl_fatal("%s: port %s not found", id, is_uuid ? "UUID" : "name");
+    }
+
+    return lsp;
+
+}
+
 static void
 nbctl_lport_chain_list(struct ctl_context *ctx)
 {
@@ -1425,29 +1411,6 @@
     nbrec_logical_port_chain_set_flow_classifier(lport_chain, lflow_classifier);
     //free(new_flow_classifier);
 }
-#ifdef OLD
-/* Removes lswitch->flow_classifier[idx]'. */
-static void
-remove_lflow_classifier(const struct nbrec_logical_switch *lswitch, size_t idx)
-{
-  const struct nbrec_logical_flow_classifier *lflow_classifier = lswitch->flow_classifiers[idx];
-
-    /* First remove 'lflow_classifier' from the array of flow_classifiers.  This is what will
-     * actually cause the logical flow classifier to be deleted when the transaction is
-     * sent to the database server (due to garbage collection). */
-    struct nbrec_logical_flow_classifier **new_flow_classifier
-      = xmemdup(lswitch->flow_classifiers, sizeof *new_flow_classifier * lswitch->n_flow_classifiers);
-    new_flow_classifier[idx] = new_flow_classifier[lswitch->n_flow_classifiers - 1];
-    nbrec_logical_switch_verify_flow_classifiers(lswitch);
-    nbrec_logical_switch_set_flow_classifiers(lswitch, new_flow_classifier, lswitch->n_port_pairs - 1);
-    free(new_flow_classifier);
-
-    /* Delete 'lflow_classifier' from the IDL.  This won't have a real effect on the
-     * database server (the IDL will suppress it in fact) but it means that it
-     * won't show up when we iterate with NBREC_LOGICAL_FLOW_CLASSIFIER_FOR_EACH later. */
-    nbrec_logical_flow_classifier_delete(lflow_classifier);
-}
-#endif
 static void
 nbctl_lflow_classifier_del(struct ctl_context *ctx)
 {
@@ -1526,17 +1489,8 @@
 
 
 
-/* Returns the lswitch that contains 'lport'. */
-=======
-    if (!lsp && must_exist) {
-        ctl_fatal("%s: port %s not found", id, is_uuid ? "UUID" : "name");
-    }
-
-    return lsp;
-}
 
 /* Returns the logical switch that contains 'lsp'. */
->>>>>>> 4ef48e9d
 static const struct nbrec_logical_switch *
 lsp_to_ls(const struct ovsdb_idl *idl,
                const struct nbrec_logical_switch_port *lsp)
@@ -1741,7 +1695,6 @@
 static void
 nbctl_lsp_get_tag(struct ctl_context *ctx)
 {
-<<<<<<< HEAD
     const struct nbrec_logical_port *lport;
 
     lport = lport_by_name_or_uuid(ctx, ctx->argv[1], true);
@@ -1759,9 +1712,8 @@
     const struct nbrec_logical_router_port *lrport;
 
     lrport = lrport_by_name_or_uuid(ctx, id, true);
-=======
+
     const struct nbrec_logical_switch_port *lsp;
->>>>>>> 4ef48e9d
 
     lsp = lsp_by_name_or_uuid(ctx, ctx->argv[1], true);
     if (lsp->n_tag > 0) {
@@ -2777,7 +2729,6 @@
      {{&nbrec_table_logical_switch, &nbrec_logical_switch_col_name, NULL},
       {NULL, NULL, NULL}}},
 
-<<<<<<< HEAD
     {&nbrec_table_logical_port_chain,
      {{&nbrec_table_logical_port_chain, &nbrec_logical_port_chain_col_name, NULL},
       {NULL, NULL, NULL}}},
@@ -2796,11 +2747,10 @@
 
     {&nbrec_table_logical_port,
      {{&nbrec_table_logical_port, &nbrec_logical_port_col_name, NULL},
-=======
+
     {&nbrec_table_logical_switch_port,
      {{&nbrec_table_logical_switch_port, &nbrec_logical_switch_port_col_name,
        NULL},
->>>>>>> 4ef48e9d
       {NULL, NULL, NULL}}},
 
     {&nbrec_table_acl,
@@ -3032,7 +2982,6 @@
 static const struct ctl_command_syntax nbctl_commands[] = {
     { "show", 0, 1, "[SWITCH]", NULL, nbctl_show, NULL, "", RO },
 
-<<<<<<< HEAD
     /* lport-chain commands. */
     { "lport-chain-add", 1, 2, "LSWITCH,[LPORT-CHAIN]", NULL, nbctl_lport_chain_add,
       NULL, "", RW },
@@ -3082,13 +3031,12 @@
     { "lrouter-del", 1, 1, "LROUTER", NULL, nbctl_lrouter_del,
       NULL, "--if-exists", RW },
     { "lrouter-list", 0, 0, "", NULL, nbctl_lrouter_list, NULL, "", RO },
-=======
+
     /* logical switch commands. */
     { "ls-add", 0, 1, "[SWITCH]", NULL, nbctl_ls_add, NULL,
       "--may-exist,--add-duplicate", RW },
     { "ls-del", 1, 1, "SWITCH", NULL, nbctl_ls_del, NULL, "--if-exists", RW },
     { "ls-list", 0, 0, "", NULL, nbctl_ls_list, NULL, "", RO },
->>>>>>> 4ef48e9d
 
     /* acl commands. */
     { "acl-add", 5, 5, "SWITCH DIRECTION PRIORITY MATCH ACTION", NULL,
