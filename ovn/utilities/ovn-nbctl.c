/*
 * Licensed under the Apache License, Version 2.0 (the "License");
 * you may not use this file except in compliance with the License.
 * You may obtain a copy of the License at:
 *
 *     http://www.apache.org/licenses/LICENSE-2.0
 *
 * Unless required by applicable law or agreed to in writing, software
 * distributed under the License is distributed on an "AS IS" BASIS,
 * WITHOUT WARRANTIES OR CONDITIONS OF ANY KIND, either express or implied.
 * See the License for the specific language governing permissions and
 * limitations under the License.
 */

#include <config.h>

#include <getopt.h>
#include <inttypes.h>
#include <stdlib.h>
#include <stdio.h>

#include "command-line.h"
#include "db-ctl-base.h"
#include "dirs.h"
#include "fatal-signal.h"
#include "openvswitch/json.h"
#include "ovn/lib/acl-log.h"
#include "ovn/lib/ovn-nb-idl.h"
#include "ovn/lib/ovn-util.h"
#include "packets.h"
#include "poll-loop.h"
#include "process.h"
#include "smap.h"
#include "sset.h"
#include "stream.h"
#include "stream-ssl.h"
#include "svec.h"
#include "table.h"
#include "timeval.h"
#include "util.h"
#include "openvswitch/vlog.h"

VLOG_DEFINE_THIS_MODULE(nbctl);

/* --db: The database server to contact. */
static const char *db;

/* --oneline: Write each command's output as a single line? */
static bool oneline;

/* --dry-run: Do not commit any changes. */
static bool dry_run;

/* --wait=TYPE: Wait for configuration change to take effect? */
enum nbctl_wait_type {
    NBCTL_WAIT_NONE,            /* Do not wait. */
    NBCTL_WAIT_SB,              /* Wait for southbound database updates. */
    NBCTL_WAIT_HV               /* Wait for hypervisors to catch up. */
};
static enum nbctl_wait_type wait_type = NBCTL_WAIT_NONE;

/* Should we wait (if specified by 'wait_type') even if the commands don't
 * change the database at all? */
static bool force_wait = false;

/* --timeout: Time to wait for a connection to 'db'. */
static int timeout;

/* Format for table output. */
static struct table_style table_style = TABLE_STYLE_DEFAULT;

/* The IDL we're using and the current transaction, if any.
 * This is for use by nbctl_exit() only, to allow it to clean up.
 * Other code should use its context arguments. */
static struct ovsdb_idl *the_idl;
static struct ovsdb_idl_txn *the_idl_txn;
OVS_NO_RETURN static void nbctl_exit(int status);

static void nbctl_cmd_init(void);
OVS_NO_RETURN static void usage(void);
static void parse_options(int argc, char *argv[], struct shash *local_options);
static void run_prerequisites(struct ctl_command[], size_t n_commands,
                              struct ovsdb_idl *);
static bool do_nbctl(const char *args, struct ctl_command *, size_t n,
                     struct ovsdb_idl *);
static const struct nbrec_dhcp_options *dhcp_options_get(
    struct ctl_context *ctx, const char *id, bool must_exist);

int
main(int argc, char *argv[])
{
    struct ovsdb_idl *idl;
    struct ctl_command *commands;
    struct shash local_options;
    unsigned int seqno;
    size_t n_commands;
    char *args;

    set_program_name(argv[0]);
    fatal_ignore_sigpipe();
    vlog_set_levels(NULL, VLF_CONSOLE, VLL_WARN);
    vlog_set_levels_from_string_assert("reconnect:warn");

    nbctl_cmd_init();

    /* Log our arguments.  This is often valuable for debugging systems. */
    args = process_escape_args(argv);
    VLOG(ctl_might_write_to_db(argv) ? VLL_INFO : VLL_DBG,
         "Called as %s", args);

    /* Parse command line. */
    shash_init(&local_options);
    parse_options(argc, argv, &local_options);
    commands = ctl_parse_commands(argc - optind, argv + optind, &local_options,
                                  &n_commands);

    if (timeout) {
        time_alarm(timeout);
    }

    /* Initialize IDL. */
    idl = the_idl = ovsdb_idl_create(db, &nbrec_idl_class, true, false);
    run_prerequisites(commands, n_commands, idl);

    /* Execute the commands.
     *
     * 'seqno' is the database sequence number for which we last tried to
     * execute our transaction.  There's no point in trying to commit more than
     * once for any given sequence number, because if the transaction fails
     * it's because the database changed and we need to obtain an up-to-date
     * view of the database before we try the transaction again. */
    seqno = ovsdb_idl_get_seqno(idl);
    for (;;) {
        ovsdb_idl_run(idl);
        if (!ovsdb_idl_is_alive(idl)) {
            int retval = ovsdb_idl_get_last_error(idl);
            ctl_fatal("%s: database connection failed (%s)",
                        db, ovs_retval_to_string(retval));
        }

        if (seqno != ovsdb_idl_get_seqno(idl)) {
            seqno = ovsdb_idl_get_seqno(idl);
            if (do_nbctl(args, commands, n_commands, idl)) {
                free(args);
                exit(EXIT_SUCCESS);
            }
        }

        if (seqno == ovsdb_idl_get_seqno(idl)) {
            ovsdb_idl_wait(idl);
            poll_block();
        }
    }
}

static void
parse_options(int argc, char *argv[], struct shash *local_options)
{
    enum {
        OPT_DB = UCHAR_MAX + 1,
        OPT_NO_SYSLOG,
        OPT_NO_WAIT,
        OPT_WAIT,
        OPT_DRY_RUN,
        OPT_ONELINE,
        OPT_LOCAL,
        OPT_COMMANDS,
        OPT_OPTIONS,
        OPT_BOOTSTRAP_CA_CERT,
        VLOG_OPTION_ENUMS,
        TABLE_OPTION_ENUMS,
        SSL_OPTION_ENUMS,
    };
    static const struct option global_long_options[] = {
        {"db", required_argument, NULL, OPT_DB},
        {"no-syslog", no_argument, NULL, OPT_NO_SYSLOG},
        {"no-wait", no_argument, NULL, OPT_NO_WAIT},
        {"wait", required_argument, NULL, OPT_WAIT},
        {"dry-run", no_argument, NULL, OPT_DRY_RUN},
        {"oneline", no_argument, NULL, OPT_ONELINE},
        {"timeout", required_argument, NULL, 't'},
        {"help", no_argument, NULL, 'h'},
        {"commands", no_argument, NULL, OPT_COMMANDS},
        {"options", no_argument, NULL, OPT_OPTIONS},
        {"version", no_argument, NULL, 'V'},
        VLOG_LONG_OPTIONS,
        STREAM_SSL_LONG_OPTIONS,
        {"bootstrap-ca-cert", required_argument, NULL, OPT_BOOTSTRAP_CA_CERT},
        TABLE_LONG_OPTIONS,
        {NULL, 0, NULL, 0},
    };
    const int n_global_long_options = ARRAY_SIZE(global_long_options) - 1;
    char *tmp, *short_options;

    struct option *options;
    size_t allocated_options;
    size_t n_options;
    size_t i;

    tmp = ovs_cmdl_long_options_to_short_options(global_long_options);
    short_options = xasprintf("+%s", tmp);
    free(tmp);

    /* We want to parse both global and command-specific options here, but
     * getopt_long() isn't too convenient for the job.  We copy our global
     * options into a dynamic array, then append all of the command-specific
     * options. */
    options = xmemdup(global_long_options, sizeof global_long_options);
    allocated_options = ARRAY_SIZE(global_long_options);
    n_options = n_global_long_options;
    ctl_add_cmd_options(&options, &n_options, &allocated_options, OPT_LOCAL);

    for (;;) {
        int idx;
        int c;

        c = getopt_long(argc, argv, short_options, options, &idx);
        if (c == -1) {
            break;
        }

        switch (c) {
        case OPT_DB:
            db = optarg;
            break;

        case OPT_ONELINE:
            oneline = true;
            break;

        case OPT_NO_SYSLOG:
            vlog_set_levels(&this_module, VLF_SYSLOG, VLL_WARN);
            break;

        case OPT_NO_WAIT:
            wait_type = NBCTL_WAIT_NONE;
            break;

        case OPT_WAIT:
            if (!strcmp(optarg, "none")) {
                wait_type = NBCTL_WAIT_NONE;
            } else if (!strcmp(optarg, "sb")) {
                wait_type = NBCTL_WAIT_SB;
            } else if (!strcmp(optarg, "hv")) {
                wait_type = NBCTL_WAIT_HV;
            } else {
                ctl_fatal("argument to --wait must be "
                          "\"none\", \"sb\", or \"hv\"");
            }
            break;

        case OPT_DRY_RUN:
            dry_run = true;
            break;

        case OPT_LOCAL:
            if (shash_find(local_options, options[idx].name)) {
                ctl_fatal("'%s' option specified multiple times",
                            options[idx].name);
            }
            shash_add_nocopy(local_options,
                             xasprintf("--%s", options[idx].name),
                             nullable_xstrdup(optarg));
            break;

        case 'h':
            usage();
            exit(EXIT_SUCCESS);

        case OPT_COMMANDS:
            ctl_print_commands();
            /* fall through */

        case OPT_OPTIONS:
            ctl_print_options(global_long_options);
            /* fall through */

        case 'V':
            ovs_print_version(0, 0);
            printf("DB Schema %s\n", nbrec_get_db_version());
            exit(EXIT_SUCCESS);

        case 't':
            timeout = strtoul(optarg, NULL, 10);
            if (timeout < 0) {
                ctl_fatal("value %s on -t or --timeout is invalid", optarg);
            }
            break;

        VLOG_OPTION_HANDLERS
        TABLE_OPTION_HANDLERS(&table_style)
        STREAM_SSL_OPTION_HANDLERS

        case OPT_BOOTSTRAP_CA_CERT:
            stream_ssl_set_ca_cert_file(optarg, true);
            break;

        case '?':
            exit(EXIT_FAILURE);

        default:
            abort();
        }
    }
    free(short_options);

    if (!db) {
        db = default_nb_db();
    }

    for (i = n_global_long_options; options[i].name; i++) {
        free(CONST_CAST(char *, options[i].name));
    }
    free(options);
}

static void
usage(void)
{
    printf("\
%s: OVN northbound DB management utility\n\
usage: %s [OPTIONS] COMMAND [ARG...]\n\
\n\
General commands:\n\
  init                      initialize the database\n\
  show                      print overview of database contents\n\
  show SWITCH               print overview of database contents for SWITCH\n\
  show ROUTER               print overview of database contents for ROUTER\n\
\n\
Logical switch commands:\n\
  ls-add [SWITCH]           create a logical switch named SWITCH\n\
  ls-del SWITCH             delete SWITCH and all its ports\n\
  ls-list                   print the names of all logical switches\n\
\n\
ACL commands:\n\
<<<<<<< HEAD
  acl-add SWITCH DIRECTION PRIORITY MATCH ACTION [ACL-OPTIONS] [log]\n\
=======
  [--log] [--severity=SEVERITY] [--name=NAME] [--may-exist]\n\
  acl-add SWITCH DIRECTION PRIORITY MATCH ACTION\n\
>>>>>>> 7468ec78
                            add an ACL to SWITCH\n\
  acl-del SWITCH [DIRECTION [PRIORITY MATCH]]\n\
                            remove ACLs from SWITCH\n\
  acl-list SWITCH           print ACLs for SWITCH\n\
\n\
Logical switch port commands:\n\
  lsp-add SWITCH PORT       add logical port PORT on SWITCH\n\
  lsp-add SWITCH PORT PARENT TAG\n\
                            add logical port PORT on SWITCH with PARENT\n\
                            on TAG\n\
  lsp-del PORT              delete PORT from its attached switch\n\
  lsp-list SWITCH           print the names of all logical ports on SWITCH\n\
  lsp-get-parent PORT       get the parent of PORT if set\n\
  lsp-get-tag PORT          get the PORT's tag if set\n\
  lsp-set-addresses PORT [ADDRESS]...\n\
                            set MAC or MAC+IP addresses for PORT.\n\
  lsp-get-addresses PORT    get a list of MAC or MAC+IP addresses on PORT\n\
  lsp-set-port-security PORT [ADDRS]...\n\
                            set port security addresses for PORT.\n\
  lsp-get-port-security PORT    get PORT's port security addresses\n\
  lsp-get-up PORT           get state of PORT ('up' or 'down')\n\
  lsp-set-enabled PORT STATE\n\
                            set administrative state PORT\n\
                            ('enabled' or 'disabled')\n\
  lsp-get-enabled PORT      get administrative state PORT\n\
                            ('enabled' or 'disabled')\n\
  lsp-set-type PORT TYPE    set the type for PORT\n\
  lsp-get-type PORT         get the type for PORT\n\
  lsp-set-options PORT KEY=VALUE [KEY=VALUE]...\n\
                            set options related to the type of PORT\n\
  lsp-get-options PORT      get the type specific options for PORT\n\
  lsp-set-dhcpv4-options PORT [DHCP_OPTIONS_UUID]\n\
                            set dhcpv4 options for PORT\n\
  lsp-get-dhcpv4-options PORT  get the dhcpv4 options for PORT\n\
  lsp-set-dhcpv6-options PORT [DHCP_OPTIONS_UUID]\n\
                            set dhcpv6 options for PORT\n\
  lsp-get-dhcpv6-options PORT  get the dhcpv6 options for PORT\n\
\n\
Logical port-chain commands:\n\
  lsp-chain-add SWITCH [CHAIN] LAST_PORT create a logical port-chain\n\
                                         [named LSP-CHAIN] that has\n\
                                         LAST_PORT as last hop at the\n\
                                         end of chain\n\
  lsp-chain-del CHAIN                    delete LSP-CHAIN\n\
  lsp-chain-list [SWITCH]                print the names of all logical\n\
                                         port-chains [on SWITCH]\n\
  lsp-chain-show SWITCH [CHAIN]          print details on port-chains\n\
                                         on SWITCH\n\
\n\
Logical port-pair-groups commands:\n\
  lsp-pair-group-add CHAIN [PAIR-GROUP [OFFSET]]\n\
                    create a logical port-pair-group. Optionally,\n\
                    indicate the order it should be in chain.\n\
  lsp-pair-group-del PAIR-GROUP    delete a port-pair-group, does\n\
                                   not delete port-pairs\n\
  lsp-pair-group-list CHAIN        print port-pair-groups for a givan chain\n\
  lsp-pair-group-add-port-pair PAIR-GROUP LSP-PAIR add a port pair to a\n\
                                                   port-pair-group\n\
  lsp-pair-group-del-port-pair PAIR-GROUP LSP-PAIR del a port pair from a\n\
                                                   port-pair-group\n\
\n\
Logical port-pair commands:\n\
  lsp-pair-add SWITCH PORT-IN PORT-OUT [LSP-PAIR]\n\
                                     create a logical port-pair\n\
  lsp-pair-del LSP-PAIR              delete a port-pair, does\n\
                                     not delete ports\n\
  lsp-pair-list [SWITCH [LSP-PAIR]]  print the names of all\n\
                                     logical port-pairs\n\
\n\
Logical router commands:\n\
  lr-add [ROUTER]           create a logical router named ROUTER\n\
  lr-del ROUTER             delete ROUTER and all its ports\n\
  lr-list                   print the names of all logical routers\n\
\n\
Logical router port commands:\n\
  lrp-add ROUTER PORT MAC NETWORK... [peer=PEER]\n\
                            add logical port PORT on ROUTER\n\
  lrp-set-gateway-chassis PORT CHASSIS [PRIORITY]\n\
                            set gateway chassis for port PORT\n\
  lrp-del-gateway-chassis PORT CHASSIS\n\
                            delete gateway chassis from port PORT\n\
  lrp-get-gateway-chassis PORT\n\
                            print the names of all gateway chassis on PORT\n\
                            with PRIORITY\n\
  lrp-del PORT              delete PORT from its attached router\n\
  lrp-list ROUTER           print the names of all ports on ROUTER\n\
  lrp-set-enabled PORT STATE\n\
                            set administrative state PORT\n\
                            ('enabled' or 'disabled')\n\
  lrp-get-enabled PORT      get administrative state PORT\n\
                            ('enabled' or 'disabled')\n\
\n\
Route commands:\n\
  [--policy=POLICY] lr-route-add ROUTER PREFIX NEXTHOP [PORT]\n\
                            add a route to ROUTER\n\
  lr-route-del ROUTER [PREFIX]\n\
                            remove routes from ROUTER\n\
  lr-route-list ROUTER      print routes for ROUTER\n\
\n\
NAT commands:\n\
  lr-nat-add ROUTER TYPE EXTERNAL_IP LOGICAL_IP [LOGICAL_PORT EXTERNAL_MAC]\n\
                            add a NAT to ROUTER\n\
  lr-nat-del ROUTER [TYPE [IP]]\n\
                            remove NATs from ROUTER\n\
  lr-nat-list ROUTER        print NATs for ROUTER\n\
\n\
LB commands:\n\
  lb-add LB VIP[:PORT] IP[:PORT]... [PROTOCOL]\n\
                            create a load-balancer or add a VIP to an\n\
                            existing load balancer\n\
  lb-del LB [VIP]           remove a load-balancer or just the VIP from\n\
                            the load balancer\n\
  lb-list [LB]              print load-balancers\n\
  lr-lb-add ROUTER LB       add a load-balancer to ROUTER\n\
  lr-lb-del ROUTER [LB]     remove load-balancers from ROUTER\n\
  lr-lb-list ROUTER         print load-balancers\n\
  ls-lb-add SWITCH LB       add a load-balancer to SWITCH\n\
  ls-lb-del SWITCH [LB]     remove load-balancers from SWITCH\n\
  ls-lb-list SWITCH         print load-balancers\n\
\n\
DHCP Options commands:\n\
  dhcp-options-create CIDR [EXTERNAL_IDS]\n\
                           create a DHCP options row with CIDR\n\
  dhcp-options-del DHCP_OPTIONS_UUID\n\
                           delete DHCP_OPTIONS_UUID\n\
  dhcp-options-list        \n\
                           lists the DHCP_Options rows\n\
  dhcp-options-set-options DHCP_OPTIONS_UUID  KEY=VALUE [KEY=VALUE]...\n\
                           set DHCP options for DHCP_OPTIONS_UUID\n\
  dhcp-options-get-options DHCO_OPTIONS_UUID \n\
                           displays the DHCP options for DHCP_OPTIONS_UUID\n\
\n\
Connection commands:\n\
  get-connection             print the connections\n\
  del-connection             delete the connections\n\
  set-connection TARGET...   set the list of connections to TARGET...\n\
\n\
SSL commands:\n\
  get-ssl                     print the SSL configuration\n\
  del-ssl                     delete the SSL configuration\n\
  set-ssl PRIV-KEY CERT CA-CERT [SSL-PROTOS [SSL-CIPHERS]] \
set the SSL configuration\n\
\n\
%s\
\n\
Synchronization command (use with --wait=sb|hv):\n\
  sync                     wait even for earlier changes to take effect\n\
\n\
Options:\n\
  --db=DATABASE               connect to DATABASE\n\
                              (default: %s)\n\
  --no-wait, --wait=none      do not wait for OVN reconfiguration (default)\n\
  --wait=sb                   wait for southbound database update\n\
  --wait=hv                   wait for all chassis to catch up\n\
  -t, --timeout=SECS          wait at most SECS seconds\n\
  --dry-run                   do not commit changes to database\n\
  --oneline                   print exactly one line of output per command\n",
           program_name, program_name, ctl_get_db_cmd_usage(),
           default_nb_db());
    table_usage();
    vlog_usage();
    printf("\
  --no-syslog             equivalent to --verbose=nbctl:syslog:warn\n");
    printf("\n\
Other options:\n\
  -h, --help                  display this help message\n\
  -V, --version               display version information\n");
    stream_usage("database", true, true, false);
    exit(EXIT_SUCCESS);
}


/* Find a logical router given its id. */
static const struct nbrec_logical_router *
lr_by_name_or_uuid(struct ctl_context *ctx, const char *id,
                        bool must_exist)
{
    const struct nbrec_logical_router *lr = NULL;
    bool is_uuid = false;
    struct uuid lr_uuid;

    if (uuid_from_string(&lr_uuid, id)) {
        is_uuid = true;
        lr = nbrec_logical_router_get_for_uuid(ctx->idl, &lr_uuid);
    }

    if (!lr) {
        const struct nbrec_logical_router *iter;

        NBREC_LOGICAL_ROUTER_FOR_EACH(iter, ctx->idl) {
            if (strcmp(iter->name, id)) {
                continue;
            }
            if (lr) {
                ctl_fatal("Multiple logical routers named '%s'.  "
                          "Use a UUID.", id);
            }
            lr = iter;
        }
    }

    if (!lr && must_exist) {
        ctl_fatal("%s: router %s not found", id, is_uuid ? "UUID" : "name");
    }

    return lr;
}

static const struct nbrec_logical_switch *
ls_by_name_or_uuid(struct ctl_context *ctx, const char *id, bool must_exist)
{
    const struct nbrec_logical_switch *ls = NULL;

    struct uuid ls_uuid;
    bool is_uuid = uuid_from_string(&ls_uuid, id);
    if (is_uuid) {
        ls = nbrec_logical_switch_get_for_uuid(ctx->idl, &ls_uuid);
    }

    if (!ls) {
        const struct nbrec_logical_switch *iter;

        NBREC_LOGICAL_SWITCH_FOR_EACH(iter, ctx->idl) {
            if (strcmp(iter->name, id)) {
                continue;
            }
            if (ls) {
                ctl_fatal("Multiple logical switches named '%s'.  "
                          "Use a UUID.", id);
            }
            ls = iter;
        }
    }

    if (!ls && must_exist) {
        ctl_fatal("%s: switch %s not found", id, is_uuid ? "UUID" : "name");
    }

    return ls;
}

static const struct nbrec_load_balancer *
lb_by_name_or_uuid(struct ctl_context *ctx, const char *id, bool must_exist)
{
    const struct nbrec_load_balancer *lb = NULL;

    struct uuid lb_uuid;
    bool is_uuid = uuid_from_string(&lb_uuid, id);
    if (is_uuid) {
        lb = nbrec_load_balancer_get_for_uuid(ctx->idl, &lb_uuid);
    }

    if (!lb) {
        const struct nbrec_load_balancer *iter;

        NBREC_LOAD_BALANCER_FOR_EACH(iter, ctx->idl) {
            if (strcmp(iter->name, id)) {
                continue;
            }
            if (lb) {
                ctl_fatal("Multiple load balancers named '%s'.  "
                          "Use a UUID.", id);
            }
            lb = iter;
        }
    }

    if (!lb && must_exist) {
        ctl_fatal("%s: load balancer %s not found", id,
                is_uuid ? "UUID" : "name");
    }

    return lb;
}

static void
print_alias(const struct smap *external_ids, const char *key, struct ds *s)
{
    const char *alias = smap_get(external_ids, key);
    if (alias && alias[0]) {
        ds_put_format(s, " (aka %s)", alias);
    }
}

/* Given pointer to logical router, this routine prints the router
 * information.  */
static void
print_lr(const struct nbrec_logical_router *lr, struct ds *s)
{
    ds_put_format(s, "router "UUID_FMT" (%s)",
                  UUID_ARGS(&lr->header_.uuid), lr->name);
    print_alias(&lr->external_ids, "neutron:router_name", s);
    ds_put_char(s, '\n');

    for (size_t i = 0; i < lr->n_ports; i++) {
        const struct nbrec_logical_router_port *lrp = lr->ports[i];
        ds_put_format(s, "    port %s\n", lrp->name);
        if (lrp->mac) {
            ds_put_cstr(s, "        mac: ");
            ds_put_format(s, "\"%s\"\n", lrp->mac);
        }
        if (lrp->n_networks) {
            ds_put_cstr(s, "        networks: [");
            for (size_t j = 0; j < lrp->n_networks; j++) {
                ds_put_format(s, "%s\"%s\"",
                        j == 0 ? "" : ", ",
                        lrp->networks[j]);
            }
            ds_put_cstr(s, "]\n");
        }
    }

    for (size_t i = 0; i < lr->n_nat; i++) {
        const struct nbrec_nat *nat = lr->nat[i];
        ds_put_format(s, "    nat "UUID_FMT"\n",
                  UUID_ARGS(&nat->header_.uuid));
        ds_put_cstr(s, "        external ip: ");
        ds_put_format(s, "\"%s\"\n", nat->external_ip);
        ds_put_cstr(s, "        logical ip: ");
        ds_put_format(s, "\"%s\"\n", nat->logical_ip);
        ds_put_cstr(s, "        type: ");
        ds_put_format(s, "\"%s\"\n", nat->type);
    }
}

static void
print_ls(const struct nbrec_logical_switch *ls, struct ds *s)
{
    ds_put_format(s, "switch "UUID_FMT" (%s)",
                  UUID_ARGS(&ls->header_.uuid), ls->name);
    print_alias(&ls->external_ids, "neutron:network_name", s);
    ds_put_char(s, '\n');

    for (size_t i = 0; i < ls->n_ports; i++) {
        const struct nbrec_logical_switch_port *lsp = ls->ports[i];

        ds_put_format(s, "    port %s", lsp->name);
        print_alias(&lsp->external_ids, "neutron:port_name", s);
        ds_put_char(s, '\n');

        if (lsp->type[0]) {
            ds_put_format(s, "        type: %s\n", lsp->type);
        }
        if (lsp->parent_name) {
            ds_put_format(s, "        parent: %s\n", lsp->parent_name);
        }
        if (lsp->n_tag) {
            ds_put_format(s, "        tag: %"PRIu64"\n", lsp->tag[0]);
        }

        /* Print the addresses, but not if there's just a single "router"
         * address because that's just clutter. */
        if (lsp->n_addresses
            && !(lsp->n_addresses == 1
                 && !strcmp(lsp->addresses[0], "router"))) {
            ds_put_cstr(s, "        addresses: [");
            for (size_t j = 0; j < lsp->n_addresses; j++) {
                ds_put_format(s, "%s\"%s\"",
                        j == 0 ? "" : ", ",
                        lsp->addresses[j]);
            }
            ds_put_cstr(s, "]\n");
        }

        const char *router_port = smap_get(&lsp->options, "router-port");
        if (router_port) {
            ds_put_format(s, "        router-port: %s\n", router_port);
        }
    }
}

static void
nbctl_init(struct ctl_context *ctx OVS_UNUSED)
{
}

static void
nbctl_pre_sync(struct ctl_context *ctx OVS_UNUSED)
{
    if (wait_type != NBCTL_WAIT_NONE) {
        force_wait = true;
    } else {
        VLOG_INFO("\"sync\" command has no effect without --wait");
    }
}

static void
nbctl_sync(struct ctl_context *ctx OVS_UNUSED)
{
}

static void
nbctl_show(struct ctl_context *ctx)
{
    const struct nbrec_logical_switch *ls;

    if (ctx->argc == 2) {
        ls = ls_by_name_or_uuid(ctx, ctx->argv[1], false);
        if (ls) {
            print_ls(ls, &ctx->output);
        }
    } else {
        NBREC_LOGICAL_SWITCH_FOR_EACH(ls, ctx->idl) {
            print_ls(ls, &ctx->output);
        }
    }
    const struct nbrec_logical_router *lr;

    if (ctx->argc == 2) {
        lr = lr_by_name_or_uuid(ctx, ctx->argv[1], false);
        if (lr) {
            print_lr(lr, &ctx->output);
        }
    } else {
        NBREC_LOGICAL_ROUTER_FOR_EACH(lr, ctx->idl) {
            print_lr(lr, &ctx->output);
        }
    }
}

static void
nbctl_ls_add(struct ctl_context *ctx)
{
    const char *ls_name = ctx->argc == 2 ? ctx->argv[1] : NULL;

    bool may_exist = shash_find(&ctx->options, "--may-exist") != NULL;
    bool add_duplicate = shash_find(&ctx->options, "--add-duplicate") != NULL;
    if (may_exist && add_duplicate) {
        ctl_fatal("--may-exist and --add-duplicate may not be used together");
    }

    if (ls_name) {
        if (!add_duplicate) {
            const struct nbrec_logical_switch *ls;
            NBREC_LOGICAL_SWITCH_FOR_EACH (ls, ctx->idl) {
                if (!strcmp(ls->name, ls_name)) {
                    if (may_exist) {
                        return;
                    }
                    ctl_fatal("%s: a switch with this name already exists",
                              ls_name);
                }
            }
        }
    } else if (may_exist) {
        ctl_fatal("--may-exist requires specifying a name");
    } else if (add_duplicate) {
        ctl_fatal("--add-duplicate requires specifying a name");
    }

    struct nbrec_logical_switch *ls;
    ls = nbrec_logical_switch_insert(ctx->txn);
    if (ls_name) {
        nbrec_logical_switch_set_name(ls, ls_name);
    }
}

static void
nbctl_ls_del(struct ctl_context *ctx)
{
    bool must_exist = !shash_find(&ctx->options, "--if-exists");
    const char *id = ctx->argv[1];
    const struct nbrec_logical_switch *ls;

    ls = ls_by_name_or_uuid(ctx, id, must_exist);
    if (!ls) {
        return;
    }

    nbrec_logical_switch_delete(ls);
}

static void
nbctl_ls_list(struct ctl_context *ctx)
{
    const struct nbrec_logical_switch *ls;
    struct smap lswitches;

    smap_init(&lswitches);
    NBREC_LOGICAL_SWITCH_FOR_EACH(ls, ctx->idl) {
        smap_add_format(&lswitches, ls->name, UUID_FMT " (%s)",
                        UUID_ARGS(&ls->header_.uuid), ls->name);
    }
    const struct smap_node **nodes = smap_sort(&lswitches);
    for (size_t i = 0; i < smap_count(&lswitches); i++) {
        const struct smap_node *node = nodes[i];
        ds_put_format(&ctx->output, "%s\n", node->value);
    }
    smap_destroy(&lswitches);
    free(nodes);
}

static const struct nbrec_logical_switch_port *
lsp_by_name_or_uuid(struct ctl_context *ctx, const char *id,
                    bool must_exist)
{
    const struct nbrec_logical_switch_port *lsp = NULL;

    struct uuid lsp_uuid;
    bool is_uuid = uuid_from_string(&lsp_uuid, id);
    if (is_uuid) {
        lsp = nbrec_logical_switch_port_get_for_uuid(ctx->idl, &lsp_uuid);
    }

    if (!lsp) {
        NBREC_LOGICAL_SWITCH_PORT_FOR_EACH(lsp, ctx->idl) {
            if (!strcmp(lsp->name, id)) {
                break;
            }
        }
    }

    if (!lsp && must_exist) {
        ctl_fatal("%s: port %s not found", id, is_uuid ? "UUID" : "name");
    }

    return lsp;
}

/*
 * Port chain CLI Functions
 */
static const struct nbrec_logical_port_chain *
lsp_chain_by_name_or_uuid(struct ctl_context *ctx, const char *id, 
                           const bool must_exist)
{
    const struct nbrec_logical_port_chain *lsp_chain = NULL;
    bool is_uuid = false;
    struct uuid lsp_chain_uuid;

    if (uuid_from_string(&lsp_chain_uuid, id)) {
        is_uuid = true;
        lsp_chain = nbrec_logical_port_chain_get_for_uuid(ctx->idl,
                                                          &lsp_chain_uuid);
    }

    if (!lsp_chain) {
        NBREC_LOGICAL_PORT_CHAIN_FOR_EACH(lsp_chain, ctx->idl) {
            if (!strcmp(lsp_chain->name, id)) {
                break;
            }
        }
    }
    if (!lsp_chain && must_exist) {
        ctl_fatal("lsp_chain not found for %s: '%s'",
                  is_uuid ? "UUID" : "name", id);
    }

    return lsp_chain;
}
static const struct nbrec_logical_port_pair_group *
lsp_pair_group_by_name_or_uuid(struct ctl_context *ctx, const char *id, 
                                const bool must_exist)
{
    const struct nbrec_logical_port_pair_group *lsp_pair_group = NULL;
    bool is_uuid = false;
    struct uuid lsp_pair_group_uuid;

    if (uuid_from_string(&lsp_pair_group_uuid, id)) {
        is_uuid = true;
        lsp_pair_group = 
          nbrec_logical_port_pair_group_get_for_uuid(ctx->idl,
                                                      &lsp_pair_group_uuid);
    }

    if (!lsp_pair_group) {
        NBREC_LOGICAL_PORT_PAIR_GROUP_FOR_EACH(lsp_pair_group, ctx->idl) {
            if (!strcmp(lsp_pair_group->name, id)) {
                break;
            }
        }
    }
    if (!lsp_pair_group && must_exist) {
        ctl_fatal("lsp_pair_group not found for %s: '%s'",
                  is_uuid ? "UUID" : "name", id);
    }

    return lsp_pair_group;
}

static const struct nbrec_logical_port_pair *
lsp_pair_by_name_or_uuid(struct ctl_context *ctx, const char *id, 
                          const bool must_exist)
{
    const struct nbrec_logical_port_pair *lsp_pair = NULL;
    bool is_uuid = false;
    struct uuid lsp_pair_uuid;

    if (uuid_from_string(&lsp_pair_uuid, id)) {
        is_uuid = true;
        lsp_pair = nbrec_logical_port_pair_get_for_uuid(ctx->idl,
                                                        &lsp_pair_uuid);
    }

    if (!lsp_pair) {
        NBREC_LOGICAL_PORT_PAIR_FOR_EACH(lsp_pair, ctx->idl) {
            if (!strcmp(lsp_pair->name, id)) {
                break;
            }
        }
    }
    if (!lsp_pair && must_exist) {
        ctl_fatal("lsp_pair not found for %s: '%s'",
                  is_uuid ? "UUID" : "name", id);
    }

    return lsp_pair;
}


static void
nbctl_lsp_chain_add(struct ctl_context *ctx)
{
    const struct nbrec_logical_switch *lswitch;
    const struct nbrec_logical_switch_port *last_hop_lsp;

    lswitch = ls_by_name_or_uuid(ctx, ctx->argv[1], true /*must_exist*/);
    const char *lsp_chain_name = ctx->argc > 3 ? ctx->argv[2] : NULL;
    const char *last_hop_lsp_name = 
                               lsp_chain_name ? ctx->argv[3] : ctx->argv[2];

    const bool may_exist = shash_find(&ctx->options, "--may-exist") != NULL;
    const bool add_duplicate = shash_find(&ctx->options, 
                                 "--add-duplicate") != NULL;
    if (may_exist && add_duplicate) {
        ctl_fatal("--may-exist and --add-duplicate may not be used together");
    }

    last_hop_lsp = lsp_by_name_or_uuid(ctx, last_hop_lsp_name, true);

    if (lsp_chain_name) {
        if (!add_duplicate) {
            const struct nbrec_logical_port_chain *lsp_chain;
            NBREC_LOGICAL_PORT_CHAIN_FOR_EACH(lsp_chain, ctx->idl) {
                if (!strcmp(lsp_chain->name, lsp_chain_name)) {
                    if (may_exist) {
                        return;
                    }
                    ctl_fatal("%s: an lsp_chain with this name already exists",
                              lsp_chain_name);
                }
            }
        }
    } else if (may_exist) {
        ctl_fatal("--may-exist requires specifying a name");
    } else if (add_duplicate) {
        ctl_fatal("--add-duplicate requires specifying a name");
    }

    struct nbrec_logical_port_chain *lsp_chain;
    lsp_chain = nbrec_logical_port_chain_insert(ctx->txn);
    if (lsp_chain_name) {
        nbrec_logical_port_chain_set_name(lsp_chain, lsp_chain_name);
    }
    nbrec_logical_port_chain_set_last_hop_port(lsp_chain, last_hop_lsp);

    /* Insert the logical port-chain into the logical switch. */

    nbrec_logical_switch_verify_port_chains(lswitch);
    struct nbrec_logical_port_chain  **new_port_chain = 
              xmalloc(sizeof *new_port_chain * (lswitch->n_port_chains + 1));
    memcpy(new_port_chain, lswitch->port_chains, 
              sizeof *new_port_chain * lswitch->n_port_chains);
    new_port_chain[lswitch->n_port_chains] = 
              CONST_CAST(struct nbrec_logical_port_chain *, lsp_chain);
    nbrec_logical_switch_set_port_chains(lswitch, new_port_chain,
              lswitch->n_port_chains + 1);
    free(new_port_chain);
}

/* Removes lswitch->pair_chain[idx]'. */
static void
remove_lsp_chain(const struct nbrec_logical_switch *lswitch, size_t idx)
{
    const struct nbrec_logical_port_chain *lsp_chain = 
                                                    lswitch->port_chains[idx];

    /* First remove 'lsp-chain' from the array of port-chains.  
     * This is what will actually cause the logical port-chain to be deleted 
     * when the transaction is sent to the database server 
     * (due to garbage collection). */
    struct nbrec_logical_port_chain **new_port_chain
        = xmemdup(lswitch->port_chains, 
                   sizeof *new_port_chain * lswitch->n_port_chains);
    new_port_chain[idx] = new_port_chain[lswitch->n_port_chains - 1];
    nbrec_logical_switch_verify_port_chains(lswitch);
    nbrec_logical_switch_set_port_chains(lswitch, new_port_chain, 
                                          lswitch->n_port_chains - 1);
    free(new_port_chain);

    /* Delete 'lsp-chain' from the IDL.  This won't have a real effect on the
     * database server (the IDL will suppress it in fact) but it means that it
     * won't show up when we iterate with 
     * NBREC_LOGICAL_PORT_CHAIN_FOR_EACH later. */
    nbrec_logical_port_chain_delete(lsp_chain);
}

static void
nbctl_lsp_chain_del(struct ctl_context *ctx)
{
    const struct nbrec_logical_port_chain *lsp_chain;
    const bool must_exist = !shash_find(&ctx->options, "--if-exists");

    lsp_chain = lsp_chain_by_name_or_uuid(ctx, ctx->argv[1], must_exist);
    if (!lsp_chain) {
        return;
    }

    /* Find the lswitch that contains 'port-chain', then delete it. */
    const struct nbrec_logical_switch *lswitch;
    NBREC_LOGICAL_SWITCH_FOR_EACH (lswitch, ctx->idl) {
        for (size_t i = 0; i < lswitch->n_port_chains; i++) {
            if (lswitch->port_chains[i] == lsp_chain) {
                remove_lsp_chain(lswitch,i);
                return;
            }
        }
    }
}

static void
print_lsp_chain_entry(struct ctl_context *ctx,
                      const struct nbrec_logical_switch *lswitch,
                      const char *chain_name_filter,
                      const bool show_switch_name)
{
    struct smap lsp_chains;
    size_t i;

    smap_init(&lsp_chains);
    for (i = 0; i < lswitch->n_port_chains; i++) {
        const struct nbrec_logical_port_chain *lsp_chain = 
                                                    lswitch->port_chains[i];
        if (chain_name_filter && strcmp(chain_name_filter, lsp_chain->name)) {
            continue;
        }
        if (show_switch_name) {
            smap_add_format(&lsp_chains, lsp_chain->name, UUID_FMT " (%s:%s)",
                            UUID_ARGS(&lsp_chain->header_.uuid),
                            lswitch->name, lsp_chain->name);
        } else {
            smap_add_format(&lsp_chains, lsp_chain->name, UUID_FMT " (%s)",
                            UUID_ARGS(&lsp_chain->header_.uuid), 
                            lsp_chain->name);
        }
    }

    const struct smap_node **nodes = smap_sort(&lsp_chains);
    for (i = 0; i < smap_count(&lsp_chains); i++) {
        const struct smap_node *node = nodes[i];
        ds_put_format(&ctx->output, "%s\n", node->value);
    }
    smap_destroy(&lsp_chains);
    free(nodes);
}

static void
nbctl_lsp_chain_list(struct ctl_context *ctx)
{
    const char *id = ctx->argc > 1 ? ctx->argv[1] : NULL;
    const char *chain_name_filter = ctx->argc > 2 ? ctx->argv[2] : NULL;
    const struct nbrec_logical_switch *lswitch;

    if (id) {
        lswitch = ls_by_name_or_uuid(ctx, id, true);
        print_lsp_chain_entry(ctx, lswitch, chain_name_filter, false);
    } else {
        NBREC_LOGICAL_SWITCH_FOR_EACH(lswitch, ctx->idl) {
            if (lswitch->n_port_chains == 0) {
                continue;
            }
            print_lsp_chain_entry(ctx, lswitch, chain_name_filter, true);
        }
    }
}

static void
print_lsp_chain(const struct nbrec_logical_port_chain *lsp_chain,
                  struct ctl_context *ctx)
{
    ds_put_format(&ctx->output, "lsp-chain "UUID_FMT" (%s)\n",
                  UUID_ARGS(&lsp_chain->header_.uuid), lsp_chain->name);

    for (size_t i = 0; i < lsp_chain->n_port_pair_groups; i++) {
        const struct nbrec_logical_port_pair_group *lsp_pair_group
            = lsp_chain->port_pair_groups[i];
        ds_put_format(&ctx->output, "    lsp-pair-group %s\n", 
                       lsp_pair_group->name);
        for (size_t j = 0; j < lsp_pair_group->n_port_pairs; j++){
            const struct nbrec_logical_port_pair *lsp_pair = 
                                                lsp_pair_group->port_pairs[j];
            ds_put_format(&ctx->output, 
                           "        lsp-pair %s\n", lsp_pair->name);

            const struct nbrec_logical_switch_port *linport = lsp_pair->inport;
            if (linport) {
                ds_put_format(&ctx->output, 
                           "            lsp-pair inport "UUID_FMT" (%s)\n",
                            UUID_ARGS(&linport->header_.uuid), linport->name);
            }

            const struct nbrec_logical_switch_port *loutport = 
                                                            lsp_pair->outport;
            if (loutport) {
                ds_put_format(&ctx->output, 
                          "            lsp-pair outport "UUID_FMT" (%s)\n",
                          UUID_ARGS(&loutport->header_.uuid), loutport->name);
            }
        }
    }

    /* TODO: iterate ACLs and display the ones that have action 'sfc' 
     * and use this lsp_chain */
}

static void
nbctl_lsp_chain_show(struct ctl_context *ctx)
{
    const struct nbrec_logical_port_chain *lsp_chain;

    if (ctx->argc == 2) {
        lsp_chain = lsp_chain_by_name_or_uuid(ctx, ctx->argv[1], false);
        if (lsp_chain) {
            print_lsp_chain(lsp_chain, ctx);
        }
    } else {
        NBREC_LOGICAL_PORT_CHAIN_FOR_EACH(lsp_chain, ctx->idl) {
            print_lsp_chain(lsp_chain, ctx);
        }
    }
}
/* End of port-chain operations */

/*
 * Port Pair Groups CLI Functions
 */
static void
nbctl_lsp_pair_group_add(struct ctl_context *ctx)
{
    const struct nbrec_logical_port_pair_group *lsp_pair_group;
    const char *ppg_name = ctx->argc >= 3 ? ctx->argv[2] : NULL;

    const bool may_exist = shash_find(&ctx->options, "--may-exist") != NULL;
    const bool add_duplicate = shash_find(&ctx->options, 
                                           "--add-duplicate") != NULL;
    if (may_exist && add_duplicate) {
        ctl_fatal("--may-exist and --add-duplicate may not be used together");
    }

    if (ppg_name) {
        if (!add_duplicate) {
            NBREC_LOGICAL_PORT_PAIR_GROUP_FOR_EACH(lsp_pair_group, ctx->idl) {
                if (!strcmp(lsp_pair_group->name, ppg_name)) {
                    if (may_exist) {
                        return;
                    }
                    ctl_fatal("%s: an lsp_port_pair_group with this \
                               name already exists", ppg_name);
                }
            }
        }
    } else if (may_exist) {
        ctl_fatal("--may-exist requires specifying a name");
    } else if (add_duplicate) {
        ctl_fatal("--add-duplicate requires specifying a name");
    }

    /* check lsp_chain exists */
    const struct nbrec_logical_port_chain *lsp_chain;
    lsp_chain = lsp_chain_by_name_or_uuid(ctx, ctx->argv[1], true);
    if (!lsp_chain) {
        return;
    }

    /* create the logical port-pair-group. */
    lsp_pair_group = nbrec_logical_port_pair_group_insert(ctx->txn);
    if (ppg_name) {
        nbrec_logical_port_pair_group_set_name(lsp_pair_group, ctx->argv[2]);
    }

    int64_t sortkey = (int64_t) lsp_chain->n_port_pair_groups + 1;
    if (ctx->argc >= 4) {
        sortkey = (int64_t) atoi(ctx->argv[3]);
    }
    nbrec_logical_port_pair_group_set_sortkey(lsp_pair_group, &sortkey, 1);

    /* Insert the logical port-pair-group into the logical switch. */
    nbrec_logical_port_chain_verify_port_pair_groups(lsp_chain);
    struct nbrec_logical_port_pair_group  **new_port_pair_group = 
                              xmalloc(sizeof *new_port_pair_group *
                              (lsp_chain->n_port_pair_groups + 1));
    memcpy(new_port_pair_group, lsp_chain->port_pair_groups, 
                  sizeof *new_port_pair_group * lsp_chain->n_port_pair_groups);
    new_port_pair_group[lsp_chain->n_port_pair_groups] =
        CONST_CAST(struct nbrec_logical_port_pair_group *,lsp_pair_group);
    nbrec_logical_port_chain_set_port_pair_groups(lsp_chain, 
                     new_port_pair_group, 
                     lsp_chain->n_port_pair_groups + 1);
    free(new_port_pair_group);
}

/* Removes lsp-pair-group 'lsp_chain->port_pair_group[idx]'. */
static void
remove_lsp_pair_group(const struct nbrec_logical_port_chain *lsp_chain, 
                      size_t idx)
{
    const struct nbrec_logical_port_pair_group *lsp_pair_group = 
                                              lsp_chain->port_pair_groups[idx];

    /* First remove 'lsp-pair-group' from the array of port-pair-groups.  
     * This is what will actually cause the logical port-pair-group to be 
     * deleted when the transaction is sent to the database server 
     * (due to garbage collection). */
    struct nbrec_logical_port_pair_group **new_port_pair_group
        = xmemdup(lsp_chain->port_pair_groups, 
            sizeof *new_port_pair_group * lsp_chain->n_port_pair_groups);
    new_port_pair_group[idx] = 
            new_port_pair_group[lsp_chain->n_port_pair_groups - 1];
    nbrec_logical_port_chain_verify_port_pair_groups(lsp_chain);
    nbrec_logical_port_chain_set_port_pair_groups(lsp_chain, 
            new_port_pair_group, lsp_chain->n_port_pair_groups - 1);
    free(new_port_pair_group);

    /* Delete 'lsp-pair-group' from the IDL.  This won't have a real 
     * effect on the database server (the IDL will suppress it in fact) but 
     * it means that it won't show up when we iterate with 
     * NBREC_LOGICAL_PORT_PAIR_GROUP_FOR_EACH later. */
    nbrec_logical_port_pair_group_delete(lsp_pair_group);
}

static void
nbctl_lsp_pair_group_del(struct ctl_context *ctx)
{
    const struct nbrec_logical_port_pair_group *lsp_pair_group;
    const bool must_exist = !shash_find(&ctx->options, "--if-exists");

    lsp_pair_group = lsp_pair_group_by_name_or_uuid(ctx, ctx->argv[1], 
                                                     must_exist);
    if (!lsp_pair_group) {
        return;
    }

    /* Find the port-chain that contains 'port-pair-group', then delete it. */
    const struct nbrec_logical_port_chain *lsp_chain;
    NBREC_LOGICAL_PORT_CHAIN_FOR_EACH (lsp_chain, ctx->idl) {
        for (size_t i = 0; i < lsp_chain->n_port_pair_groups; i++) {
            if (lsp_chain->port_pair_groups[i] == lsp_pair_group) {
                remove_lsp_pair_group(lsp_chain,i);
                return;
            }
        }
    }
    if (must_exist) {
        ctl_fatal("logical port-pair-group %s is not part of any\
                    logical port-chain", ctx->argv[1]);
    }
}

static void
nbctl_lsp_pair_group_list(struct ctl_context *ctx)
{
    const char *id = ctx->argv[1];
    const struct nbrec_logical_port_chain *lsp_chain;
    struct smap lsp_pair_groups;
    size_t i;

    lsp_chain = lsp_chain_by_name_or_uuid(ctx, id, true);
    if (!lsp_chain) {
        return;
    }

    smap_init(&lsp_pair_groups);
    for (i = 0; i < lsp_chain->n_port_pair_groups; i++) {
        const struct nbrec_logical_port_pair_group *lsp_pair_group = 
                       lsp_chain->port_pair_groups[i];
        smap_add_format(&lsp_pair_groups, lsp_pair_group->name, 
                         UUID_FMT " (%s)",
                         UUID_ARGS(&lsp_pair_group->header_.uuid), 
                         lsp_pair_group->name);
    }
    const struct smap_node **nodes = smap_sort(&lsp_pair_groups);
    for (i = 0; i < smap_count(&lsp_pair_groups); i++) {
        const struct smap_node *node = nodes[i];
        ds_put_format(&ctx->output, "%s\n", node->value);
    }
    smap_destroy(&lsp_pair_groups);
    free(nodes);
}

static void
nbctl_lsp_pair_group_add_port_pair(struct ctl_context *ctx)
{
    const struct nbrec_logical_port_pair_group *lsp_pair_group;
    const struct nbrec_logical_port_pair *lsp_pair;
    const bool may_exist = shash_find(&ctx->options, "--may-exist") != NULL;

    lsp_pair_group = lsp_pair_group_by_name_or_uuid(ctx, ctx->argv[1], true);
    if (!lsp_pair_group) {
        return;
    }

    /* Check that port-pair exists  */
    lsp_pair = lsp_pair_by_name_or_uuid(ctx, ctx->argv[2], true);
    if (!lsp_pair){
        return;
    }

    /* Do not add port pair more than once in a given port-pair-group */
    for (size_t i = 0; i < lsp_pair_group->n_port_pairs; i++) {
        if (lsp_pair_group->port_pairs[i] == lsp_pair) {
            if (!may_exist) {
                ctl_fatal("lsp_pair: %s is already added to\
                           port-pair-group %s\n", ctx->argv[2], ctx->argv[1]);
            }
            return;
        }
    }

    /* Insert the logical port-pair into the logical port-pair-group. */
    nbrec_logical_port_pair_group_verify_port_pairs(lsp_pair_group);
    struct nbrec_logical_port_pair  **new_port_pair = 
          xmalloc(sizeof *new_port_pair * (lsp_pair_group->n_port_pairs + 1));
    memcpy(new_port_pair, lsp_pair_group->port_pairs, 
          sizeof *new_port_pair * lsp_pair_group->n_port_pairs);
    new_port_pair[lsp_pair_group->n_port_pairs] = 
          CONST_CAST(struct nbrec_logical_port_pair *, lsp_pair);
    nbrec_logical_port_pair_group_set_port_pairs(lsp_pair_group, 
          new_port_pair, lsp_pair_group->n_port_pairs + 1);
    free(new_port_pair);
}

/* Removes port-pair from port-pair-groiup but does not delete it'. */
static void
remove_lsp_pair_from_port_pair_group(
      const struct nbrec_logical_port_pair_group *lsp_pair_group, size_t idx)
{
    //TODO Check const struct nbrec_logical_port_pair *lsp_pair = lsp_pair_group->port_pairs[idx];

    /* First remove 'lsp-pair' from the array of port-pairs.  This is 
     * what will actually cause the logical port-pair to be deleted when the 
     * transaction is sent to the database server 
     * (due to garbage collection). */
    struct nbrec_logical_port_pair **new_port_pair
        = xmemdup(lsp_pair_group->port_pairs, sizeof *new_port_pair * 
                  lsp_pair_group->n_port_pairs);
    new_port_pair[idx] = new_port_pair[lsp_pair_group->n_port_pairs - 1];
    nbrec_logical_port_pair_group_verify_port_pairs(lsp_pair_group);
    nbrec_logical_port_pair_group_set_port_pairs(lsp_pair_group, new_port_pair, 
                  lsp_pair_group->n_port_pairs - 1);
    free(new_port_pair);

    /* Do not delete actual port-pair as they are owned by a 
     * lswitch and can be reused. */
}

static void
nbctl_lsp_pair_group_del_port_pair(struct ctl_context *ctx)
{
    const struct nbrec_logical_port_pair *lsp_pair;
    const bool must_exist = !shash_find(&ctx->options, "--if-exists");

    lsp_pair = lsp_pair_by_name_or_uuid(ctx, ctx->argv[1], must_exist);
    if (!lsp_pair) {
        return;
    }

    /* Find the port-pair_group that contains 'port-pair', then delete it. */
    const struct nbrec_logical_port_pair_group *lsp_pair_group;
    NBREC_LOGICAL_PORT_PAIR_GROUP_FOR_EACH (lsp_pair_group, ctx->idl) {
        for (size_t i = 0; i < lsp_pair_group->n_port_pairs; i++) {
            if (lsp_pair_group->port_pairs[i] == lsp_pair) {
                remove_lsp_pair_from_port_pair_group(lsp_pair_group,i);
                return;
            }
        }
    }
    if (must_exist) {
        ctl_fatal("logical port-pair %s is not part of any logical switch",
                  ctx->argv[1]);
    }
}
/* End of port-pair-group operations */

/*
 * port-pair operations
 */
static void
nbctl_lsp_pair_add(struct ctl_context *ctx)
{
    const struct nbrec_logical_switch *lswitch;
    const struct nbrec_logical_switch_port *lsp_in,*lsp_out;
    const struct nbrec_logical_port_pair *lsp_pair;

    const bool may_exist = shash_find(&ctx->options, "--may-exist") != NULL;
    const bool add_duplicate = shash_find(&ctx->options, 
                                           "--add-duplicate") != NULL;

    lswitch = ls_by_name_or_uuid(ctx, ctx->argv[1], true);
    lsp_in = lsp_by_name_or_uuid(ctx, ctx->argv[2], true);
    lsp_out = lsp_by_name_or_uuid(ctx, ctx->argv[3], true);

    const char *lsp_pair_name = ctx->argc >= 5 ? ctx->argv[4] : NULL;
    if (may_exist && add_duplicate) {
        ctl_fatal("--may-exist and --add-duplicate may not be used together");
    }

    if (lsp_pair_name) {
        if (!add_duplicate) {
            NBREC_LOGICAL_PORT_PAIR_FOR_EACH(lsp_pair, ctx->idl) {
                if (!strcmp(lsp_pair->name, lsp_pair_name)) {
                    if (may_exist) {
                        return;
                    }
                    ctl_fatal("%s: an lsp_pair with this name already exists",
                              lsp_pair_name);
                }
            }
        }
    } else if (may_exist) {
        ctl_fatal("--may-exist requires specifying a name");
    } else if (add_duplicate) {
        ctl_fatal("--add-duplicate requires specifying a name");
    }

    /* create the logical port-pair. */
    lsp_pair = nbrec_logical_port_pair_insert(ctx->txn);
    nbrec_logical_port_pair_set_inport(lsp_pair, lsp_in);
    nbrec_logical_port_pair_set_outport(lsp_pair, lsp_out);
    if (lsp_pair_name) {
        nbrec_logical_port_pair_set_name(lsp_pair, lsp_pair_name);
    }

    /* Insert the logical port-pair into the logical port-pair-group. */
    nbrec_logical_switch_verify_port_pairs(lswitch);
    struct nbrec_logical_port_pair  **new_port_pair = 
                 xmalloc(sizeof *new_port_pair * (lswitch->n_port_pairs + 1));
    memcpy(new_port_pair, lswitch->port_pairs, 
                 sizeof *new_port_pair * lswitch->n_port_pairs);
    new_port_pair[lswitch->n_port_pairs] = 
                 CONST_CAST(struct nbrec_logical_port_pair *, lsp_pair);
    nbrec_logical_switch_set_port_pairs(lswitch, new_port_pair, 
                 lswitch->n_port_pairs + 1);
    free(new_port_pair);
}
/* Removes lswitch->pair_pair[idx]'. */
static void
remove_lsp_pair(const struct nbrec_logical_switch *lswitch, size_t idx)
{
    const struct nbrec_logical_port_pair *lsp_pair = lswitch->port_pairs[idx];

    /* First remove 'lsp-pair' from the array of port-pairs.  This is what will
     * actually cause the logical port-pair to be deleted when the transaction is
     * sent to the database server (due to garbage collection). */
    struct nbrec_logical_port_pair **new_port_pair
        = xmemdup(lswitch->port_pairs, 
                   sizeof *new_port_pair * lswitch->n_port_pairs);
    new_port_pair[idx] = new_port_pair[lswitch->n_port_pairs - 1];
    nbrec_logical_switch_verify_port_pairs(lswitch);
    nbrec_logical_switch_set_port_pairs(lswitch, new_port_pair, 
                   lswitch->n_port_pairs - 1);
    free(new_port_pair);

    /* Delete 'lsp-pair' from the IDL.  This won't have a real effect on the
     * database server (the IDL will suppress it in fact) but it means that it
     * won't show up when we iterate with 
     * NBREC_LOGICAL_PORT_PAIR_FOR_EACH later. */
    nbrec_logical_port_pair_delete(lsp_pair);
}

static void
nbctl_lsp_pair_del(struct ctl_context *ctx)
{
    const struct nbrec_logical_port_pair *lsp_pair;
    const bool must_exist = !shash_find(&ctx->options, "--if-exists");

    lsp_pair = lsp_pair_by_name_or_uuid(ctx, ctx->argv[1], must_exist);
    if (!lsp_pair) {
        if (must_exist) {
            ctl_fatal("Cannot find lsp_pair: %s\n", ctx->argv[1]);
        }
    }

    /* Find the port-pair_group that contains 'port-pair', then delete it. */
    const struct nbrec_logical_switch *lswitch;
    NBREC_LOGICAL_SWITCH_FOR_EACH(lswitch, ctx->idl) {
        for (size_t i = 0; i < lswitch->n_port_pairs; i++) {
            if (lswitch->port_pairs[i] == lsp_pair) {
                remove_lsp_pair(lswitch,i);
                return;
            }
        }
    }
    if (must_exist) {
        ctl_fatal("logical port-pair %s is not part of any logical switch",
                  ctx->argv[1]);
    }
}

static void
print_lsp_pairs_for_switch(struct ctl_context *ctx,
                           const struct nbrec_logical_switch *lswitch,
                           const char *ppair_name_filter,
                           const bool show_switch_name)
{
    struct smap lsp_pairs;
    size_t i;

    smap_init(&lsp_pairs);
    for (i = 0; i < lswitch->n_port_pairs; i++) {
        const struct nbrec_logical_port_pair *lsp_pair = 
                    lswitch->port_pairs[i];
        if (ppair_name_filter && strcmp(ppair_name_filter, lsp_pair->name)) {
            continue;
        }
        const struct nbrec_logical_switch_port *linport  = lsp_pair->inport;
        const struct nbrec_logical_switch_port *loutport = lsp_pair->outport;
        const char *linport_name = linport ? linport->name : "<not_set>";
        const char *loutport_name = loutport ? loutport->name : "<not_set>";

        if (show_switch_name) {
            smap_add_format(&lsp_pairs, lsp_pair->name, 
                             UUID_FMT " (%s:%s) in:%s out:%s",
                             UUID_ARGS(&lsp_pair->header_.uuid), lswitch->name,
                             lsp_pair->name, linport_name, loutport_name);
        } else {
            smap_add_format(&lsp_pairs, lsp_pair->name, 
                             UUID_FMT " (%s) in:%s out:%s",
                             UUID_ARGS(&lsp_pair->header_.uuid),
                             lsp_pair->name, linport_name, loutport_name);
        }
    }
    const struct smap_node **nodes = smap_sort(&lsp_pairs);
    for (i = 0; i < smap_count(&lsp_pairs); i++) {
        const struct smap_node *node = nodes[i];
        ds_put_format(&ctx->output, "%s\n", node->value);
    }
    smap_destroy(&lsp_pairs);
    free(nodes);
}

static void
nbctl_lsp_pair_list(struct ctl_context *ctx)
{
    const char *id = ctx->argc > 1 ? ctx->argv[1] : NULL;
    const char *pair_name_filter = ctx->argc > 2 ? ctx->argv[2] : NULL;
    const struct nbrec_logical_switch *lswitch;

    if (id) {
        lswitch = ls_by_name_or_uuid(ctx, id, true);
        print_lsp_pairs_for_switch(ctx, lswitch, pair_name_filter, false);
    } else {
        NBREC_LOGICAL_SWITCH_FOR_EACH(lswitch, ctx->idl) {
            if (lswitch->n_port_pairs == 0) {
                continue;
            }
            print_lsp_pairs_for_switch(ctx, lswitch, pair_name_filter, true);
        }
    }
}
/* End of port-pair operations */

/* Returns the logical switch that contains 'lsp'. */
static const struct nbrec_logical_switch *
lsp_to_ls(const struct ovsdb_idl *idl,
               const struct nbrec_logical_switch_port *lsp)
{
    const struct nbrec_logical_switch *ls;
    NBREC_LOGICAL_SWITCH_FOR_EACH (ls, idl) {
        for (size_t i = 0; i < ls->n_ports; i++) {
            if (ls->ports[i] == lsp) {
                return ls;
            }
        }
    }

    /* Can't happen because of the database schema */
    ctl_fatal("logical port %s is not part of any logical switch",
              lsp->name);
}

static const char *
ls_get_name(const struct nbrec_logical_switch *ls,
                 char uuid_s[UUID_LEN + 1], size_t uuid_s_size)
{
    if (ls->name[0]) {
        return ls->name;
    }
    snprintf(uuid_s, uuid_s_size, UUID_FMT, UUID_ARGS(&ls->header_.uuid));
    return uuid_s;
}

static void
nbctl_lsp_add(struct ctl_context *ctx)
{
    bool may_exist = shash_find(&ctx->options, "--may-exist") != NULL;

    const struct nbrec_logical_switch *ls;
    ls = ls_by_name_or_uuid(ctx, ctx->argv[1], true);

    const char *parent_name;
    int64_t tag;
    if (ctx->argc == 3) {
        parent_name = NULL;
        tag = -1;
    } else if (ctx->argc == 5) {
        /* Validate tag. */
        parent_name = ctx->argv[3];
        if (!ovs_scan(ctx->argv[4], "%"SCNd64, &tag)
            || tag < 0 || tag > 4095) {
            ctl_fatal("%s: invalid tag (must be in range 0 to 4095)",
                      ctx->argv[4]);
        }
    } else {
        ctl_fatal("lsp-add with parent must also specify a tag");
    }

    const char *lsp_name = ctx->argv[2];
    const struct nbrec_logical_switch_port *lsp;
    lsp = lsp_by_name_or_uuid(ctx, lsp_name, false);
    if (lsp) {
        if (!may_exist) {
            ctl_fatal("%s: a port with this name already exists",
                      lsp_name);
        }

        const struct nbrec_logical_switch *lsw;
        lsw = lsp_to_ls(ctx->idl, lsp);
        if (lsw != ls) {
            char uuid_s[UUID_LEN + 1];
            ctl_fatal("%s: port already exists but in switch %s", lsp_name,
                      ls_get_name(lsw, uuid_s, sizeof uuid_s));
        }

        if (parent_name) {
            if (!lsp->parent_name) {
                ctl_fatal("%s: port already exists but has no parent",
                          lsp_name);
            } else if (strcmp(parent_name, lsp->parent_name)) {
                ctl_fatal("%s: port already exists with different parent %s",
                          lsp_name, lsp->parent_name);
            }

            if (!lsp->n_tag_request) {
                ctl_fatal("%s: port already exists but has no tag_request",
                          lsp_name);
            } else if (lsp->tag_request[0] != tag) {
                ctl_fatal("%s: port already exists with different "
                          "tag_request %"PRId64, lsp_name,
                          lsp->tag_request[0]);
            }
        } else {
            if (lsp->parent_name) {
                ctl_fatal("%s: port already exists but has parent %s",
                          lsp_name, lsp->parent_name);
            }
        }

        return;
    }

    /* Create the logical port. */
    lsp = nbrec_logical_switch_port_insert(ctx->txn);
    nbrec_logical_switch_port_set_name(lsp, lsp_name);
    if (tag >= 0) {
        nbrec_logical_switch_port_set_parent_name(lsp, parent_name);
        nbrec_logical_switch_port_set_tag_request(lsp, &tag, 1);
    }

    /* Insert the logical port into the logical switch. */
    nbrec_logical_switch_verify_ports(ls);
    struct nbrec_logical_switch_port **new_ports = xmalloc(sizeof *new_ports *
                                                    (ls->n_ports + 1));
    nullable_memcpy(new_ports, ls->ports, sizeof *new_ports * ls->n_ports);
    new_ports[ls->n_ports] = CONST_CAST(struct nbrec_logical_switch_port *,
                                             lsp);
    nbrec_logical_switch_set_ports(ls, new_ports, ls->n_ports + 1);
    free(new_ports);
}

/* Removes logical switch port 'ls->ports[idx]'. */
static void
remove_lsp(const struct nbrec_logical_switch *ls, size_t idx)
{
    const struct nbrec_logical_switch_port *lsp = ls->ports[idx];

    /* First remove 'lsp' from the array of ports.  This is what will
     * actually cause the logical port to be deleted when the transaction is
     * sent to the database server (due to garbage collection). */
    struct nbrec_logical_switch_port **new_ports
        = xmemdup(ls->ports, sizeof *new_ports * ls->n_ports);
    new_ports[idx] = new_ports[ls->n_ports - 1];
    nbrec_logical_switch_verify_ports(ls);
    nbrec_logical_switch_set_ports(ls, new_ports, ls->n_ports - 1);
    free(new_ports);

    /* Delete 'lsp' from the IDL.  This won't have a real effect on the
     * database server (the IDL will suppress it in fact) but it means that it
     * won't show up when we iterate with NBREC_LOGICAL_SWITCH_PORT_FOR_EACH
     * later. */
    nbrec_logical_switch_port_delete(lsp);
}

static void
nbctl_lsp_del(struct ctl_context *ctx)
{
    bool must_exist = !shash_find(&ctx->options, "--if-exists");
    const struct nbrec_logical_switch_port *lsp;

    lsp = lsp_by_name_or_uuid(ctx, ctx->argv[1], must_exist);
    if (!lsp) {
        return;
    }

    /* Find the switch that contains 'lsp', then delete it. */
    const struct nbrec_logical_switch *ls;
    NBREC_LOGICAL_SWITCH_FOR_EACH (ls, ctx->idl) {
        for (size_t i = 0; i < ls->n_ports; i++) {
            if (ls->ports[i] == lsp) {
                remove_lsp(ls, i);
                return;
            }
        }
    }

    /* Can't happen because of the database schema. */
    ctl_fatal("logical port %s is not part of any logical switch",
              ctx->argv[1]);
}

static void
nbctl_lsp_list(struct ctl_context *ctx)
{
    const char *id = ctx->argv[1];
    const struct nbrec_logical_switch *ls;
    struct smap lsps;
    size_t i;

    ls = ls_by_name_or_uuid(ctx, id, true);

    smap_init(&lsps);
    for (i = 0; i < ls->n_ports; i++) {
        const struct nbrec_logical_switch_port *lsp = ls->ports[i];
        smap_add_format(&lsps, lsp->name, UUID_FMT " (%s)",
                        UUID_ARGS(&lsp->header_.uuid), lsp->name);
    }
    const struct smap_node **nodes = smap_sort(&lsps);
    for (i = 0; i < smap_count(&lsps); i++) {
        const struct smap_node *node = nodes[i];
        ds_put_format(&ctx->output, "%s\n", node->value);
    }
    smap_destroy(&lsps);
    free(nodes);
}

static void
nbctl_lsp_get_parent(struct ctl_context *ctx)
{
    const struct nbrec_logical_switch_port *lsp;

    lsp = lsp_by_name_or_uuid(ctx, ctx->argv[1], true);
    if (lsp->parent_name) {
        ds_put_format(&ctx->output, "%s\n", lsp->parent_name);
    }
}

static void
nbctl_lsp_get_tag(struct ctl_context *ctx)
{
    const struct nbrec_logical_switch_port *lsp;

    lsp = lsp_by_name_or_uuid(ctx, ctx->argv[1], true);
    if (lsp->n_tag > 0) {
        ds_put_format(&ctx->output, "%"PRId64"\n", lsp->tag[0]);
    }
}

static void
nbctl_lsp_set_addresses(struct ctl_context *ctx)
{
    const char *id = ctx->argv[1];
    const struct nbrec_logical_switch_port *lsp;

    lsp = lsp_by_name_or_uuid(ctx, id, true);

    int i;
    for (i = 2; i < ctx->argc; i++) {
        struct eth_addr ea;

        if (strcmp(ctx->argv[i], "unknown") && strcmp(ctx->argv[i], "dynamic")
            && strcmp(ctx->argv[i], "router")
            && !ovs_scan(ctx->argv[i], ETH_ADDR_SCAN_FMT,
                         ETH_ADDR_SCAN_ARGS(ea))) {
            ctl_fatal("%s: Invalid address format. See ovn-nb(5). "
                      "Hint: An Ethernet address must be "
                      "listed before an IP address, together as a single "
                      "argument.", ctx->argv[i]);
        }
    }

    nbrec_logical_switch_port_set_addresses(lsp,
            (const char **) ctx->argv + 2, ctx->argc - 2);
}

static void
nbctl_lsp_get_addresses(struct ctl_context *ctx)
{
    const char *id = ctx->argv[1];
    const struct nbrec_logical_switch_port *lsp;
    struct svec addresses;
    const char *mac;
    size_t i;

    lsp = lsp_by_name_or_uuid(ctx, id, true);

    svec_init(&addresses);
    for (i = 0; i < lsp->n_addresses; i++) {
        svec_add(&addresses, lsp->addresses[i]);
    }
    svec_sort(&addresses);
    SVEC_FOR_EACH(i, mac, &addresses) {
        ds_put_format(&ctx->output, "%s\n", mac);
    }
    svec_destroy(&addresses);
}

static void
nbctl_lsp_set_port_security(struct ctl_context *ctx)
{
    const char *id = ctx->argv[1];
    const struct nbrec_logical_switch_port *lsp;

    lsp = lsp_by_name_or_uuid(ctx, id, true);
    nbrec_logical_switch_port_set_port_security(lsp,
            (const char **) ctx->argv + 2, ctx->argc - 2);
}

static void
nbctl_lsp_get_port_security(struct ctl_context *ctx)
{
    const char *id = ctx->argv[1];
    const struct nbrec_logical_switch_port *lsp;
    struct svec addrs;
    const char *addr;
    size_t i;

    lsp = lsp_by_name_or_uuid(ctx, id, true);
    svec_init(&addrs);
    for (i = 0; i < lsp->n_port_security; i++) {
        svec_add(&addrs, lsp->port_security[i]);
    }
    svec_sort(&addrs);
    SVEC_FOR_EACH(i, addr, &addrs) {
        ds_put_format(&ctx->output, "%s\n", addr);
    }
    svec_destroy(&addrs);
}

static void
nbctl_lsp_get_up(struct ctl_context *ctx)
{
    const char *id = ctx->argv[1];
    const struct nbrec_logical_switch_port *lsp;

    lsp = lsp_by_name_or_uuid(ctx, id, true);
    ds_put_format(&ctx->output,
                  "%s\n", (lsp->up && *lsp->up) ? "up" : "down");
}

static bool
parse_enabled(const char *state)
{
    if (!strcasecmp(state, "enabled")) {
        return true;
    } else if (!strcasecmp(state, "disabled")) {
        return false;
    } else {
        ctl_fatal("%s: state must be \"enabled\" or \"disabled\"", state);
    }
}

static void
nbctl_lsp_set_enabled(struct ctl_context *ctx)
{
    const char *id = ctx->argv[1];
    const char *state = ctx->argv[2];
    const struct nbrec_logical_switch_port *lsp;

    lsp = lsp_by_name_or_uuid(ctx, id, true);
    bool enabled = parse_enabled(state);
    nbrec_logical_switch_port_set_enabled(lsp, &enabled, 1);
}

static void
nbctl_lsp_get_enabled(struct ctl_context *ctx)
{
    const char *id = ctx->argv[1];
    const struct nbrec_logical_switch_port *lsp;

    lsp = lsp_by_name_or_uuid(ctx, id, true);
    ds_put_format(&ctx->output, "%s\n",
                  !lsp->enabled || *lsp->enabled ? "enabled" : "disabled");
}

static void
nbctl_lsp_set_type(struct ctl_context *ctx)
{
    const char *id = ctx->argv[1];
    const char *type = ctx->argv[2];
    const struct nbrec_logical_switch_port *lsp;

    lsp = lsp_by_name_or_uuid(ctx, id, true);
    nbrec_logical_switch_port_set_type(lsp, type);
}

static void
nbctl_lsp_get_type(struct ctl_context *ctx)
{
    const char *id = ctx->argv[1];
    const struct nbrec_logical_switch_port *lsp;

    lsp = lsp_by_name_or_uuid(ctx, id, true);
    ds_put_format(&ctx->output, "%s\n", lsp->type);
}

static void
nbctl_lsp_set_options(struct ctl_context *ctx)
{
    const char *id = ctx->argv[1];
    const struct nbrec_logical_switch_port *lsp;
    size_t i;
    struct smap options = SMAP_INITIALIZER(&options);

    lsp = lsp_by_name_or_uuid(ctx, id, true);
    for (i = 2; i < ctx->argc; i++) {
        char *key, *value;
        value = xstrdup(ctx->argv[i]);
        key = strsep(&value, "=");
        if (value) {
            smap_add(&options, key, value);
        }
        free(key);
    }

    nbrec_logical_switch_port_set_options(lsp, &options);

    smap_destroy(&options);
}

static void
nbctl_lsp_get_options(struct ctl_context *ctx)
{
    const char *id = ctx->argv[1];
    const struct nbrec_logical_switch_port *lsp;
    struct smap_node *node;

    lsp = lsp_by_name_or_uuid(ctx, id, true);
    SMAP_FOR_EACH(node, &lsp->options) {
        ds_put_format(&ctx->output, "%s=%s\n", node->key, node->value);
    }
}

static void
nbctl_lsp_set_dhcpv4_options(struct ctl_context *ctx)
{
    const char *id = ctx->argv[1];
    const struct nbrec_logical_switch_port *lsp;

    lsp = lsp_by_name_or_uuid(ctx, id, true);
    const struct nbrec_dhcp_options *dhcp_opt = NULL;
    if (ctx->argc == 3 ) {
        dhcp_opt = dhcp_options_get(ctx, ctx->argv[2], true);
    }

    if (dhcp_opt) {
        ovs_be32 ip;
        unsigned int plen;
        char *error = ip_parse_cidr(dhcp_opt->cidr, &ip, &plen);
        if (error){
            free(error);
            ctl_fatal("DHCP options cidr '%s' is not IPv4", dhcp_opt->cidr);
        }
    }
    nbrec_logical_switch_port_set_dhcpv4_options(lsp, dhcp_opt);
}

static void
nbctl_lsp_set_dhcpv6_options(struct ctl_context *ctx)
{
    const char *id = ctx->argv[1];
    const struct nbrec_logical_switch_port *lsp;

    lsp = lsp_by_name_or_uuid(ctx, id, true);
    const struct nbrec_dhcp_options *dhcp_opt = NULL;
    if (ctx->argc == 3) {
        dhcp_opt = dhcp_options_get(ctx, ctx->argv[2], true);
    }

    if (dhcp_opt) {
        struct in6_addr ip;
        unsigned int plen;
        char *error = ipv6_parse_cidr(dhcp_opt->cidr, &ip, &plen);
        if (error) {
            free(error);
            ctl_fatal("DHCP options cidr '%s' is not IPv6", dhcp_opt->cidr);
        }
    }
    nbrec_logical_switch_port_set_dhcpv6_options(lsp, dhcp_opt);
}

static void
nbctl_lsp_get_dhcpv4_options(struct ctl_context *ctx)
{
    const char *id = ctx->argv[1];
    const struct nbrec_logical_switch_port *lsp;

    lsp = lsp_by_name_or_uuid(ctx, id, true);
    if (lsp->dhcpv4_options) {
        ds_put_format(&ctx->output, UUID_FMT " (%s)\n",
                      UUID_ARGS(&lsp->dhcpv4_options->header_.uuid),
                      lsp->dhcpv4_options->cidr);
    }
}

static void
nbctl_lsp_get_dhcpv6_options(struct ctl_context *ctx)
{
    const char *id = ctx->argv[1];
    const struct nbrec_logical_switch_port *lsp;

    lsp = lsp_by_name_or_uuid(ctx, id, true);
    if (lsp->dhcpv6_options) {
        ds_put_format(&ctx->output, UUID_FMT " (%s)\n",
                      UUID_ARGS(&lsp->dhcpv6_options->header_.uuid),
                      lsp->dhcpv6_options->cidr);
    }
}

enum {
    DIR_FROM_LPORT,
    DIR_TO_LPORT
};

static int
dir_encode(const char *dir)
{
    if (!strcmp(dir, "from-lport")) {
        return DIR_FROM_LPORT;
    } else if (!strcmp(dir, "to-lport")) {
        return DIR_TO_LPORT;
    }

    OVS_NOT_REACHED();
}

static int
acl_cmp(const void *acl1_, const void *acl2_)
{
    const struct nbrec_acl *const *acl1p = acl1_;
    const struct nbrec_acl *const *acl2p = acl2_;
    const struct nbrec_acl *acl1 = *acl1p;
    const struct nbrec_acl *acl2 = *acl2p;

    int dir1 = dir_encode(acl1->direction);
    int dir2 = dir_encode(acl2->direction);

    if (dir1 != dir2) {
        return dir1 < dir2 ? -1 : 1;
    } else if (acl1->priority != acl2->priority) {
        return acl1->priority > acl2->priority ? -1 : 1;
    } else {
        return strcmp(acl1->match, acl2->match);
    }
}

static void
nbctl_acl_list(struct ctl_context *ctx)
{
    const struct nbrec_logical_switch *ls;
    const struct nbrec_acl **acls;
    size_t i;

    ls = ls_by_name_or_uuid(ctx, ctx->argv[1], true);

    acls = xmalloc(sizeof *acls * ls->n_acls);
    for (i = 0; i < ls->n_acls; i++) {
        acls[i] = ls->acls[i];
    }

    qsort(acls, ls->n_acls, sizeof *acls, acl_cmp);

    for (i = 0; i < ls->n_acls; i++) {
        const struct nbrec_acl *acl = acls[i];
        ds_put_format(&ctx->output, "%10s %5"PRId64" (%s) %s",
                      acl->direction, acl->priority, acl->match,
                      acl->action);
        if (acl->log) {
            ds_put_cstr(&ctx->output, " log(");
            if (acl->name) {
                ds_put_format(&ctx->output, "name=%s,", acl->name);
            }
            if (acl->severity) {
                ds_put_format(&ctx->output, "severity=%s", acl->severity);
            }
            ds_chomp(&ctx->output, ',');
            ds_put_cstr(&ctx->output, ")");
        }
        ds_put_cstr(&ctx->output, "\n");
    }

    free(acls);
}

static const char *
parse_direction(const char *arg)
{
    /* Validate direction.  Only require the first letter. */
    if (arg[0] == 't') {
        return "to-lport";
    } else if (arg[0] == 'f') {
        return "from-lport";
    } else {
        ctl_fatal("%s: direction must be \"to-lport\" or \"from-lport\"", arg);
    }
}

static int
parse_priority(const char *arg)
{
    /* Validate priority. */
    int64_t priority;
    if (!ovs_scan(arg, "%"SCNd64, &priority)
        || priority < 0 || priority > 32767) {
        ctl_fatal("%s: priority must in range 0...32767", arg);
    }
    return priority;
}

static void
nbctl_acl_add(struct ctl_context *ctx)
{
    const struct nbrec_logical_switch *ls;
    const char *action = ctx->argv[5];

    ls = ls_by_name_or_uuid(ctx, ctx->argv[1], true);

    const char *direction = parse_direction(ctx->argv[2]);
    int64_t priority = parse_priority(ctx->argv[3]);

    /* Validate action. */
    if (strcmp(action, "allow") && strcmp(action, "allow-related")
        && strcmp(action, "drop") && strcmp(action, "reject")
        && strcmp(action, "sfc")) {
        ctl_fatal("%s: action must be one of \"allow\", \"allow-related\", "
                  "\"drop\", \"reject\" and \"sfc\"", action);
        return;
    }

    /* Validate ACL Options, if there were any provided. */
    struct smap acl_options = SMAP_INITIALIZER(&acl_options);
    if (ctx->argc >= 7) {
        struct sset acl_options_set;
        sset_from_delimited_string(&acl_options_set, ctx->argv[6], " ");

        const char *acl_option_tuple;
        SSET_FOR_EACH (acl_option_tuple, &acl_options_set) {
            char *key, *value;
            value = xstrdup(acl_option_tuple);
            key = strsep(&value, "=");
            if (value) {
                smap_add(&acl_options, key, value);
            }
            free(key);
        }

        sset_destroy(&acl_options_set);
    }

    /* Create the acl. */
    struct nbrec_acl *acl = nbrec_acl_insert(ctx->txn);
    nbrec_acl_set_priority(acl, priority);
    nbrec_acl_set_direction(acl, direction);
    nbrec_acl_set_match(acl, ctx->argv[4]);
    nbrec_acl_set_action(acl, action);

    /* Logging options. */
    bool log = shash_find(&ctx->options, "--log") != NULL;
    const char *severity = shash_find_data(&ctx->options, "--severity");
    const char *name = shash_find_data(&ctx->options, "--name");
    if (log || severity || name) {
        nbrec_acl_set_log(acl, true);
    }
<<<<<<< HEAD
    if (! smap_is_empty(&acl_options)) {
        nbrec_acl_set_options(acl, &acl_options);
=======
    if (severity) {
        if (log_severity_from_string(severity) == UINT8_MAX) {
            ctl_fatal("bad severity: %s", severity);
        }
        nbrec_acl_set_severity(acl, severity);
    }
    if (name) {
        nbrec_acl_set_name(acl, name);
>>>>>>> 7468ec78
    }

    /* Check if same acl already exists for the ls */
    for (size_t i = 0; i < ls->n_acls; i++) {
        if (!acl_cmp(&ls->acls[i], &acl)) {
            bool may_exist = shash_find(&ctx->options, "--may-exist") != NULL;
            if (!may_exist) {
                ctl_fatal("Same ACL already existed on the ls %s.",
                          ctx->argv[1]);
            }
            return;
        }
    }

    /* Insert the acl into the logical switch. */
    nbrec_logical_switch_verify_acls(ls);
    struct nbrec_acl **new_acls = xmalloc(sizeof *new_acls * (ls->n_acls + 1));
    nullable_memcpy(new_acls, ls->acls, sizeof *new_acls * ls->n_acls);
    new_acls[ls->n_acls] = acl;
    nbrec_logical_switch_set_acls(ls, new_acls, ls->n_acls + 1);
    free(new_acls);

    smap_destroy(&acl_options);
}

static void
nbctl_acl_del(struct ctl_context *ctx)
{
    const struct nbrec_logical_switch *ls;
    ls = ls_by_name_or_uuid(ctx, ctx->argv[1], true);

    if (ctx->argc == 2) {
        /* If direction, priority, and match are not specified, delete
         * all ACLs. */
        nbrec_logical_switch_verify_acls(ls);
        nbrec_logical_switch_set_acls(ls, NULL, 0);
        return;
    }

    const char *direction = parse_direction(ctx->argv[2]);

    /* If priority and match are not specified, delete all ACLs with the
     * specified direction. */
    if (ctx->argc == 3) {
        struct nbrec_acl **new_acls = xmalloc(sizeof *new_acls * ls->n_acls);

        int n_acls = 0;
        for (size_t i = 0; i < ls->n_acls; i++) {
            if (strcmp(direction, ls->acls[i]->direction)) {
                new_acls[n_acls++] = ls->acls[i];
            }
        }

        nbrec_logical_switch_verify_acls(ls);
        nbrec_logical_switch_set_acls(ls, new_acls, n_acls);
        free(new_acls);
        return;
    }

    int64_t priority = parse_priority(ctx->argv[3]);

    if (ctx->argc == 4) {
        ctl_fatal("cannot specify priority without match");
    }

    /* Remove the matching rule. */
    for (size_t i = 0; i < ls->n_acls; i++) {
        struct nbrec_acl *acl = ls->acls[i];

        if (priority == acl->priority && !strcmp(ctx->argv[4], acl->match) &&
             !strcmp(direction, acl->direction)) {
            struct nbrec_acl **new_acls
                = xmemdup(ls->acls, sizeof *new_acls * ls->n_acls);
            new_acls[i] = ls->acls[ls->n_acls - 1];
            nbrec_logical_switch_verify_acls(ls);
            nbrec_logical_switch_set_acls(ls, new_acls,
                                          ls->n_acls - 1);
            free(new_acls);
            return;
        }
    }
}

static void
nbctl_lb_add(struct ctl_context *ctx)
{
    const char *lb_name = ctx->argv[1];
    const char *lb_vip = ctx->argv[2];
    char *lb_ips = ctx->argv[3];

    bool may_exist = shash_find(&ctx->options, "--may-exist") != NULL;
    bool add_duplicate = shash_find(&ctx->options, "--add-duplicate") != NULL;

    const char *lb_proto;
    bool is_update_proto = false;
    bool is_vip_with_port = true;

    if (ctx->argc == 4) {
        /* Default protocol. */
        lb_proto = "tcp";
    } else {
        /* Validate protocol. */
        lb_proto = ctx->argv[4];
        is_update_proto = true;
        if (strcmp(lb_proto, "tcp") && strcmp(lb_proto, "udp")) {
            ctl_fatal("%s: protocol must be one of \"tcp\", \"udp\".",
                    lb_proto);
        }
    }

    ovs_be32 ipv4 = 0;
    ovs_be16 port = 0;
    char *error = ip_parse_port(lb_vip, &ipv4, &port);
    if (error) {
        free(error);
        if (!ip_parse(lb_vip, &ipv4)) {
            ctl_fatal("%s: should be an IPv4 address (or an IPv4 address "
                    "and a port number with : as a separator).", lb_vip);
        }

        if (is_update_proto) {
            ctl_fatal("Protocol is unnecessary when no port of vip "
                    "is given.");
        }
        is_vip_with_port = false;
    }

    char *token = NULL, *save_ptr = NULL;
    struct ds lb_ips_new = DS_EMPTY_INITIALIZER;
    for (token = strtok_r(lb_ips, ",", &save_ptr);
            token != NULL; token = strtok_r(NULL, ",", &save_ptr)) {
        if (is_vip_with_port) {
            error = ip_parse_port(token, &ipv4, &port);
            if (error) {
                free(error);
                ds_destroy(&lb_ips_new);
                ctl_fatal("%s: should be an IPv4 address and a port "
                        "number with : as a separator.", token);
            }
        } else {
            if (!ip_parse(token, &ipv4)) {
                ds_destroy(&lb_ips_new);
                ctl_fatal("%s: should be an IPv4 address.", token);
            }
        }
        ds_put_format(&lb_ips_new, "%s%s",
                lb_ips_new.length ? "," : "", token);
    }

    const struct nbrec_load_balancer *lb = NULL;
    if (!add_duplicate) {
        lb = lb_by_name_or_uuid(ctx, lb_name, false);
        if (lb) {
            if (smap_get(&lb->vips, lb_vip)) {
                if (!may_exist) {
                    ds_destroy(&lb_ips_new);
                    ctl_fatal("%s: a load balancer with this vip (%s) "
                            "already exists", lb_name, lb_vip);
                }
                /* Update the vips. */
                smap_replace(CONST_CAST(struct smap *, &lb->vips),
                        lb_vip, ds_cstr(&lb_ips_new));
            } else {
                /* Add the new vips. */
                smap_add(CONST_CAST(struct smap *, &lb->vips),
                        lb_vip, ds_cstr(&lb_ips_new));
            }

            /* Update the load balancer. */
            if (is_update_proto) {
                nbrec_load_balancer_verify_protocol(lb);
                nbrec_load_balancer_set_protocol(lb, lb_proto);
            }
            nbrec_load_balancer_verify_vips(lb);
            nbrec_load_balancer_set_vips(lb, &lb->vips);
            ds_destroy(&lb_ips_new);
            return;
        }
    }

    /* Create the load balancer. */
    lb = nbrec_load_balancer_insert(ctx->txn);
    nbrec_load_balancer_set_name(lb, lb_name);
    nbrec_load_balancer_set_protocol(lb, lb_proto);
    smap_add(CONST_CAST(struct smap *, &lb->vips),
            lb_vip, ds_cstr(&lb_ips_new));
    nbrec_load_balancer_set_vips(lb, &lb->vips);
    ds_destroy(&lb_ips_new);
}

static void
nbctl_lb_del(struct ctl_context *ctx)
{
    const char *id = ctx->argv[1];
    const struct nbrec_load_balancer *lb = NULL;
    bool must_exist = !shash_find(&ctx->options, "--if-exists");

    lb = lb_by_name_or_uuid(ctx, id, false);
    if (!lb) {
        return;
    }

    if (ctx->argc == 3) {
        const char *lb_vip = ctx->argv[2];
        if (smap_get(&lb->vips, lb_vip)) {
            smap_remove(CONST_CAST(struct smap *, &lb->vips), lb_vip);
            if (smap_is_empty(&lb->vips)) {
                nbrec_load_balancer_delete(lb);
                return;
            }

            /* Delete the vip of the load balancer. */
            nbrec_load_balancer_verify_vips(lb);
            nbrec_load_balancer_set_vips(lb, &lb->vips);
            return;
        }
        if (must_exist) {
            ctl_fatal("vip %s is not part of the load balancer.",
                    lb_vip);
        }
        return;
    }
    nbrec_load_balancer_delete(lb);
}

static void
lb_info_add_smap(const struct nbrec_load_balancer *lb,
                 struct smap *lbs)
{
    struct ds key = DS_EMPTY_INITIALIZER;
    struct ds val = DS_EMPTY_INITIALIZER;
    char *error, *protocol;
    ovs_be32 ipv4 = 0;
    ovs_be16 port = 0;

    const struct smap_node **nodes = smap_sort(&lb->vips);
    if (nodes) {
        for (int i = 0; i < smap_count(&lb->vips); i++) {
            const struct smap_node *node = nodes[i];
            protocol = lb->protocol;
            error = ip_parse_port(node->key, &ipv4, &port);
            if (error) {
                free(error);
                protocol = "tcp/udp";
            }

            i == 0 ? ds_put_format(&val,
                        UUID_FMT "    %-20.16s%-11.7s%-25.21s%s",
                        UUID_ARGS(&lb->header_.uuid),
                        lb->name, protocol,
                        node->key, node->value)
                   : ds_put_format(&val, "\n%60s%-11.7s%-25.21s%s",
                        "", protocol,
                        node->key, node->value);
        }

        ds_put_format(&key, "%-20.16s", lb->name);
        smap_add(lbs, ds_cstr(&key), ds_cstr(&val));

        ds_destroy(&key);
        ds_destroy(&val);
        free(nodes);
    }
}

static void
lb_info_print(struct ctl_context *ctx, struct smap *lbs)
{
    const struct smap_node **nodes = smap_sort(lbs);
    if (nodes) {
        ds_put_format(&ctx->output, "%-40.36s%-20.16s%-11.7s%-25.21s%s\n",
                "UUID", "LB", "PROTO", "VIP", "IPs");
        for (size_t i = 0; i < smap_count(lbs); i++) {
            const struct smap_node *node = nodes[i];
            ds_put_format(&ctx->output, "%s\n", node->value);
        }

        free(nodes);
    }
}

static void
lb_info_list_all(struct ctl_context *ctx,
                 const char *lb_name, bool lb_check)
{
    const struct nbrec_load_balancer *lb;
    struct smap lbs = SMAP_INITIALIZER(&lbs);

    NBREC_LOAD_BALANCER_FOR_EACH(lb, ctx->idl) {
        if (lb_check && strcmp(lb->name, lb_name)) {
            continue;
        }
        lb_info_add_smap(lb, &lbs);
    }

    lb_info_print(ctx, &lbs);
    smap_destroy(&lbs);
}

static void
nbctl_lb_list(struct ctl_context *ctx)
{
    if (ctx->argc == 1) {
        lb_info_list_all(ctx, NULL, false);
    } else if (ctx->argc == 2) {
        lb_info_list_all(ctx, ctx->argv[1], true);
    }
}

static void
nbctl_lr_lb_add(struct ctl_context *ctx)
{
    const struct nbrec_logical_router *lr;
    const struct nbrec_load_balancer *new_lb;

    lr = lr_by_name_or_uuid(ctx, ctx->argv[1], true);
    new_lb = lb_by_name_or_uuid(ctx, ctx->argv[2], true);

    bool may_exist = shash_find(&ctx->options, "--may-exist") != NULL;
    for (int i = 0; i < lr->n_load_balancer; i++) {
        const struct nbrec_load_balancer *lb
            = lr->load_balancer[i];

        if (uuid_equals(&new_lb->header_.uuid, &lb->header_.uuid)) {
            if (may_exist) {
                return;
            }
            ctl_fatal(UUID_FMT " : a load balancer with this UUID already "
                    "exists", UUID_ARGS(&lb->header_.uuid));
        }
    }

    /* Insert the load balancer into the logical router. */
    nbrec_logical_router_verify_load_balancer(lr);
    struct nbrec_load_balancer **new_lbs
        = xmalloc(sizeof *new_lbs * (lr->n_load_balancer + 1));

    nullable_memcpy(new_lbs, lr->load_balancer,
                    sizeof *new_lbs * lr->n_load_balancer);
    new_lbs[lr->n_load_balancer] = CONST_CAST(struct nbrec_load_balancer *,
            new_lb);
    nbrec_logical_router_set_load_balancer(lr, new_lbs,
            lr->n_load_balancer + 1);
    free(new_lbs);
}

static void
nbctl_lr_lb_del(struct ctl_context *ctx)
{
    const struct nbrec_logical_router *lr;
    const struct nbrec_load_balancer *del_lb;
    lr = lr_by_name_or_uuid(ctx, ctx->argv[1], true);

    if (ctx->argc == 2) {
        /* If load-balancer is not specified, remove
         * all load-balancers from the logical router. */
        nbrec_logical_router_verify_load_balancer(lr);
        nbrec_logical_router_set_load_balancer(lr, NULL, 0);
        return;
    }

    del_lb = lb_by_name_or_uuid(ctx, ctx->argv[2], true);
    for (size_t i = 0; i < lr->n_load_balancer; i++) {
        const struct nbrec_load_balancer *lb
            = lr->load_balancer[i];

        if (uuid_equals(&del_lb->header_.uuid, &lb->header_.uuid)) {
            /* Remove the matching rule. */
            nbrec_logical_router_verify_load_balancer(lr);

            struct nbrec_load_balancer **new_lbs
                = xmemdup(lr->load_balancer,
                    sizeof *new_lbs * lr->n_load_balancer);
            new_lbs[i] = lr->load_balancer[lr->n_load_balancer - 1];
            nbrec_logical_router_set_load_balancer(lr, new_lbs,
                                          lr->n_load_balancer - 1);
            free(new_lbs);
            return;
        }
    }

    bool must_exist = !shash_find(&ctx->options, "--if-exists");
    if (must_exist) {
        ctl_fatal("load balancer %s is not part of any logical router.",
                del_lb->name);
    }
}

static void
nbctl_lr_lb_list(struct ctl_context *ctx)
{
    const char *lr_name = ctx->argv[1];
    const struct nbrec_logical_router *lr;
    struct smap lbs = SMAP_INITIALIZER(&lbs);

    lr = lr_by_name_or_uuid(ctx, lr_name, true);
    for (int i = 0; i < lr->n_load_balancer; i++) {
        const struct nbrec_load_balancer *lb
            = lr->load_balancer[i];
        lb_info_add_smap(lb, &lbs);
    }

    lb_info_print(ctx, &lbs);
    smap_destroy(&lbs);
}

static void
nbctl_ls_lb_add(struct ctl_context *ctx)
{
    const struct nbrec_logical_switch *ls;
    const struct nbrec_load_balancer *new_lb;

    ls = ls_by_name_or_uuid(ctx, ctx->argv[1], true);
    new_lb = lb_by_name_or_uuid(ctx, ctx->argv[2], true);

    bool may_exist = shash_find(&ctx->options, "--may-exist") != NULL;
    for (int i = 0; i < ls->n_load_balancer; i++) {
        const struct nbrec_load_balancer *lb
            = ls->load_balancer[i];

        if (uuid_equals(&new_lb->header_.uuid, &lb->header_.uuid)) {
            if (may_exist) {
                return;
            }
            ctl_fatal(UUID_FMT " : a load balancer with this UUID already "
                    "exists", UUID_ARGS(&lb->header_.uuid));
        }
    }

    /* Insert the load balancer into the logical switch. */
    nbrec_logical_switch_verify_load_balancer(ls);
    struct nbrec_load_balancer **new_lbs
        = xmalloc(sizeof *new_lbs * (ls->n_load_balancer + 1));

    nullable_memcpy(new_lbs, ls->load_balancer,
                    sizeof *new_lbs * ls->n_load_balancer);
    new_lbs[ls->n_load_balancer] = CONST_CAST(struct nbrec_load_balancer *,
            new_lb);
    nbrec_logical_switch_set_load_balancer(ls, new_lbs,
            ls->n_load_balancer + 1);
    free(new_lbs);
}

static void
nbctl_ls_lb_del(struct ctl_context *ctx)
{
    const struct nbrec_logical_switch *ls;
    const struct nbrec_load_balancer *del_lb;
    ls = ls_by_name_or_uuid(ctx, ctx->argv[1], true);

    if (ctx->argc == 2) {
        /* If load-balancer is not specified, remove
         * all load-balancers from the logical switch. */
        nbrec_logical_switch_verify_load_balancer(ls);
        nbrec_logical_switch_set_load_balancer(ls, NULL, 0);
        return;
    }

    del_lb = lb_by_name_or_uuid(ctx, ctx->argv[2], true);
    for (size_t i = 0; i < ls->n_load_balancer; i++) {
        const struct nbrec_load_balancer *lb
            = ls->load_balancer[i];

        if (uuid_equals(&del_lb->header_.uuid, &lb->header_.uuid)) {
            /* Remove the matching rule. */
            nbrec_logical_switch_verify_load_balancer(ls);

            struct nbrec_load_balancer **new_lbs
                = xmemdup(ls->load_balancer,
                        sizeof *new_lbs * ls->n_load_balancer);
            new_lbs[i] = ls->load_balancer[ls->n_load_balancer - 1];
            nbrec_logical_switch_set_load_balancer(ls, new_lbs,
                                          ls->n_load_balancer - 1);
            free(new_lbs);
            return;
        }
    }

    bool must_exist = !shash_find(&ctx->options, "--if-exists");
    if (must_exist) {
        ctl_fatal("load balancer %s is not part of any logical switch.",
                del_lb->name);
    }
}

static void
nbctl_ls_lb_list(struct ctl_context *ctx)
{
    const char *ls_name = ctx->argv[1];
    const struct nbrec_logical_switch *ls;
    struct smap lbs = SMAP_INITIALIZER(&lbs);

    ls = ls_by_name_or_uuid(ctx, ls_name, true);
    for (int i = 0; i < ls->n_load_balancer; i++) {
        const struct nbrec_load_balancer *lb
            = ls->load_balancer[i];
        lb_info_add_smap(lb, &lbs);
    }

    lb_info_print(ctx, &lbs);
    smap_destroy(&lbs);
}

static void
nbctl_lr_add(struct ctl_context *ctx)
{
    const char *lr_name = ctx->argc == 2 ? ctx->argv[1] : NULL;

    bool may_exist = shash_find(&ctx->options, "--may-exist") != NULL;
    bool add_duplicate = shash_find(&ctx->options, "--add-duplicate") != NULL;
    if (may_exist && add_duplicate) {
        ctl_fatal("--may-exist and --add-duplicate may not be used together");
    }

    if (lr_name) {
        if (!add_duplicate) {
            const struct nbrec_logical_router *lr;
            NBREC_LOGICAL_ROUTER_FOR_EACH (lr, ctx->idl) {
                if (!strcmp(lr->name, lr_name)) {
                    if (may_exist) {
                        return;
                    }
                    ctl_fatal("%s: a router with this name already exists",
                              lr_name);
                }
            }
        }
    } else if (may_exist) {
        ctl_fatal("--may-exist requires specifying a name");
    } else if (add_duplicate) {
        ctl_fatal("--add-duplicate requires specifying a name");
    }

    struct nbrec_logical_router *lr;
    lr = nbrec_logical_router_insert(ctx->txn);
    if (lr_name) {
        nbrec_logical_router_set_name(lr, lr_name);
    }
}

static void
nbctl_lr_del(struct ctl_context *ctx)
{
    bool must_exist = !shash_find(&ctx->options, "--if-exists");
    const char *id = ctx->argv[1];
    const struct nbrec_logical_router *lr;

    lr = lr_by_name_or_uuid(ctx, id, must_exist);
    if (!lr) {
        return;
    }

    nbrec_logical_router_delete(lr);
}

static void
nbctl_lr_list(struct ctl_context *ctx)
{
    const struct nbrec_logical_router *lr;
    struct smap lrs;

    smap_init(&lrs);
    NBREC_LOGICAL_ROUTER_FOR_EACH(lr, ctx->idl) {
        smap_add_format(&lrs, lr->name, UUID_FMT " (%s)",
                        UUID_ARGS(&lr->header_.uuid), lr->name);
    }
    const struct smap_node **nodes = smap_sort(&lrs);
    for (size_t i = 0; i < smap_count(&lrs); i++) {
        const struct smap_node *node = nodes[i];
        ds_put_format(&ctx->output, "%s\n", node->value);
    }
    smap_destroy(&lrs);
    free(nodes);
}

static const struct nbrec_dhcp_options *
dhcp_options_get(struct ctl_context *ctx, const char *id, bool must_exist)
{
    struct uuid dhcp_opts_uuid;
    const struct nbrec_dhcp_options *dhcp_opts = NULL;
    if (uuid_from_string(&dhcp_opts_uuid, id)) {
        dhcp_opts = nbrec_dhcp_options_get_for_uuid(ctx->idl, &dhcp_opts_uuid);
    }

    if (!dhcp_opts && must_exist) {
        ctl_fatal("%s: dhcp options UUID not found", id);
    }
    return dhcp_opts;
}

static void
nbctl_dhcp_options_create(struct ctl_context *ctx)
{
    /* Validate the cidr */
    ovs_be32 ip;
    unsigned int plen;
    char *error = ip_parse_cidr(ctx->argv[1], &ip, &plen);
    if (error){
        /* check if its IPv6 cidr */
        free(error);
        struct in6_addr ipv6;
        error = ipv6_parse_cidr(ctx->argv[1], &ipv6, &plen);
        if (error) {
            free(error);
            ctl_fatal("Invalid cidr format '%s'", ctx->argv[1]);
        }
    }

    struct nbrec_dhcp_options *dhcp_opts = nbrec_dhcp_options_insert(ctx->txn);
    nbrec_dhcp_options_set_cidr(dhcp_opts, ctx->argv[1]);

    struct smap ext_ids = SMAP_INITIALIZER(&ext_ids);
    for (size_t i = 2; i < ctx->argc; i++) {
        char *key, *value;
        value = xstrdup(ctx->argv[i]);
        key = strsep(&value, "=");
        if (value) {
            smap_add(&ext_ids, key, value);
        }
        free(key);
    }

    nbrec_dhcp_options_set_external_ids(dhcp_opts, &ext_ids);
    smap_destroy(&ext_ids);
}

static void
nbctl_dhcp_options_set_options(struct ctl_context *ctx)
{
    const struct nbrec_dhcp_options *dhcp_opts = dhcp_options_get(
        ctx, ctx->argv[1], true);

    struct smap dhcp_options = SMAP_INITIALIZER(&dhcp_options);
    for (size_t i = 2; i < ctx->argc; i++) {
        char *key, *value;
        value = xstrdup(ctx->argv[i]);
        key = strsep(&value, "=");
        if (value) {
            smap_add(&dhcp_options, key, value);
        }
        free(key);
    }

    nbrec_dhcp_options_set_options(dhcp_opts, &dhcp_options);
    smap_destroy(&dhcp_options);
}

static void
nbctl_dhcp_options_get_options(struct ctl_context *ctx)
{
    const struct nbrec_dhcp_options *dhcp_opts = dhcp_options_get(
        ctx, ctx->argv[1], true);

    struct smap_node *node;
    SMAP_FOR_EACH(node, &dhcp_opts->options) {
        ds_put_format(&ctx->output, "%s=%s\n", node->key, node->value);
    }
}

static void
nbctl_dhcp_options_del(struct ctl_context *ctx)
{
    bool must_exist = !shash_find(&ctx->options, "--if-exists");
    const char *id = ctx->argv[1];
    const struct nbrec_dhcp_options *dhcp_opts;

    dhcp_opts = dhcp_options_get(ctx, id, must_exist);
    if (!dhcp_opts) {
        return;
    }

    nbrec_dhcp_options_delete(dhcp_opts);
}

static void
nbctl_dhcp_options_list(struct ctl_context *ctx)
{
    const struct nbrec_dhcp_options *dhcp_opts;
    struct smap dhcp_options;

    smap_init(&dhcp_options);
    NBREC_DHCP_OPTIONS_FOR_EACH(dhcp_opts, ctx->idl) {
        smap_add_format(&dhcp_options, dhcp_opts->cidr, UUID_FMT,
                        UUID_ARGS(&dhcp_opts->header_.uuid));
    }
    const struct smap_node **nodes = smap_sort(&dhcp_options);
    for (size_t i = 0; i < smap_count(&dhcp_options); i++) {
        const struct smap_node *node = nodes[i];
        ds_put_format(&ctx->output, "%s\n", node->value);
    }
    smap_destroy(&dhcp_options);
    free(nodes);
}

/* The caller must free the returned string. */
static char *
normalize_ipv4_prefix(ovs_be32 ipv4, unsigned int plen)
{
    ovs_be32 network = ipv4 & be32_prefix_mask(plen);
    if (plen == 32) {
        return xasprintf(IP_FMT, IP_ARGS(network));
    } else {
        return xasprintf(IP_FMT"/%d", IP_ARGS(network), plen);
    }
}

/* The caller must free the returned string. */
static char *
normalize_ipv6_prefix(struct in6_addr ipv6, unsigned int plen)
{
    char network_s[INET6_ADDRSTRLEN];

    struct in6_addr mask = ipv6_create_mask(plen);
    struct in6_addr network = ipv6_addr_bitand(&ipv6, &mask);

    inet_ntop(AF_INET6, &network, network_s, INET6_ADDRSTRLEN);
    if (plen == 128) {
        return xasprintf("%s", network_s);
    } else {
        return xasprintf("%s/%d", network_s, plen);
    }
}

/* The caller must free the returned string. */
static char *
normalize_prefix_str(const char *orig_prefix)
{
    unsigned int plen;
    ovs_be32 ipv4;
    char *error;

    error = ip_parse_cidr(orig_prefix, &ipv4, &plen);
    if (!error) {
        return normalize_ipv4_prefix(ipv4, plen);
    } else {
        struct in6_addr ipv6;
        free(error);

        error = ipv6_parse_cidr(orig_prefix, &ipv6, &plen);
        if (error) {
            free(error);
            return NULL;
        }
        return normalize_ipv6_prefix(ipv6, plen);
    }
}

static void
nbctl_lr_route_add(struct ctl_context *ctx)
{
    const struct nbrec_logical_router *lr;
    lr = lr_by_name_or_uuid(ctx, ctx->argv[1], true);
    char *prefix, *next_hop;

    const char *policy = shash_find_data(&ctx->options, "--policy");
    if (policy && strcmp(policy, "src-ip") && strcmp(policy, "dst-ip")) {
        ctl_fatal("bad policy: %s", policy);
    }

    prefix = normalize_prefix_str(ctx->argv[2]);
    if (!prefix) {
        ctl_fatal("bad prefix argument: %s", ctx->argv[2]);
    }

    next_hop = normalize_prefix_str(ctx->argv[3]);
    if (!next_hop) {
        free(prefix);
        ctl_fatal("bad next hop argument: %s", ctx->argv[3]);
    }

    if (strchr(prefix, '.')) {
        ovs_be32 hop_ipv4;
        if (!ip_parse(ctx->argv[3], &hop_ipv4)) {
            free(prefix);
            free(next_hop);
            ctl_fatal("bad IPv4 nexthop argument: %s", ctx->argv[3]);
        }
    } else {
        struct in6_addr hop_ipv6;
        if (!ipv6_parse(ctx->argv[3], &hop_ipv6)) {
            free(prefix);
            free(next_hop);
            ctl_fatal("bad IPv6 nexthop argument: %s", ctx->argv[3]);
        }
    }

    bool may_exist = shash_find(&ctx->options, "--may-exist") != NULL;
    for (int i = 0; i < lr->n_static_routes; i++) {
        const struct nbrec_logical_router_static_route *route
            = lr->static_routes[i];
        char *rt_prefix;

        rt_prefix = normalize_prefix_str(lr->static_routes[i]->ip_prefix);
        if (!rt_prefix) {
            /* Ignore existing prefix we couldn't parse. */
            continue;
        }

        if (strcmp(rt_prefix, prefix)) {
            free(rt_prefix);
            continue;
        }

        if (!may_exist) {
            free(next_hop);
            free(rt_prefix);
            ctl_fatal("duplicate prefix: %s", prefix);
        }

        /* Update the next hop for an existing route. */
        nbrec_logical_router_verify_static_routes(lr);
        nbrec_logical_router_static_route_verify_ip_prefix(route);
        nbrec_logical_router_static_route_verify_nexthop(route);
        nbrec_logical_router_static_route_set_ip_prefix(route, prefix);
        nbrec_logical_router_static_route_set_nexthop(route, next_hop);
        if (ctx->argc == 5) {
            nbrec_logical_router_static_route_set_output_port(route,
                                                              ctx->argv[4]);
        }
        if (policy) {
             nbrec_logical_router_static_route_set_policy(route, policy);
        }
        free(rt_prefix);
        free(next_hop);
        free(prefix);
        return;
    }

    struct nbrec_logical_router_static_route *route;
    route = nbrec_logical_router_static_route_insert(ctx->txn);
    nbrec_logical_router_static_route_set_ip_prefix(route, prefix);
    nbrec_logical_router_static_route_set_nexthop(route, next_hop);
    if (ctx->argc == 5) {
        nbrec_logical_router_static_route_set_output_port(route, ctx->argv[4]);
    }
    if (policy) {
        nbrec_logical_router_static_route_set_policy(route, policy);
    }

    nbrec_logical_router_verify_static_routes(lr);
    struct nbrec_logical_router_static_route **new_routes
        = xmalloc(sizeof *new_routes * (lr->n_static_routes + 1));
    nullable_memcpy(new_routes, lr->static_routes,
               sizeof *new_routes * lr->n_static_routes);
    new_routes[lr->n_static_routes] = route;
    nbrec_logical_router_set_static_routes(lr, new_routes,
                                           lr->n_static_routes + 1);
    free(new_routes);
    free(next_hop);
    free(prefix);
}

static void
nbctl_lr_route_del(struct ctl_context *ctx)
{
    const struct nbrec_logical_router *lr;
    lr = lr_by_name_or_uuid(ctx, ctx->argv[1], true);

    if (ctx->argc == 2) {
        /* If a prefix is not specified, delete all routes. */
        nbrec_logical_router_set_static_routes(lr, NULL, 0);
        return;
    }

    char *prefix = normalize_prefix_str(ctx->argv[2]);
    if (!prefix) {
        ctl_fatal("bad prefix argument: %s", ctx->argv[2]);
    }

    for (int i = 0; i < lr->n_static_routes; i++) {
        char *rt_prefix = normalize_prefix_str(lr->static_routes[i]->ip_prefix);
        if (!rt_prefix) {
            /* Ignore existing prefix we couldn't parse. */
            continue;
        }

        if (!strcmp(prefix, rt_prefix)) {
            struct nbrec_logical_router_static_route **new_routes
                = xmemdup(lr->static_routes,
                          sizeof *new_routes * lr->n_static_routes);

            new_routes[i] = lr->static_routes[lr->n_static_routes - 1];
            nbrec_logical_router_verify_static_routes(lr);
            nbrec_logical_router_set_static_routes(lr, new_routes,
                                                 lr->n_static_routes - 1);
            free(new_routes);
            free(rt_prefix);
            free(prefix);
            return;
        }
        free(rt_prefix);
    }

    if (!shash_find(&ctx->options, "--if-exists")) {
        ctl_fatal("no matching prefix: %s", prefix);
    }
    free(prefix);
}

static void
nbctl_lr_nat_add(struct ctl_context *ctx)
{
    const struct nbrec_logical_router *lr;
    const char *nat_type = ctx->argv[2];
    const char *external_ip = ctx->argv[3];
    const char *logical_ip = ctx->argv[4];
    char *new_logical_ip = NULL;

    lr = lr_by_name_or_uuid(ctx, ctx->argv[1], true);

    if (strcmp(nat_type, "dnat") && strcmp(nat_type, "snat")
            && strcmp(nat_type, "dnat_and_snat")) {
        ctl_fatal("%s: type must be one of \"dnat\", \"snat\" and "
                "\"dnat_and_snat\".", nat_type);
    }

    ovs_be32 ipv4 = 0;
    unsigned int plen;
    if (!ip_parse(external_ip, &ipv4)) {
        ctl_fatal("%s: should be an IPv4 address.", external_ip);
    }

    if (strcmp("snat", nat_type)) {
        if (!ip_parse(logical_ip, &ipv4)) {
            ctl_fatal("%s: should be an IPv4 address.", logical_ip);
        }
        new_logical_ip = xstrdup(logical_ip);
    } else {
        char *error = ip_parse_cidr(logical_ip, &ipv4, &plen);
        if (error) {
            free(error);
            ctl_fatal("%s: should be an IPv4 address or network.",
                    logical_ip);
        }
        new_logical_ip = normalize_ipv4_prefix(ipv4, plen);
    }

    const char *logical_port;
    const char *external_mac;
    if (ctx->argc == 6) {
        ctl_fatal("lr-nat-add with logical_port "
                  "must also specify external_mac.");
    } else if (ctx->argc == 7) {
        if (strcmp(nat_type, "dnat_and_snat")) {
            ctl_fatal("logical_port and external_mac are only valid when "
                      "type is \"dnat_and_snat\".");
        }

        logical_port = ctx->argv[5];
        lsp_by_name_or_uuid(ctx, logical_port, true);

        external_mac = ctx->argv[6];
        struct eth_addr ea;
        if (!eth_addr_from_string(external_mac, &ea)) {
            ctl_fatal("invalid mac address %s.", external_mac);
        }
    } else {
        logical_port = NULL;
        external_mac = NULL;
    }

    bool may_exist = shash_find(&ctx->options, "--may-exist") != NULL;
    int is_snat = !strcmp("snat", nat_type);
    for (size_t i = 0; i < lr->n_nat; i++) {
        const struct nbrec_nat *nat = lr->nat[i];
        if (!strcmp(nat_type, nat->type)) {
            if (!strcmp(is_snat ? new_logical_ip : external_ip,
                        is_snat ? nat->logical_ip : nat->external_ip)) {
                if (!strcmp(is_snat ? external_ip : new_logical_ip,
                            is_snat ? nat->external_ip : nat->logical_ip)) {
                        if (may_exist) {
                            nbrec_nat_verify_logical_port(nat);
                            nbrec_nat_verify_external_mac(nat);
                            nbrec_nat_set_logical_port(nat, logical_port);
                            nbrec_nat_set_external_mac(nat, external_mac);
                            free(new_logical_ip);
                            return;
                        }
                        ctl_fatal("%s, %s: a NAT with this external_ip and "
                                "logical_ip already exists",
                                external_ip, new_logical_ip);
                } else {
                        ctl_fatal("a NAT with this type (%s) and %s (%s) "
                                "already exists",
                                nat_type,
                                is_snat ? "logical_ip" : "external_ip",
                                is_snat ? new_logical_ip : external_ip);
                }
            }
        }
    }

    /* Create the NAT. */
    struct nbrec_nat *nat = nbrec_nat_insert(ctx->txn);
    nbrec_nat_set_type(nat, nat_type);
    nbrec_nat_set_external_ip(nat, external_ip);
    nbrec_nat_set_logical_ip(nat, new_logical_ip);
    if (logical_port && external_mac) {
        nbrec_nat_set_logical_port(nat, logical_port);
        nbrec_nat_set_external_mac(nat, external_mac);
    }
    free(new_logical_ip);

    /* Insert the NAT into the logical router. */
    nbrec_logical_router_verify_nat(lr);
    struct nbrec_nat **new_nats = xmalloc(sizeof *new_nats * (lr->n_nat + 1));
    nullable_memcpy(new_nats, lr->nat, sizeof *new_nats * lr->n_nat);
    new_nats[lr->n_nat] = nat;
    nbrec_logical_router_set_nat(lr, new_nats, lr->n_nat + 1);
    free(new_nats);
}

static void
nbctl_lr_nat_del(struct ctl_context *ctx)
{
    const struct nbrec_logical_router *lr;
    bool must_exist = !shash_find(&ctx->options, "--if-exists");
    lr = lr_by_name_or_uuid(ctx, ctx->argv[1], true);

    if (ctx->argc == 2) {
        /* If type, external_ip and logical_ip are not specified, delete
         * all NATs. */
        nbrec_logical_router_verify_nat(lr);
        nbrec_logical_router_set_nat(lr, NULL, 0);
        return;
    }

    const char *nat_type = ctx->argv[2];
    if (strcmp(nat_type, "dnat") && strcmp(nat_type, "snat")
            && strcmp(nat_type, "dnat_and_snat")) {
        ctl_fatal("%s: type must be one of \"dnat\", \"snat\" and "
                "\"dnat_and_snat\".", nat_type);
    }

    if (ctx->argc == 3) {
        /*Deletes all NATs with the specified type. */
        struct nbrec_nat **new_nats = xmalloc(sizeof *new_nats * lr->n_nat);
        int n_nat = 0;
        for (size_t i = 0; i < lr->n_nat; i++) {
            if (strcmp(nat_type, lr->nat[i]->type)) {
                new_nats[n_nat++] = lr->nat[i];
            }
        }

        nbrec_logical_router_verify_nat(lr);
        nbrec_logical_router_set_nat(lr, new_nats, n_nat);
        free(new_nats);
        return;
    }

    const char *nat_ip = ctx->argv[3];
    int is_snat = !strcmp("snat", nat_type);
    /* Remove the matching NAT. */
    for (size_t i = 0; i < lr->n_nat; i++) {
        struct nbrec_nat *nat = lr->nat[i];
        if (!strcmp(nat_type, nat->type) &&
             !strcmp(nat_ip, is_snat ? nat->logical_ip : nat->external_ip)) {
            struct nbrec_nat **new_nats
                = xmemdup(lr->nat, sizeof *new_nats * lr->n_nat);
            new_nats[i] = lr->nat[lr->n_nat - 1];
            nbrec_logical_router_verify_nat(lr);
            nbrec_logical_router_set_nat(lr, new_nats,
                                          lr->n_nat - 1);
            free(new_nats);
            return;
        }
    }

    if (must_exist) {
        ctl_fatal("no matching NAT with the type (%s) and %s (%s)",
                nat_type, is_snat ? "logical_ip" : "external_ip", nat_ip);
    }
}

static void
nbctl_lr_nat_list(struct ctl_context *ctx)
{
    const struct nbrec_logical_router *lr;
    lr = lr_by_name_or_uuid(ctx, ctx->argv[1], true);

    struct smap lr_nats = SMAP_INITIALIZER(&lr_nats);
    for (size_t i = 0; i < lr->n_nat; i++) {
        const struct nbrec_nat *nat = lr->nat[i];
        char *key = xasprintf("%-17.13s%s", nat->type, nat->external_ip);
        if (nat->external_mac && nat->logical_port) {
            smap_add_format(&lr_nats, key, "%-22.18s%-21.17s%s",
                            nat->logical_ip, nat->external_mac,
                            nat->logical_port);
        } else {
            smap_add_format(&lr_nats, key, "%s", nat->logical_ip);
        }
        free(key);
    }

    const struct smap_node **nodes = smap_sort(&lr_nats);
    if (nodes) {
        ds_put_format(&ctx->output, "%-17.13s%-19.15s%-22.18s%-21.17s%s\n",
                "TYPE", "EXTERNAL_IP", "LOGICAL_IP", "EXTERNAL_MAC",
                "LOGICAL_PORT");
        for (size_t i = 0; i < smap_count(&lr_nats); i++) {
            const struct smap_node *node = nodes[i];
            ds_put_format(&ctx->output, "%-36.32s%s\n",
                    node->key, node->value);
        }
        free(nodes);
    }
    smap_destroy(&lr_nats);
}


static const struct nbrec_logical_router_port *
lrp_by_name_or_uuid(struct ctl_context *ctx, const char *id, bool must_exist)
{
    const struct nbrec_logical_router_port *lrp = NULL;

    struct uuid lrp_uuid;
    bool is_uuid = uuid_from_string(&lrp_uuid, id);
    if (is_uuid) {
        lrp = nbrec_logical_router_port_get_for_uuid(ctx->idl, &lrp_uuid);
    }

    if (!lrp) {
        NBREC_LOGICAL_ROUTER_PORT_FOR_EACH(lrp, ctx->idl) {
            if (!strcmp(lrp->name, id)) {
                break;
            }
        }
    }

    if (!lrp && must_exist) {
        ctl_fatal("%s: port %s not found", id, is_uuid ? "UUID" : "name");
    }

    return lrp;
}

/* Returns the logical router that contains 'lrp'. */
static const struct nbrec_logical_router *
lrp_to_lr(const struct ovsdb_idl *idl,
               const struct nbrec_logical_router_port *lrp)
{
    const struct nbrec_logical_router *lr;
    NBREC_LOGICAL_ROUTER_FOR_EACH (lr, idl) {
        for (size_t i = 0; i < lr->n_ports; i++) {
            if (lr->ports[i] == lrp) {
                return lr;
            }
        }
    }

    /* Can't happen because of the database schema */
    ctl_fatal("port %s is not part of any logical router",
              lrp->name);
}

static const char *
lr_get_name(const struct nbrec_logical_router *lr, char uuid_s[UUID_LEN + 1],
            size_t uuid_s_size)
{
    if (lr->name[0]) {
        return lr->name;
    }
    snprintf(uuid_s, uuid_s_size, UUID_FMT, UUID_ARGS(&lr->header_.uuid));
    return uuid_s;
}

static const struct nbrec_gateway_chassis *
gc_by_name_or_uuid(struct ctl_context *ctx, const char *id, bool must_exist)
{
    const struct nbrec_gateway_chassis *gc = NULL;

    struct uuid gc_uuid;
    bool is_uuid = uuid_from_string(&gc_uuid, id);
    if (is_uuid) {
        gc = nbrec_gateway_chassis_get_for_uuid(ctx->idl, &gc_uuid);
    }

    if (!gc) {
        NBREC_GATEWAY_CHASSIS_FOR_EACH (gc, ctx->idl) {
            if (!strcmp(gc->name, id)) {
                break;
            }
        }
    }

    if (!gc && must_exist) {
        ctl_fatal("%s: gateway chassis %s not found", id,
                  is_uuid ? "UUID" : "name");
    }

    return gc;
}

static void
nbctl_lrp_set_gateway_chassis(struct ctl_context *ctx)
{
    char *gc_name;
    int64_t priority = 0;
    const char *lrp_name = ctx->argv[1];
    const struct nbrec_logical_router_port *lrp;
    lrp = lrp_by_name_or_uuid(ctx, lrp_name, true);
    if (!lrp) {
        ctl_fatal("router port %s is required", lrp_name);
        return;
    }

    const char *chassis_name = ctx->argv[2];
    if (ctx->argv[3]) {
        priority = parse_priority(ctx->argv[3]);
    }

    gc_name = xasprintf("%s-%s", lrp_name, chassis_name);
    const struct nbrec_gateway_chassis *existing_gc;
    existing_gc = gc_by_name_or_uuid(ctx, gc_name, false);
    if (existing_gc) {
        nbrec_gateway_chassis_set_priority(existing_gc, priority);
        free(gc_name);
        return;
    }

    /* Create the logical gateway chassis. */
    struct nbrec_gateway_chassis *gc
        = nbrec_gateway_chassis_insert(ctx->txn);
    nbrec_gateway_chassis_set_name(gc, gc_name);
    nbrec_gateway_chassis_set_chassis_name(gc, chassis_name);
    nbrec_gateway_chassis_set_priority(gc, priority);

    /* Insert the logical gateway chassis into the logical router port. */
    nbrec_logical_router_port_verify_gateway_chassis(lrp);
    struct nbrec_gateway_chassis **new_gc = xmalloc(
        sizeof *new_gc * (lrp->n_gateway_chassis + 1));
    nullable_memcpy(new_gc, lrp->gateway_chassis,
                    sizeof *new_gc * lrp->n_gateway_chassis);
    new_gc[lrp->n_gateway_chassis] = gc;
    nbrec_logical_router_port_set_gateway_chassis(
        lrp, new_gc, lrp->n_gateway_chassis + 1);
    free(new_gc);
    free(gc_name);
}

/* Removes logical router port 'lrp->gateway_chassis[idx]'. */
static void
remove_gc(const struct nbrec_logical_router_port *lrp, size_t idx)
{
    const struct nbrec_gateway_chassis *gc = lrp->gateway_chassis[idx];

    if (lrp->n_gateway_chassis == 1) {
        nbrec_logical_router_port_set_gateway_chassis(lrp, NULL, 0);
    } else {
        /* First remove 'gc' from the array of gateway_chassis.  This is what
         * will actually cause the gateway chassis to be deleted when the
         * transaction is sent to the database server (due to garbage
         * collection). */
        struct nbrec_gateway_chassis **new_gc
            = xmemdup(lrp->gateway_chassis,
                      sizeof *new_gc * lrp->n_gateway_chassis);
        new_gc[idx] = new_gc[lrp->n_gateway_chassis - 1];
        nbrec_logical_router_port_verify_gateway_chassis(lrp);
        nbrec_logical_router_port_set_gateway_chassis(
            lrp, new_gc, lrp->n_gateway_chassis - 1);
        free(new_gc);
    }

    /* Delete 'gc' from the IDL.  This won't have a real effect on
     * the database server (the IDL will suppress it in fact) but it
     * means that it won't show up when we iterate with
     * NBREC_GATEWAY_CHASSIS_FOR_EACH later. */
    nbrec_gateway_chassis_delete(gc);
}

static void
nbctl_lrp_del_gateway_chassis(struct ctl_context *ctx)
{
    const struct nbrec_logical_router_port *lrp;
    lrp = lrp_by_name_or_uuid(ctx, ctx->argv[1], true);
    if (!lrp) {
        return;
    }
    /* Find the lrp that contains 'gc', then delete it. */
    const char *chassis_name = ctx->argv[2];
    for (size_t i = 0; i < lrp->n_gateway_chassis; i++) {
        if (!strncmp(lrp->gateway_chassis[i]->chassis_name,
                    chassis_name,
                    strlen(lrp->gateway_chassis[i]->chassis_name))) {
            remove_gc(lrp, i);
            return;
        }
    }

    /* Can't happen because of the database schema. */
    ctl_fatal("chassis %s is not added to logical port %s",
              chassis_name, ctx->argv[1]);
}

/* gateway_chassis ordering
 *  */
static int
compare_chassis_prio_(const void *gc1_, const void *gc2_)
{
    const struct nbrec_gateway_chassis *const *gc1p = gc1_;
    const struct nbrec_gateway_chassis *const *gc2p = gc2_;
    const struct nbrec_gateway_chassis *gc1 = *gc1p;
    const struct nbrec_gateway_chassis *gc2 = *gc2p;

    int prio_diff = gc2->priority - gc1->priority;
    if (!prio_diff) {
        return strcmp(gc2->name, gc1->name);
    }
    return prio_diff;
}

/* Print a list of gateway chassis. */
static void
nbctl_lrp_get_gateway_chassis(struct ctl_context *ctx)
{
    const char *id = ctx->argv[1];
    const struct nbrec_logical_router_port *lrp;
    const struct nbrec_gateway_chassis **gcs;
    size_t i;

    lrp = lrp_by_name_or_uuid(ctx, id, true);

    gcs = xmalloc(sizeof *gcs * lrp->n_gateway_chassis);
    for (i = 0; i < lrp->n_gateway_chassis; i++) {
        gcs[i] = lrp->gateway_chassis[i];
    }

    qsort(gcs, lrp->n_gateway_chassis, sizeof *gcs, compare_chassis_prio_);

    for (i = 0; i < lrp->n_gateway_chassis; i++) {
        const struct nbrec_gateway_chassis *gc = gcs[i];
        ds_put_format(&ctx->output, "%s %5"PRId64"\n",
                      gc->name, gc->priority);
    }

    free(gcs);
}

static void
nbctl_lrp_add(struct ctl_context *ctx)
{
    bool may_exist = shash_find(&ctx->options, "--may-exist") != NULL;

    const struct nbrec_logical_router *lr;
    lr = lr_by_name_or_uuid(ctx, ctx->argv[1], true);

    const char *lrp_name = ctx->argv[2];
    const char *mac = ctx->argv[3];
    const char **networks = (const char **) &ctx->argv[4];

    int n_networks = ctx->argc - 4;
    for (int i = 4; i < ctx->argc; i++) {
        if (strchr(ctx->argv[i], '=')) {
            n_networks = i - 4;
            break;
        }
    }

    if (!n_networks) {
        ctl_fatal("%s: router port requires specifying a network", lrp_name);
    }

    char **settings = (char **) &ctx->argv[n_networks + 4];
    int n_settings = ctx->argc - 4 - n_networks;

    const struct nbrec_logical_router_port *lrp;
    lrp = lrp_by_name_or_uuid(ctx, lrp_name, false);
    if (lrp) {
        if (!may_exist) {
            ctl_fatal("%s: a port with this name already exists",
                      lrp_name);
        }

        const struct nbrec_logical_router *bound_lr;
        bound_lr = lrp_to_lr(ctx->idl, lrp);
        if (bound_lr != lr) {
            char uuid_s[UUID_LEN + 1];
            ctl_fatal("%s: port already exists but in router %s", lrp_name,
                      lr_get_name(bound_lr, uuid_s, sizeof uuid_s));
        }

        if (strcmp(mac, lrp->mac)) {
            ctl_fatal("%s: port already exists with mac %s", lrp_name,
                      lrp->mac);
        }

        struct sset new_networks = SSET_INITIALIZER(&new_networks);
        for (int i = 0; i < n_networks; i++) {
            sset_add(&new_networks, networks[i]);
        }

        struct sset orig_networks = SSET_INITIALIZER(&orig_networks);
        sset_add_array(&orig_networks, lrp->networks, lrp->n_networks);

        bool same_networks = sset_equals(&orig_networks, &new_networks);
        sset_destroy(&orig_networks);
        sset_destroy(&new_networks);
        if (!same_networks) {
            ctl_fatal("%s: port already exists with different network",
                      lrp_name);
        }

        /* Special-case sanity-check of peer ports. */
        const char *peer = NULL;
        for (int i = 0; i < n_settings; i++) {
            if (!strncmp(settings[i], "peer=", 5)) {
                peer = settings[i] + 5;
                break;
            }
        }

        if ((!peer != !lrp->peer) ||
                (lrp->peer && strcmp(peer, lrp->peer))) {
            ctl_fatal("%s: port already exists with mismatching peer",
                      lrp_name);
        }

        return;
    }

    struct eth_addr ea;
    if (!eth_addr_from_string(mac, &ea)) {
        ctl_fatal("%s: invalid mac address %s", lrp_name, mac);
    }

    for (int i = 0; i < n_networks; i++) {
        ovs_be32 ipv4;
        unsigned int plen;
        char *error = ip_parse_cidr(networks[i], &ipv4, &plen);
        if (error) {
            free(error);
            struct in6_addr ipv6;
            error = ipv6_parse_cidr(networks[i], &ipv6, &plen);
            if (error) {
                free(error);
                ctl_fatal("%s: invalid network address: %s", lrp_name,
                          networks[i]);
            }
        }
    }

    /* Create the logical port. */
    lrp = nbrec_logical_router_port_insert(ctx->txn);
    nbrec_logical_router_port_set_name(lrp, lrp_name);
    nbrec_logical_router_port_set_mac(lrp, mac);
    nbrec_logical_router_port_set_networks(lrp, networks, n_networks);

    for (int i = 0; i < n_settings; i++) {
        ctl_set_column("Logical_Router_Port", &lrp->header_, settings[i],
                       ctx->symtab);
    }

    /* Insert the logical port into the logical router. */
    nbrec_logical_router_verify_ports(lr);
    struct nbrec_logical_router_port **new_ports = xmalloc(sizeof *new_ports *
                                                        (lr->n_ports + 1));
    nullable_memcpy(new_ports, lr->ports, sizeof *new_ports * lr->n_ports);
    new_ports[lr->n_ports] = CONST_CAST(struct nbrec_logical_router_port *,
                                             lrp);
    nbrec_logical_router_set_ports(lr, new_ports, lr->n_ports + 1);
    free(new_ports);
}

/* Removes logical router port 'lr->ports[idx]'. */
static void
remove_lrp(const struct nbrec_logical_router *lr, size_t idx)
{
    const struct nbrec_logical_router_port *lrp = lr->ports[idx];

    /* First remove 'lrp' from the array of ports.  This is what will
     * actually cause the logical port to be deleted when the transaction is
     * sent to the database server (due to garbage collection). */
    struct nbrec_logical_router_port **new_ports
        = xmemdup(lr->ports, sizeof *new_ports * lr->n_ports);
    new_ports[idx] = new_ports[lr->n_ports - 1];
    nbrec_logical_router_verify_ports(lr);
    nbrec_logical_router_set_ports(lr, new_ports, lr->n_ports - 1);
    free(new_ports);

    /* Delete 'lrp' from the IDL.  This won't have a real effect on
     * the database server (the IDL will suppress it in fact) but it
     * means that it won't show up when we iterate with
     * NBREC_LOGICAL_ROUTER_PORT_FOR_EACH later. */
    nbrec_logical_router_port_delete(lrp);
}

static void
nbctl_lrp_del(struct ctl_context *ctx)
{
    bool must_exist = !shash_find(&ctx->options, "--if-exists");
    const struct nbrec_logical_router_port *lrp;

    lrp = lrp_by_name_or_uuid(ctx, ctx->argv[1], must_exist);
    if (!lrp) {
        return;
    }

    /* Find the router that contains 'lrp', then delete it. */
    const struct nbrec_logical_router *lr;
    NBREC_LOGICAL_ROUTER_FOR_EACH (lr, ctx->idl) {
        for (size_t i = 0; i < lr->n_ports; i++) {
            if (lr->ports[i] == lrp) {
                remove_lrp(lr, i);
                return;
            }
        }
    }

    /* Can't happen because of the database schema. */
    ctl_fatal("logical port %s is not part of any logical router",
              ctx->argv[1]);
}

/* Print a list of logical router ports. */
static void
nbctl_lrp_list(struct ctl_context *ctx)
{
    const char *id = ctx->argv[1];
    const struct nbrec_logical_router *lr;
    struct smap lrps;
    size_t i;

    lr = lr_by_name_or_uuid(ctx, id, true);

    smap_init(&lrps);
    for (i = 0; i < lr->n_ports; i++) {
        const struct nbrec_logical_router_port *lrp = lr->ports[i];
        smap_add_format(&lrps, lrp->name, UUID_FMT " (%s)",
                        UUID_ARGS(&lrp->header_.uuid), lrp->name);
    }
    const struct smap_node **nodes = smap_sort(&lrps);
    for (i = 0; i < smap_count(&lrps); i++) {
        const struct smap_node *node = nodes[i];
        ds_put_format(&ctx->output, "%s\n", node->value);
    }
    smap_destroy(&lrps);
    free(nodes);
}

/* Set the logical router port admin-enabled state. */
static void
nbctl_lrp_set_enabled(struct ctl_context *ctx)
{
    const char *id = ctx->argv[1];
    const char *state = ctx->argv[2];
    const struct nbrec_logical_router_port *lrp;

    lrp = lrp_by_name_or_uuid(ctx, id, true);
    if (!lrp) {
        return;
    }

    bool enabled = parse_enabled(state);
    nbrec_logical_router_port_set_enabled(lrp, &enabled, 1);
}

/* Print admin-enabled state for logical router port. */
static void
nbctl_lrp_get_enabled(struct ctl_context *ctx)
{
    const char *id = ctx->argv[1];
    const struct nbrec_logical_router_port *lrp;

    lrp = lrp_by_name_or_uuid(ctx, id, true);
    if (!lrp) {
        return;
    }

    ds_put_format(&ctx->output, "%s\n",
                  !lrp->enabled ||
                  *lrp->enabled ? "enabled" : "disabled");
}

struct ipv4_route {
    int priority;
    ovs_be32 addr;
    const struct nbrec_logical_router_static_route *route;
};

static int
ipv4_route_cmp(const void *route1_, const void *route2_)
{
    const struct ipv4_route *route1p = route1_;
    const struct ipv4_route *route2p = route2_;

    if (route1p->priority != route2p->priority) {
        return route1p->priority > route2p->priority ? -1 : 1;
    } else if (route1p->addr != route2p->addr) {
        return ntohl(route1p->addr) < ntohl(route2p->addr) ? -1 : 1;
    } else {
        return 0;
    }
}

struct ipv6_route {
    int priority;
    struct in6_addr addr;
    const struct nbrec_logical_router_static_route *route;
};

static int
ipv6_route_cmp(const void *route1_, const void *route2_)
{
    const struct ipv6_route *route1p = route1_;
    const struct ipv6_route *route2p = route2_;

    if (route1p->priority != route2p->priority) {
        return route1p->priority > route2p->priority ? -1 : 1;
    }
    return memcmp(&route1p->addr, &route2p->addr, sizeof(route1p->addr));
}

static void
print_route(const struct nbrec_logical_router_static_route *route, struct ds *s)
{

    char *prefix = normalize_prefix_str(route->ip_prefix);
    char *next_hop = normalize_prefix_str(route->nexthop);
    ds_put_format(s, "%25s %25s", prefix, next_hop);
    free(prefix);
    free(next_hop);

    if (route->policy) {
        ds_put_format(s, " %s", route->policy);
    } else {
        ds_put_format(s, " %s", "dst-ip");
    }

    if (route->output_port) {
        ds_put_format(s, " %s", route->output_port);
    }
    ds_put_char(s, '\n');
}

static void
nbctl_lr_route_list(struct ctl_context *ctx)
{
    const struct nbrec_logical_router *lr;
    struct ipv4_route *ipv4_routes;
    struct ipv6_route *ipv6_routes;
    size_t n_ipv4_routes = 0;
    size_t n_ipv6_routes = 0;

    lr = lr_by_name_or_uuid(ctx, ctx->argv[1], true);

    ipv4_routes = xmalloc(sizeof *ipv4_routes * lr->n_static_routes);
    ipv6_routes = xmalloc(sizeof *ipv6_routes * lr->n_static_routes);

    for (int i = 0; i < lr->n_static_routes; i++) {
        const struct nbrec_logical_router_static_route *route
            = lr->static_routes[i];
        unsigned int plen;
        ovs_be32 ipv4;
        const char *policy = route->policy ? route->policy : "dst-ip";
        char *error;
        error = ip_parse_cidr(route->ip_prefix, &ipv4, &plen);
        if (!error) {
            ipv4_routes[n_ipv4_routes].priority = !strcmp(policy, "dst-ip")
                                                    ? (2 * plen) + 1
                                                    : 2 * plen;
            ipv4_routes[n_ipv4_routes].addr = ipv4;
            ipv4_routes[n_ipv4_routes].route = route;
            n_ipv4_routes++;
        } else {
            free(error);

            struct in6_addr ipv6;
            error = ipv6_parse_cidr(route->ip_prefix, &ipv6, &plen);
            if (!error) {
                ipv6_routes[n_ipv6_routes].priority = !strcmp(policy, "dst-ip")
                                                        ? (2 * plen) + 1
                                                        : 2 * plen;
                ipv6_routes[n_ipv6_routes].addr = ipv6;
                ipv6_routes[n_ipv6_routes].route = route;
                n_ipv6_routes++;
            } else {
                /* Invalid prefix. */
                VLOG_WARN("router "UUID_FMT" (%s) has invalid prefix: %s",
                          UUID_ARGS(&lr->header_.uuid), lr->name,
                          route->ip_prefix);
                free(error);
                continue;
            }
        }
    }

    qsort(ipv4_routes, n_ipv4_routes, sizeof *ipv4_routes, ipv4_route_cmp);
    qsort(ipv6_routes, n_ipv6_routes, sizeof *ipv6_routes, ipv6_route_cmp);

    if (n_ipv4_routes) {
        ds_put_cstr(&ctx->output, "IPv4 Routes\n");
    }
    for (int i = 0; i < n_ipv4_routes; i++) {
        print_route(ipv4_routes[i].route, &ctx->output);
    }

    if (n_ipv6_routes) {
        ds_put_format(&ctx->output, "%sIPv6 Routes\n",
                      n_ipv4_routes ?  "\n" : "");
    }
    for (int i = 0; i < n_ipv6_routes; i++) {
        print_route(ipv6_routes[i].route, &ctx->output);
    }

    free(ipv4_routes);
    free(ipv6_routes);
}

static void
verify_connections(struct ctl_context *ctx)
{
    const struct nbrec_nb_global *nb_global = nbrec_nb_global_first(ctx->idl);
    const struct nbrec_connection *conn;

    nbrec_nb_global_verify_connections(nb_global);

    NBREC_CONNECTION_FOR_EACH(conn, ctx->idl) {
        nbrec_connection_verify_target(conn);
    }
}

static void
pre_connection(struct ctl_context *ctx)
{
    ovsdb_idl_add_column(ctx->idl, &nbrec_nb_global_col_connections);
    ovsdb_idl_add_column(ctx->idl, &nbrec_connection_col_target);
}

static void
cmd_get_connection(struct ctl_context *ctx)
{
    const struct nbrec_connection *conn;
    struct svec targets;
    size_t i;

    verify_connections(ctx);

    /* Print the targets in sorted order for reproducibility. */
    svec_init(&targets);

    NBREC_CONNECTION_FOR_EACH(conn, ctx->idl) {
        svec_add(&targets, conn->target);
    }

    svec_sort_unique(&targets);
    for (i = 0; i < targets.n; i++) {
        ds_put_format(&ctx->output, "%s\n", targets.names[i]);
    }
    svec_destroy(&targets);
}

static void
delete_connections(struct ctl_context *ctx)
{
    const struct nbrec_nb_global *nb_global = nbrec_nb_global_first(ctx->idl);
    const struct nbrec_connection *conn, *next;

    /* Delete Manager rows pointed to by 'connection_options' column. */
    NBREC_CONNECTION_FOR_EACH_SAFE(conn, next, ctx->idl) {
        nbrec_connection_delete(conn);
    }

    /* Delete 'Manager' row refs in 'manager_options' column. */
    nbrec_nb_global_set_connections(nb_global, NULL, 0);
}

static void
cmd_del_connection(struct ctl_context *ctx)
{
    verify_connections(ctx);
    delete_connections(ctx);
}

static void
insert_connections(struct ctl_context *ctx, char *targets[], size_t n)
{
    const struct nbrec_nb_global *nb_global = nbrec_nb_global_first(ctx->idl);
    struct nbrec_connection **connections;
    size_t i, conns=0;

    /* Insert each connection in a new row in Connection table. */
    connections = xmalloc(n * sizeof *connections);
    for (i = 0; i < n; i++) {
        if (stream_verify_name(targets[i]) &&
                   pstream_verify_name(targets[i])) {
            VLOG_WARN("target type \"%s\" is possibly erroneous", targets[i]);
        }

        connections[conns] = nbrec_connection_insert(ctx->txn);
        nbrec_connection_set_target(connections[conns], targets[i]);
        conns++;
    }

    /* Store uuids of new connection rows in 'connection' column. */
    nbrec_nb_global_set_connections(nb_global, connections, conns);
    free(connections);
}

static void
cmd_set_connection(struct ctl_context *ctx)
{
    const size_t n = ctx->argc - 1;

    verify_connections(ctx);
    delete_connections(ctx);
    insert_connections(ctx, &ctx->argv[1], n);
}

static void
pre_cmd_get_ssl(struct ctl_context *ctx)
{
    ovsdb_idl_add_column(ctx->idl, &nbrec_nb_global_col_ssl);

    ovsdb_idl_add_column(ctx->idl, &nbrec_ssl_col_private_key);
    ovsdb_idl_add_column(ctx->idl, &nbrec_ssl_col_certificate);
    ovsdb_idl_add_column(ctx->idl, &nbrec_ssl_col_ca_cert);
    ovsdb_idl_add_column(ctx->idl, &nbrec_ssl_col_bootstrap_ca_cert);
}

static void
cmd_get_ssl(struct ctl_context *ctx)
{
    const struct nbrec_nb_global *nb_global = nbrec_nb_global_first(ctx->idl);
    const struct nbrec_ssl *ssl = nbrec_ssl_first(ctx->idl);

    nbrec_nb_global_verify_ssl(nb_global);
    if (ssl) {
        nbrec_ssl_verify_private_key(ssl);
        nbrec_ssl_verify_certificate(ssl);
        nbrec_ssl_verify_ca_cert(ssl);
        nbrec_ssl_verify_bootstrap_ca_cert(ssl);

        ds_put_format(&ctx->output, "Private key: %s\n", ssl->private_key);
        ds_put_format(&ctx->output, "Certificate: %s\n", ssl->certificate);
        ds_put_format(&ctx->output, "CA Certificate: %s\n", ssl->ca_cert);
        ds_put_format(&ctx->output, "Bootstrap: %s\n",
                ssl->bootstrap_ca_cert ? "true" : "false");
    }
}

static void
pre_cmd_del_ssl(struct ctl_context *ctx)
{
    ovsdb_idl_add_column(ctx->idl, &nbrec_nb_global_col_ssl);
}

static void
cmd_del_ssl(struct ctl_context *ctx)
{
    const struct nbrec_nb_global *nb_global = nbrec_nb_global_first(ctx->idl);
    const struct nbrec_ssl *ssl = nbrec_ssl_first(ctx->idl);

    if (ssl) {
        nbrec_nb_global_verify_ssl(nb_global);
        nbrec_ssl_delete(ssl);
        nbrec_nb_global_set_ssl(nb_global, NULL);
    }
}

static void
pre_cmd_set_ssl(struct ctl_context *ctx)
{
    ovsdb_idl_add_column(ctx->idl, &nbrec_nb_global_col_ssl);
}

static void
cmd_set_ssl(struct ctl_context *ctx)
{
    bool bootstrap = shash_find(&ctx->options, "--bootstrap");
    const struct nbrec_nb_global *nb_global = nbrec_nb_global_first(ctx->idl);
    const struct nbrec_ssl *ssl = nbrec_ssl_first(ctx->idl);

    nbrec_nb_global_verify_ssl(nb_global);
    if (ssl) {
        nbrec_ssl_delete(ssl);
    }
    ssl = nbrec_ssl_insert(ctx->txn);

    nbrec_ssl_set_private_key(ssl, ctx->argv[1]);
    nbrec_ssl_set_certificate(ssl, ctx->argv[2]);
    nbrec_ssl_set_ca_cert(ssl, ctx->argv[3]);

    nbrec_ssl_set_bootstrap_ca_cert(ssl, bootstrap);

    if (ctx->argc == 5) {
        nbrec_ssl_set_ssl_protocols(ssl, ctx->argv[4]);
    } else if (ctx->argc == 6) {
        nbrec_ssl_set_ssl_protocols(ssl, ctx->argv[4]);
        nbrec_ssl_set_ssl_ciphers(ssl, ctx->argv[5]);
    }

    nbrec_nb_global_set_ssl(nb_global, ssl);
}

static const struct ctl_table_class tables[NBREC_N_TABLES] = {
    [NBREC_TABLE_DHCP_OPTIONS].row_ids
    = {{&nbrec_logical_switch_port_col_name, NULL,
        &nbrec_logical_switch_port_col_dhcpv4_options},
       {&nbrec_logical_switch_port_col_external_ids,
        "neutron:port_name", &nbrec_logical_switch_port_col_dhcpv4_options},
       {&nbrec_logical_switch_port_col_name, NULL,
        &nbrec_logical_switch_port_col_dhcpv6_options},
       {&nbrec_logical_switch_port_col_external_ids,
        "neutron:port_name", &nbrec_logical_switch_port_col_dhcpv6_options}},

    [NBREC_TABLE_LOGICAL_SWITCH].row_ids
    = {{&nbrec_logical_switch_col_name, NULL, NULL},
       {&nbrec_logical_switch_col_external_ids, "neutron:network_name", NULL}},

    [NBREC_TABLE_LOGICAL_SWITCH_PORT].row_ids
    = {{&nbrec_logical_switch_port_col_name, NULL, NULL},
       {&nbrec_logical_switch_port_col_external_ids,
        "neutron:port_name", NULL}},

    [NBREC_TABLE_LOGICAL_ROUTER].row_ids
    = {{&nbrec_logical_router_col_name, NULL, NULL},
       {&nbrec_logical_router_col_external_ids, "neutron:router_name", NULL}},

    [NBREC_TABLE_LOGICAL_ROUTER_PORT].row_ids[0]
    = {&nbrec_logical_router_port_col_name, NULL, NULL},

    [NBREC_TABLE_ADDRESS_SET].row_ids[0]
    = {&nbrec_address_set_col_name, NULL, NULL},

    [NBREC_TABLE_ACL].row_ids[0] = {&nbrec_acl_col_name, NULL, NULL},
};

static void
run_prerequisites(struct ctl_command *commands, size_t n_commands,
                  struct ovsdb_idl *idl)
{
    ovsdb_idl_add_table(idl, &nbrec_table_nb_global);
    if (wait_type == NBCTL_WAIT_SB) {
        ovsdb_idl_add_column(idl, &nbrec_nb_global_col_sb_cfg);
    } else if (wait_type == NBCTL_WAIT_HV) {
        ovsdb_idl_add_column(idl, &nbrec_nb_global_col_hv_cfg);
    }

    for (struct ctl_command *c = commands; c < &commands[n_commands]; c++) {
        if (c->syntax->prerequisites) {
            struct ctl_context ctx;

            ds_init(&c->output);
            c->table = NULL;

            ctl_context_init(&ctx, c, idl, NULL, NULL, NULL);
            (c->syntax->prerequisites)(&ctx);
            ctl_context_done(&ctx, c);

            ovs_assert(!c->output.string);
            ovs_assert(!c->table);
        }
    }
}

static bool
do_nbctl(const char *args, struct ctl_command *commands, size_t n_commands,
         struct ovsdb_idl *idl)
{
    struct ovsdb_idl_txn *txn;
    enum ovsdb_idl_txn_status status;
    struct ovsdb_symbol_table *symtab;
    struct ctl_context ctx;
    struct ctl_command *c;
    struct shash_node *node;
    int64_t next_cfg = 0;
    char *error = NULL;

    txn = the_idl_txn = ovsdb_idl_txn_create(idl);
    if (dry_run) {
        ovsdb_idl_txn_set_dry_run(txn);
    }

    ovsdb_idl_txn_add_comment(txn, "ovs-nbctl: %s", args);

    const struct nbrec_nb_global *nb = nbrec_nb_global_first(idl);
    if (!nb) {
        /* XXX add verification that table is empty */
        nb = nbrec_nb_global_insert(txn);
    }

    if (wait_type != NBCTL_WAIT_NONE) {
        ovsdb_idl_txn_increment(txn, &nb->header_, &nbrec_nb_global_col_nb_cfg,
                                force_wait);
    }

    symtab = ovsdb_symbol_table_create();
    for (c = commands; c < &commands[n_commands]; c++) {
        ds_init(&c->output);
        c->table = NULL;
    }
    ctl_context_init(&ctx, NULL, idl, txn, symtab, NULL);
    for (c = commands; c < &commands[n_commands]; c++) {
        ctl_context_init_command(&ctx, c);
        if (c->syntax->run) {
            (c->syntax->run)(&ctx);
        }
        ctl_context_done_command(&ctx, c);

        if (ctx.try_again) {
            ctl_context_done(&ctx, NULL);
            goto try_again;
        }
    }
    ctl_context_done(&ctx, NULL);

    SHASH_FOR_EACH (node, &symtab->sh) {
        struct ovsdb_symbol *symbol = node->data;
        if (!symbol->created) {
            ctl_fatal("row id \"%s\" is referenced but never created (e.g. "
                      "with \"-- --id=%s create ...\")",
                      node->name, node->name);
        }
        if (!symbol->strong_ref) {
            if (!symbol->weak_ref) {
                VLOG_WARN("row id \"%s\" was created but no reference to it "
                          "was inserted, so it will not actually appear in "
                          "the database", node->name);
            } else {
                VLOG_WARN("row id \"%s\" was created but only a weak "
                          "reference to it was inserted, so it will not "
                          "actually appear in the database", node->name);
            }
        }
    }

    status = ovsdb_idl_txn_commit_block(txn);
    if (wait_type != NBCTL_WAIT_NONE && status == TXN_SUCCESS) {
        next_cfg = ovsdb_idl_txn_get_increment_new_value(txn);
    }
    if (status == TXN_UNCHANGED || status == TXN_SUCCESS) {
        for (c = commands; c < &commands[n_commands]; c++) {
            if (c->syntax->postprocess) {
                ctl_context_init(&ctx, c, idl, txn, symtab, NULL);
                (c->syntax->postprocess)(&ctx);
                ctl_context_done(&ctx, c);
            }
        }
    }
    error = xstrdup(ovsdb_idl_txn_get_error(txn));

    switch (status) {
    case TXN_UNCOMMITTED:
    case TXN_INCOMPLETE:
        OVS_NOT_REACHED();

    case TXN_ABORTED:
        /* Should not happen--we never call ovsdb_idl_txn_abort(). */
        ctl_fatal("transaction aborted");

    case TXN_UNCHANGED:
    case TXN_SUCCESS:
        break;

    case TXN_TRY_AGAIN:
        goto try_again;

    case TXN_ERROR:
        ctl_fatal("transaction error: %s", error);

    case TXN_NOT_LOCKED:
        /* Should not happen--we never call ovsdb_idl_set_lock(). */
        ctl_fatal("database not locked");

    default:
        OVS_NOT_REACHED();
    }
    free(error);

    ovsdb_symbol_table_destroy(symtab);

    for (c = commands; c < &commands[n_commands]; c++) {
        struct ds *ds = &c->output;

        if (c->table) {
            table_print(c->table, &table_style);
        } else if (oneline) {
            size_t j;

            ds_chomp(ds, '\n');
            for (j = 0; j < ds->length; j++) {
                int ch = ds->string[j];
                switch (ch) {
                case '\n':
                    fputs("\\n", stdout);
                    break;

                case '\\':
                    fputs("\\\\", stdout);
                    break;

                default:
                    putchar(ch);
                }
            }
            putchar('\n');
        } else {
            fputs(ds_cstr(ds), stdout);
        }
        ds_destroy(&c->output);
        table_destroy(c->table);
        free(c->table);

        shash_destroy_free_data(&c->options);
    }
    free(commands);

    if (wait_type != NBCTL_WAIT_NONE && status != TXN_UNCHANGED) {
        ovsdb_idl_enable_reconnect(idl);
        for (;;) {
            ovsdb_idl_run(idl);
            NBREC_NB_GLOBAL_FOR_EACH (nb, idl) {
                int64_t cur_cfg = (wait_type == NBCTL_WAIT_SB
                                   ? nb->sb_cfg
                                   : nb->hv_cfg);
                if (cur_cfg >= next_cfg) {
                    goto done;
                }
            }
            ovsdb_idl_wait(idl);
            poll_block();
        }
    done: ;
    }

    ovsdb_idl_txn_destroy(txn);
    ovsdb_idl_destroy(idl);

    return true;

try_again:
    /* Our transaction needs to be rerun, or a prerequisite was not met.  Free
     * resources and return so that the caller can try again. */
    ovsdb_idl_txn_abort(txn);
    ovsdb_idl_txn_destroy(txn);
    the_idl_txn = NULL;

    ovsdb_symbol_table_destroy(symtab);
    for (c = commands; c < &commands[n_commands]; c++) {
        ds_destroy(&c->output);
        table_destroy(c->table);
        free(c->table);
    }
    free(error);
    return false;
}

/* Frees the current transaction and the underlying IDL and then calls
 * exit(status).
 *
 * Freeing the transaction and the IDL is not strictly necessary, but it makes
 * for a clean memory leak report from valgrind in the normal case.  That makes
 * it easier to notice real memory leaks. */
static void
nbctl_exit(int status)
{
    if (the_idl_txn) {
        ovsdb_idl_txn_abort(the_idl_txn);
        ovsdb_idl_txn_destroy(the_idl_txn);
    }
    ovsdb_idl_destroy(the_idl);
    exit(status);
}

static const struct ctl_command_syntax nbctl_commands[] = {
    { "init", 0, 0, "", NULL, nbctl_init, NULL, "", RW },
    { "sync", 0, 0, "", nbctl_pre_sync, nbctl_sync, NULL, "", RO },
    { "show", 0, 1, "[SWITCH]", NULL, nbctl_show, NULL, "", RO },

    /* lsp-chain commands. */
    { "lsp-chain-add", 2, 3, "SWITCH [CHAIN] LAST_PORT", NULL, 
      nbctl_lsp_chain_add,
      NULL, "--may-exist,--add-duplicate", RW },
    { "lsp-chain-del", 1, 1, "CHAIN", NULL, nbctl_lsp_chain_del,
      NULL, "--if-exists", RW },
    { "lsp-chain-list", 0, 2, "[SWITCH [CHAIN]]", NULL, 
      nbctl_lsp_chain_list, NULL, "", RO },
    { "lsp-chain-show", 0, 1, "[CHAIN]", NULL, 
      nbctl_lsp_chain_show, NULL, "", RO },

    /* lsp-pair-group commands. */
    { "lsp-pair-group-add", 1, 3, "CHAIN [PAIR-GROUP [OFFSET]]",
      NULL, nbctl_lsp_pair_group_add, NULL, "--may-exist,--add-duplicate", 
      RW },
    { "lsp-pair-group-del", 1, 1, "PAIR-GROUP", NULL, nbctl_lsp_pair_group_del,
      NULL, "--if-exists", RW },
    { "lsp-pair-group-list", 1, 1, "CHAIN", NULL, nbctl_lsp_pair_group_list, 
      NULL, "", RO },
    { "lsp-pair-group-add-port-pair", 2, 2, "PAIR-GROUP LSP-PAIR",
      NULL, nbctl_lsp_pair_group_add_port_pair, NULL, "--may-exist", RW },
    { "lsp-pair-group-del-port-pair", 2, 2, "PAIR-GROUP LSP-PAIR",
      NULL, nbctl_lsp_pair_group_del_port_pair, NULL, "--if-exists", RW },

    /* lsp-pair commands. */
    { "lsp-pair-add", 3, 4, "SWITCH, PORT-IN, PORT-OUT [LSP-PAIR]", NULL, 
      nbctl_lsp_pair_add,
      NULL, "--may-exist,--add-duplicate", RW },
    { "lsp-pair-del", 1, 1, "LSP-PAIR", NULL, nbctl_lsp_pair_del,
      NULL, "--if-exists", RW },
    { "lsp-pair-list", 0, 2, "[SWITCH [LSP-PAIR]]", NULL, 
      nbctl_lsp_pair_list, NULL, "", RO },

    /* logical switch commands. */
    { "ls-add", 0, 1, "[SWITCH]", NULL, nbctl_ls_add, NULL,
      "--may-exist,--add-duplicate", RW },
    { "ls-del", 1, 1, "SWITCH", NULL, nbctl_ls_del, NULL, "--if-exists", RW },
    { "ls-list", 0, 0, "", NULL, nbctl_ls_list, NULL, "", RO },

    /* acl commands. */
<<<<<<< HEAD
    { "acl-add", 5, 6, "SWITCH DIRECTION PRIORITY MATCH ACTION [ACL-OPTIONS]", 
      NULL, nbctl_acl_add, NULL, "--log,--may-exist", RW },
=======
    { "acl-add", 5, 6, "SWITCH DIRECTION PRIORITY MATCH ACTION", NULL,
      nbctl_acl_add, NULL, "--log,--may-exist,--name=,--severity=", RW },
>>>>>>> 7468ec78
    { "acl-del", 1, 4, "SWITCH [DIRECTION [PRIORITY MATCH]]", NULL,
      nbctl_acl_del, NULL, "", RW },
    { "acl-list", 1, 1, "SWITCH", NULL, nbctl_acl_list, NULL, "", RO },

    /* logical switch port commands. */
    { "lsp-add", 2, 4, "SWITCH PORT [PARENT] [TAG]", NULL, nbctl_lsp_add,
      NULL, "--may-exist", RW },
    { "lsp-del", 1, 1, "PORT", NULL, nbctl_lsp_del, NULL, "--if-exists", RW },
    { "lsp-list", 1, 1, "SWITCH", NULL, nbctl_lsp_list, NULL, "", RO },
    { "lsp-get-parent", 1, 1, "PORT", NULL, nbctl_lsp_get_parent, NULL,
      "", RO },
    { "lsp-get-tag", 1, 1, "PORT", NULL, nbctl_lsp_get_tag, NULL, "", RO },
    { "lsp-set-addresses", 1, INT_MAX, "PORT [ADDRESS]...", NULL,
      nbctl_lsp_set_addresses, NULL, "", RW },
    { "lsp-get-addresses", 1, 1, "PORT", NULL, nbctl_lsp_get_addresses, NULL,
      "", RO },
    { "lsp-set-port-security", 0, INT_MAX, "PORT [ADDRS]...", NULL,
      nbctl_lsp_set_port_security, NULL, "", RW },
    { "lsp-get-port-security", 1, 1, "PORT", NULL,
      nbctl_lsp_get_port_security, NULL, "", RO },
    { "lsp-get-up", 1, 1, "PORT", NULL, nbctl_lsp_get_up, NULL, "", RO },
    { "lsp-set-enabled", 2, 2, "PORT STATE", NULL, nbctl_lsp_set_enabled,
      NULL, "", RW },
    { "lsp-get-enabled", 1, 1, "PORT", NULL, nbctl_lsp_get_enabled, NULL,
      "", RO },
    { "lsp-set-type", 2, 2, "PORT TYPE", NULL, nbctl_lsp_set_type, NULL,
      "", RW },
    { "lsp-get-type", 1, 1, "PORT", NULL, nbctl_lsp_get_type, NULL, "", RO },
    { "lsp-set-options", 1, INT_MAX, "PORT KEY=VALUE [KEY=VALUE]...", NULL,
      nbctl_lsp_set_options, NULL, "", RW },
    { "lsp-get-options", 1, 1, "PORT", NULL, nbctl_lsp_get_options, NULL,
      "", RO },
    { "lsp-set-dhcpv4-options", 1, 2, "PORT [DHCP_OPT_UUID]", NULL,
      nbctl_lsp_set_dhcpv4_options, NULL, "", RW },
    { "lsp-get-dhcpv4-options", 1, 1, "PORT", NULL,
      nbctl_lsp_get_dhcpv4_options, NULL, "", RO },
    { "lsp-set-dhcpv6-options", 1, 2, "PORT [DHCP_OPT_UUID]", NULL,
      nbctl_lsp_set_dhcpv6_options, NULL, "", RW },
    { "lsp-get-dhcpv6-options", 1, 1, "PORT", NULL,
      nbctl_lsp_get_dhcpv6_options, NULL, "", RO },

    /* logical router commands. */
    { "lr-add", 0, 1, "[ROUTER]", NULL, nbctl_lr_add, NULL,
      "--may-exist,--add-duplicate", RW },
    { "lr-del", 1, 1, "ROUTER", NULL, nbctl_lr_del, NULL, "--if-exists", RW },
    { "lr-list", 0, 0, "", NULL, nbctl_lr_list, NULL, "", RO },

    /* logical router port commands. */
    { "lrp-add", 4, INT_MAX,
      "ROUTER PORT MAC NETWORK... [COLUMN[:KEY]=VALUE]...",
      NULL, nbctl_lrp_add, NULL, "--may-exist", RW },
    { "lrp-set-gateway-chassis", 2, 3,
      "PORT CHASSIS [PRIORITY]",
      NULL, nbctl_lrp_set_gateway_chassis, NULL, "--may-exist", RW },
    { "lrp-del-gateway-chassis", 2, 2, "PORT CHASSIS", NULL,
      nbctl_lrp_del_gateway_chassis, NULL, "", RW },
    { "lrp-get-gateway-chassis", 1, 1, "PORT", NULL,
      nbctl_lrp_get_gateway_chassis, NULL, "", RO },
    { "lrp-del", 1, 1, "PORT", NULL, nbctl_lrp_del, NULL, "--if-exists", RW },
    { "lrp-list", 1, 1, "ROUTER", NULL, nbctl_lrp_list, NULL, "", RO },
    { "lrp-set-enabled", 2, 2, "PORT STATE", NULL, nbctl_lrp_set_enabled,
      NULL, "", RW },
    { "lrp-get-enabled", 1, 1, "PORT", NULL, nbctl_lrp_get_enabled,
      NULL, "", RO },

    /* logical router route commands. */
    { "lr-route-add", 3, 4, "ROUTER PREFIX NEXTHOP [PORT]", NULL,
      nbctl_lr_route_add, NULL, "--may-exist,--policy=", RW },
    { "lr-route-del", 1, 2, "ROUTER [PREFIX]", NULL, nbctl_lr_route_del,
      NULL, "--if-exists", RW },
    { "lr-route-list", 1, 1, "ROUTER", NULL, nbctl_lr_route_list, NULL,
      "", RO },

    /* NAT commands. */
    { "lr-nat-add", 4, 6,
      "ROUTER TYPE EXTERNAL_IP LOGICAL_IP [LOGICAL_PORT EXTERNAL_MAC]", NULL,
      nbctl_lr_nat_add, NULL, "--may-exist", RW },
    { "lr-nat-del", 1, 3, "ROUTER [TYPE [IP]]", NULL,
        nbctl_lr_nat_del, NULL, "--if-exists", RW },
    { "lr-nat-list", 1, 1, "ROUTER", NULL, nbctl_lr_nat_list, NULL, "", RO },

    /* load balancer commands. */
    { "lb-add", 3, 4, "LB VIP[:PORT] IP[:PORT]... [PROTOCOL]", NULL,
      nbctl_lb_add, NULL, "--may-exist,--add-duplicate", RW },
    { "lb-del", 1, 2, "LB [VIP]", NULL, nbctl_lb_del, NULL,
        "--if-exists", RW },
    { "lb-list", 0, 1, "[LB]", NULL, nbctl_lb_list, NULL, "", RO },
    { "lr-lb-add", 2, 2, "ROUTER LB", NULL, nbctl_lr_lb_add, NULL,
        "--may-exist", RW },
    { "lr-lb-del", 1, 2, "ROUTER [LB]", NULL, nbctl_lr_lb_del, NULL,
        "--if-exists", RW },
    { "lr-lb-list", 1, 1, "ROUTER", NULL, nbctl_lr_lb_list, NULL,
        "", RO },
    { "ls-lb-add", 2, 2, "SWITCH LB", NULL, nbctl_ls_lb_add, NULL,
        "--may-exist", RW },
    { "ls-lb-del", 1, 2, "SWITCH [LB]", NULL, nbctl_ls_lb_del, NULL,
        "--if-exists", RW },
    { "ls-lb-list", 1, 1, "SWITCH", NULL, nbctl_ls_lb_list, NULL,
        "", RO },

    /* DHCP_Options commands */
    {"dhcp-options-create", 1, INT_MAX, "CIDR [EXTERNAL:IDS]", NULL,
     nbctl_dhcp_options_create, NULL, "", RW },
    {"dhcp-options-del", 1, 1, "DHCP_OPT_UUID", NULL,
     nbctl_dhcp_options_del, NULL, "", RW},
    {"dhcp-options-list", 0, 0, "", NULL, nbctl_dhcp_options_list, NULL, "", RO},
    {"dhcp-options-set-options", 1, INT_MAX, "DHCP_OPT_UUID KEY=VALUE [KEY=VALUE]...",
    NULL, nbctl_dhcp_options_set_options, NULL, "", RW },
    {"dhcp-options-get-options", 1, 1, "DHCP_OPT_UUID", NULL,
     nbctl_dhcp_options_get_options, NULL, "", RO },

    /* Connection commands. */
    {"get-connection", 0, 0, "", pre_connection, cmd_get_connection, NULL, "", RO},
    {"del-connection", 0, 0, "", pre_connection, cmd_del_connection, NULL, "", RW},
    {"set-connection", 1, INT_MAX, "TARGET...", pre_connection, cmd_set_connection,
     NULL, "", RW},

    /* SSL commands. */
    {"get-ssl", 0, 0, "", pre_cmd_get_ssl, cmd_get_ssl, NULL, "", RO},
    {"del-ssl", 0, 0, "", pre_cmd_del_ssl, cmd_del_ssl, NULL, "", RW},
    {"set-ssl", 3, 5,
        "PRIVATE-KEY CERTIFICATE CA-CERT [SSL-PROTOS [SSL-CIPHERS]]",
        pre_cmd_set_ssl, cmd_set_ssl, NULL, "--bootstrap", RW},

    {NULL, 0, 0, NULL, NULL, NULL, NULL, "", RO},
};

/* Registers nbctl and common db commands. */
static void
nbctl_cmd_init(void)
{
    ctl_init(nbrec_table_classes, tables, NULL, nbctl_exit);
    ctl_register_commands(nbctl_commands);
}<|MERGE_RESOLUTION|>--- conflicted
+++ resolved
@@ -333,12 +333,8 @@
   ls-list                   print the names of all logical switches\n\
 \n\
 ACL commands:\n\
-<<<<<<< HEAD
-  acl-add SWITCH DIRECTION PRIORITY MATCH ACTION [ACL-OPTIONS] [log]\n\
-=======
   [--log] [--severity=SEVERITY] [--name=NAME] [--may-exist]\n\
   acl-add SWITCH DIRECTION PRIORITY MATCH ACTION\n\
->>>>>>> 7468ec78
                             add an ACL to SWITCH\n\
   acl-del SWITCH [DIRECTION [PRIORITY MATCH]]\n\
                             remove ACLs from SWITCH\n\
@@ -2233,10 +2229,10 @@
     if (log || severity || name) {
         nbrec_acl_set_log(acl, true);
     }
-<<<<<<< HEAD
+
     if (! smap_is_empty(&acl_options)) {
         nbrec_acl_set_options(acl, &acl_options);
-=======
+    }
     if (severity) {
         if (log_severity_from_string(severity) == UINT8_MAX) {
             ctl_fatal("bad severity: %s", severity);
@@ -2245,7 +2241,6 @@
     }
     if (name) {
         nbrec_acl_set_name(acl, name);
->>>>>>> 7468ec78
     }
 
     /* Check if same acl already exists for the ls */
@@ -4459,13 +4454,8 @@
     { "ls-list", 0, 0, "", NULL, nbctl_ls_list, NULL, "", RO },
 
     /* acl commands. */
-<<<<<<< HEAD
-    { "acl-add", 5, 6, "SWITCH DIRECTION PRIORITY MATCH ACTION [ACL-OPTIONS]", 
-      NULL, nbctl_acl_add, NULL, "--log,--may-exist", RW },
-=======
-    { "acl-add", 5, 6, "SWITCH DIRECTION PRIORITY MATCH ACTION", NULL,
-      nbctl_acl_add, NULL, "--log,--may-exist,--name=,--severity=", RW },
->>>>>>> 7468ec78
+    { "acl-add", 5, 6, "SWITCH DIRECTION PRIORITY MATCH ACTION [ACL-OPTIONS]",
+      NULL, nbctl_acl_add, NULL, "--log,--may-exist,--name=,--severity=", RW },
     { "acl-del", 1, 4, "SWITCH [DIRECTION [PRIORITY MATCH]]", NULL,
       nbctl_acl_del, NULL, "", RW },
     { "acl-list", 1, 1, "SWITCH", NULL, nbctl_acl_list, NULL, "", RO },
