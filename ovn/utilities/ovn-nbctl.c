/*
 * Licensed under the Apache License, Version 2.0 (the "License");
 * you may not use this file except in compliance with the License.
 * You may obtain a copy of the License at:
 *
 *     http://www.apache.org/licenses/LICENSE-2.0
 *
 * Unless required by applicable law or agreed to in writing, software
 * distributed under the License is distributed on an "AS IS" BASIS,
 * WITHOUT WARRANTIES OR CONDITIONS OF ANY KIND, either express or implied.
 * See the License for the specific language governing permissions and
 * limitations under the License.
 */

#include <config.h>

#include <getopt.h>
#include <inttypes.h>
#include <stdlib.h>
#include <stdio.h>

#include "command-line.h"
#include "db-ctl-base.h"
#include "dirs.h"
#include "fatal-signal.h"
#include "json.h"
#include "ovn/lib/ovn-nb-idl.h"
#include "packets.h"
#include "poll-loop.h"
#include "process.h"
#include "smap.h"
#include "stream.h"
#include "stream-ssl.h"
#include "svec.h"
#include "table.h"
#include "timeval.h"
#include "util.h"
#include "openvswitch/vlog.h"

VLOG_DEFINE_THIS_MODULE(nbctl);

/* --db: The database server to contact. */
static const char *db;

/* --oneline: Write each command's output as a single line? */
static bool oneline;

/* --dry-run: Do not commit any changes. */
static bool dry_run;

/* --timeout: Time to wait for a connection to 'db'. */
static int timeout;

/* Format for table output. */
static struct table_style table_style = TABLE_STYLE_DEFAULT;

/* The IDL we're using and the current transaction, if any.
 * This is for use by nbctl_exit() only, to allow it to clean up.
 * Other code should use its context arguments. */
static struct ovsdb_idl *the_idl;
static struct ovsdb_idl_txn *the_idl_txn;
OVS_NO_RETURN static void nbctl_exit(int status);

static void nbctl_cmd_init(void);
OVS_NO_RETURN static void usage(void);
static void parse_options(int argc, char *argv[], struct shash *local_options);
static const char *nbctl_default_db(void);
static void run_prerequisites(struct ctl_command[], size_t n_commands,
                              struct ovsdb_idl *);
static bool do_nbctl(const char *args, struct ctl_command *, size_t n,
                     struct ovsdb_idl *);

int
main(int argc, char *argv[])
{
    struct ovsdb_idl *idl;
    struct ctl_command *commands;
    struct shash local_options;
    unsigned int seqno;
    size_t n_commands;
    char *args;

    set_program_name(argv[0]);
    fatal_ignore_sigpipe();
    vlog_set_levels(NULL, VLF_CONSOLE, VLL_WARN);
    vlog_set_levels_from_string_assert("reconnect:warn");
    nbrec_init();

    nbctl_cmd_init();

    /* Log our arguments.  This is often valuable for debugging systems. */
    args = process_escape_args(argv);
    VLOG(ctl_might_write_to_db(argv) ? VLL_INFO : VLL_DBG,
         "Called as %s", args);

    /* Parse command line. */
    shash_init(&local_options);
    parse_options(argc, argv, &local_options);
    commands = ctl_parse_commands(argc - optind, argv + optind, &local_options,
                                  &n_commands);

    if (timeout) {
        time_alarm(timeout);
    }

    /* Initialize IDL. */
    idl = the_idl = ovsdb_idl_create(db, &nbrec_idl_class, true, false);
    run_prerequisites(commands, n_commands, idl);

    /* Execute the commands.
     *
     * 'seqno' is the database sequence number for which we last tried to
     * execute our transaction.  There's no point in trying to commit more than
     * once for any given sequence number, because if the transaction fails
     * it's because the database changed and we need to obtain an up-to-date
     * view of the database before we try the transaction again. */
    seqno = ovsdb_idl_get_seqno(idl);
    for (;;) {
        ovsdb_idl_run(idl);
        if (!ovsdb_idl_is_alive(idl)) {
            int retval = ovsdb_idl_get_last_error(idl);
            ctl_fatal("%s: database connection failed (%s)",
                        db, ovs_retval_to_string(retval));
        }

        if (seqno != ovsdb_idl_get_seqno(idl)) {
            seqno = ovsdb_idl_get_seqno(idl);
            if (do_nbctl(args, commands, n_commands, idl)) {
                free(args);
                exit(EXIT_SUCCESS);
            }
        }

        if (seqno == ovsdb_idl_get_seqno(idl)) {
            ovsdb_idl_wait(idl);
            poll_block();
        }
    }
}

static const char *
nbctl_default_db(void)
{
    static char *def;
    if (!def) {
        def = getenv("OVN_NB_DB");
        if (!def) {
            def = xasprintf("unix:%s/ovnnb_db.sock", ovs_rundir());
        }
    }
    return def;
}

static void
parse_options(int argc, char *argv[], struct shash *local_options)
{
    enum {
        OPT_DB = UCHAR_MAX + 1,
        OPT_NO_SYSLOG,
        OPT_DRY_RUN,
        OPT_ONELINE,
        OPT_LOCAL,
        OPT_COMMANDS,
        OPT_OPTIONS,
        VLOG_OPTION_ENUMS,
        TABLE_OPTION_ENUMS
    };
    static const struct option global_long_options[] = {
        {"db", required_argument, NULL, OPT_DB},
        {"no-syslog", no_argument, NULL, OPT_NO_SYSLOG},
        {"dry-run", no_argument, NULL, OPT_DRY_RUN},
        {"oneline", no_argument, NULL, OPT_ONELINE},
        {"timeout", required_argument, NULL, 't'},
        {"help", no_argument, NULL, 'h'},
        {"commands", no_argument, NULL, OPT_COMMANDS},
        {"options", no_argument, NULL, OPT_OPTIONS},
        {"version", no_argument, NULL, 'V'},
        VLOG_LONG_OPTIONS,
        STREAM_SSL_LONG_OPTIONS,
        TABLE_LONG_OPTIONS,
        {NULL, 0, NULL, 0},
    };
    const int n_global_long_options = ARRAY_SIZE(global_long_options) - 1;
    char *tmp, *short_options;

    struct option *options;
    size_t allocated_options;
    size_t n_options;
    size_t i;

    tmp = ovs_cmdl_long_options_to_short_options(global_long_options);
    short_options = xasprintf("+%s", tmp);
    free(tmp);

    /* We want to parse both global and command-specific options here, but
     * getopt_long() isn't too convenient for the job.  We copy our global
     * options into a dynamic array, then append all of the command-specific
     * options. */
    options = xmemdup(global_long_options, sizeof global_long_options);
    allocated_options = ARRAY_SIZE(global_long_options);
    n_options = n_global_long_options;
    ctl_add_cmd_options(&options, &n_options, &allocated_options, OPT_LOCAL);
    table_style.format = TF_LIST;

    for (;;) {
        int idx;
        int c;

        c = getopt_long(argc, argv, short_options, options, &idx);
        if (c == -1) {
            break;
        }

        switch (c) {
        case OPT_DB:
            db = optarg;
            break;

        case OPT_ONELINE:
            oneline = true;
            break;

        case OPT_NO_SYSLOG:
            vlog_set_levels(&this_module, VLF_SYSLOG, VLL_WARN);
            break;

        case OPT_DRY_RUN:
            dry_run = true;
            break;

        case OPT_LOCAL:
            if (shash_find(local_options, options[idx].name)) {
                ctl_fatal("'%s' option specified multiple times",
                            options[idx].name);
            }
            shash_add_nocopy(local_options,
                             xasprintf("--%s", options[idx].name),
                             optarg ? xstrdup(optarg) : NULL);
            break;

        case 'h':
            usage();
            exit(EXIT_SUCCESS);

        case OPT_COMMANDS:
            ctl_print_commands();

        case OPT_OPTIONS:
            ctl_print_options(global_long_options);

        case 'V':
            ovs_print_version(0, 0);
            printf("DB Schema %s\n", nbrec_get_db_version());
            exit(EXIT_SUCCESS);

        case 't':
            timeout = strtoul(optarg, NULL, 10);
            if (timeout < 0) {
                ctl_fatal("value %s on -t or --timeout is invalid", optarg);
            }
            break;

        VLOG_OPTION_HANDLERS
        TABLE_OPTION_HANDLERS(&table_style)
        STREAM_SSL_OPTION_HANDLERS

        case '?':
            exit(EXIT_FAILURE);

        default:
            abort();
        }
    }
    free(short_options);

    if (!db) {
        db = nbctl_default_db();
    }

    for (i = n_global_long_options; options[i].name; i++) {
        free(CONST_CAST(char *, options[i].name));
    }
    free(options);
}

static void
usage(void)
{
    printf("\
%s: OVN northbound DB management utility\n\
usage: %s [OPTIONS] COMMAND [ARG...]\n\
\n\
General commands:\n\
  show                      print overview of database contents\n\
  show LSWITCH              print overview of database contents for LSWITCH\n\
  show LROUTER              print overview of database contents for LROUTER\n\
\n\
Logical switch commands:\n\
  lswitch-add [LSWITCH]     create a logical switch named LSWITCH\n\
  lswitch-del LSWITCH       delete LSWITCH and all its ports\n\
  lswitch-list              print the names of all logical switches\n\
\n\
<<<<<<< HEAD
Logical port-chain commands:\n\
  lport-chain-add [LPORT-CHAIN]     create a logical port-chain named LPORT-CHAIN\n\
  lport-chain-del LPORT-CHAIN       delete LPORT-CHAIN but not FLOW-CLASSIFIER\n\
  lport-chain-list              print the names of all logical port-chains\n\
  lport-chain-set-flow-classifier LPORT_CHAIN LFLOW_CLASSIFIER set the name of the flow classifier\n\
  lport-chain-get-flow-classifier LPORT_CHAIN get the name of the flow classifier \n\
\n\
Logical port-pair-groups commands:\n\
  lport-pair-group-add LPORT-CHAIN [LPORT-PAIR_GROUP-NAME]\n\
                           create a logical port-pair-group \n\
  lport-pair-group-del LPORT-PAIR-GROUP-NAME    delete a port-pair-group, does not delete port-pairs\n\
                                      or flow-classifier\n\
  lport-pair-group-list LPORT-CHAIN   print the names of all logical port-pair-groups\n\
  lport-pair-group-add-port-pair LPORT-PAIR-GROUP LPORT-PAIR add a port pair to a port-group\n\
  lport-pair-group-del-port-pair LPORT-PAIR-GROUP LPORT-PAIR del a port pair from a port-group\n\
\n\
logical port-pair commands:\n\
  lport-pair-add LSWITCH LIN-PORT LOUT-PORT [LPORT-PAIR-NAME]\n\
                           create a logical port-pair \n\
  lport-pair-del LPORT-PAIR-NAME    delete a port-pair, does not delete ports\n\
  lport-pair-list            print the names of all logical port-pairs\n\
\n\
logical flow-classifier commands:\n\
  lflow-classifier-add LSWITCH LIN-PORT [LFLOW-CLASSIFIER-NAME]\n\
                           create a logical flow-classifer \n\
  lflow-classifier-del LFLOW-CLASSIFIER-NAME    delete a flow-classifier, does not delete ports\n\
  lflow-classifier-list LSWITCH            print the names of all logical flow-classifiers on a switch\n\
  lflow-classifier-set-logical-destination-port LFLOW_CLASSIFIER [LDEST_PORT] set the name of ldest port |n\
  lflow-classifier-get-logical-destination-port LFLOW_CLASSIFIER  get the name of ldest port |n\
=======
Logical router commands:\n\
  lrouter-add [LROUTER]     create a logical router named LROUTER\n\
  lrouter-del LROUTER       delete LROUTER and all its ports\n\
  lrouter-list              print the names of all logical routers\n\
>>>>>>> 6da51546
\n\
ACL commands:\n\
  acl-add LSWITCH DIRECTION PRIORITY MATCH ACTION [log]\n\
                            add an ACL to LSWITCH\n\
  acl-del LSWITCH [DIRECTION [PRIORITY MATCH]]\n\
                            remove ACLs from LSWITCH\n\
  acl-list LSWITCH          print ACLs for LSWITCH\n\
\n\
Logical router port commands:\n\
  lrport-add LROUTER LRPORT   add logical router port LRPORT to LROUTER\n\
  lrport-del LRPORT           delete LRPORT from its attached router\n\
  lrport-list LROUTER        print the names of all logical ports on LROUTER\n\
  lrport-set-mac-address LRPORT [ADDRESS]\n\
                            set MAC address for LRPORT.\n\
  lrport-get-mac-address LRPORT      get MAC addresses on LRPORT\n\
  lrport-set-enabled LRPORT STATE\n\
                            set administrative state LRPORT\n\
                            ('enabled' or 'disabled')\n\
  lrport-get-enabled LRPORT   get administrative state LRPORT\n\
                            ('enabled' or 'disabled')\n\
\n\
Logical port commands:\n\
  lport-add LSWITCH LPORT   add logical port LPORT on LSWITCH\n\
  lport-add LSWITCH LPORT PARENT TAG\n\
                            add logical port LPORT on LSWITCH with PARENT\n\
                            on TAG\n\
  lport-del LPORT           delete LPORT from its attached switch\n\
  lport-list LSWITCH        print the names of all logical ports on LSWITCH\n\
  lport-get-parent LPORT    get the parent of LPORT if set\n\
  lport-get-tag LPORT       get the LPORT's tag if set\n\
  lport-set-addresses LPORT [ADDRESS]...\n\
                            set MAC or MAC+IP addresses for LPORT.\n\
  lport-get-addresses LPORT      get a list of MAC addresses on LPORT\n\
  lport-set-port-security LPORT [ADDRS]...\n\
                            set port security addresses for LPORT.\n\
  lport-get-port-security LPORT    get LPORT's port security addresses\n\
  lport-get-up LPORT        get state of LPORT ('up' or 'down')\n\
  lport-set-enabled LPORT STATE\n\
                            set administrative state LPORT\n\
                            ('enabled' or 'disabled')\n\
  lport-get-enabled LPORT   get administrative state LPORT\n\
                            ('enabled' or 'disabled')\n\
  lport-set-type LPORT TYPE Set the type for LPORT\n\
  lport-get-type LPORT      Get the type for LPORT\n\
  lport-set-options LPORT KEY=VALUE [KEY=VALUE]...\n\
                            Set options related to the type of LPORT\n\
  lport-get-options LPORT   Get the type specific options for LPORT\n\
\n\
%s\
\n\
Options:\n\
  --db=DATABASE               connect to DATABASE\n\
                              (default: %s)\n\
  -t, --timeout=SECS          wait at most SECS seconds\n\
  --dry-run                   do not commit changes to database\n\
  --oneline                   print exactly one line of output per command\n",
           program_name, program_name, ctl_get_db_cmd_usage(), nbctl_default_db());
    vlog_usage();
    printf("\
  --no-syslog             equivalent to --verbose=nbctl:syslog:warn\n");
    printf("\n\
Other options:\n\
  -h, --help                  display this help message\n\
  -V, --version               display version information\n");
    exit(EXIT_SUCCESS);
}
<<<<<<< HEAD
=======


/* Find an lrouter given its id. */
static const struct nbrec_logical_router *
lrouter_by_name_or_uuid(struct ctl_context *ctx, const char *id,
                        bool must_exist)
{
    const struct nbrec_logical_router *lrouter = NULL;
    bool is_uuid = false;
    struct uuid lrouter_uuid;

    if (uuid_from_string(&lrouter_uuid, id)) {
        is_uuid = true;
        lrouter = nbrec_logical_router_get_for_uuid(ctx->idl,
                                                    &lrouter_uuid);
    }

    if (!lrouter) {
        const struct nbrec_logical_router *iter;

        NBREC_LOGICAL_ROUTER_FOR_EACH(iter, ctx->idl) {
            if (strcmp(iter->name, id)) {
                continue;
            }
            if (lrouter) {
                ctl_fatal("Multiple logical routers named '%s'.  "
                          "Use a UUID.", id);
            }
            lrouter = iter;
        }
    }

    if (!lrouter && must_exist) {
        ctl_fatal("%s: lrouter %s not found", id, is_uuid ? "UUID" : "name");
    }

    return lrouter;
}
>>>>>>> 6da51546

static const struct nbrec_logical_switch *
lswitch_by_name_or_uuid(struct ctl_context *ctx, const char *id,
                        bool must_exist)
{
    const struct nbrec_logical_switch *lswitch = NULL;

    struct uuid lswitch_uuid;
    bool is_uuid = uuid_from_string(&lswitch_uuid, id);
    if (is_uuid) {
        lswitch = nbrec_logical_switch_get_for_uuid(ctx->idl, &lswitch_uuid);
    }

    if (!lswitch) {
        const struct nbrec_logical_switch *iter;

        NBREC_LOGICAL_SWITCH_FOR_EACH(iter, ctx->idl) {
            if (strcmp(iter->name, id)) {
                continue;
            }
            if (lswitch) {
                ctl_fatal("Multiple logical switches named '%s'.  "
                          "Use a UUID.", id);
            }
            lswitch = iter;
        }
    }

    if (!lswitch && must_exist) {
        ctl_fatal("%s: lswitch %s not found", id, is_uuid ? "UUID" : "name");
    }

    return lswitch;
}

<<<<<<< HEAD
static const struct nbrec_logical_port_chain *
lport_chain_by_name_or_uuid(struct ctl_context *ctx, const char *id)
{
    const struct nbrec_logical_port_chain *lport_chain = NULL;
    bool is_uuid = false;
    struct uuid lport_chain_uuid;

    if (uuid_from_string(&lport_chain_uuid, id)) {
        is_uuid = true;
        lport_chain = nbrec_logical_port_chain_get_for_uuid(ctx->idl,
                                                    &lport_chain_uuid);
	printf("found lport_chain %s\n",id);
    }

    if (!lport_chain) {
        NBREC_LOGICAL_PORT_CHAIN_FOR_EACH(lport_chain, ctx->idl) {
            if (!strcmp(lport_chain->name, id)) {
                break;
	    }
	}
    }
    if (!lport_chain) {
      ctl_fatal("lport_chain not found for %s: '%s'",
                is_uuid ? "UUID" : "name", id);
    }

    return lport_chain;
}
static const struct nbrec_logical_port_pair_group *
lport_pair_group_by_name_or_uuid(struct ctl_context *ctx, const char *id)
{
    const struct nbrec_logical_port_pair_group *lport_pair_group = NULL;
    bool is_uuid = false;
    struct uuid lport_pair_group_uuid;

    if (uuid_from_string(&lport_pair_group_uuid, id)) {
        is_uuid = true;
        lport_pair_group = nbrec_logical_port_pair_group_get_for_uuid(ctx->idl,
                                                    &lport_pair_group_uuid);
	printf("found lport_pair_group %s\n",id);
    }

    if (!lport_pair_group) {
        NBREC_LOGICAL_PORT_PAIR_GROUP_FOR_EACH(lport_pair_group, ctx->idl) {
            if (!strcmp(lport_pair_group->name, id)) {
                break;
	    }
	}
    }
    if (!lport_pair_group) {
      ctl_fatal("lport_pair_group not found for %s: '%s'",
                is_uuid ? "UUID" : "name", id);
    }

    return lport_pair_group;
}
static const struct nbrec_logical_port_pair *
lport_pair_by_name_or_uuid(struct ctl_context *ctx, const char *id)
{
    const struct nbrec_logical_port_pair *lport_pair = NULL;
    bool is_uuid = false;
    struct uuid lport_pair_uuid;

    if (uuid_from_string(&lport_pair_uuid, id)) {
        is_uuid = true;
        lport_pair = nbrec_logical_port_pair_get_for_uuid(ctx->idl,
                                                    &lport_pair_uuid);
	printf("found lport_pair %s\n",id);
    }

    if (!lport_pair) {
        NBREC_LOGICAL_PORT_PAIR_FOR_EACH(lport_pair, ctx->idl) {
            if (!strcmp(lport_pair->name, id)) {
                break;
	    }
	}
    }
    if (!lport_pair) {
      ctl_fatal("lport_pair not found for %s: '%s'",
                is_uuid ? "UUID" : "name", id);
    }

    return lport_pair;
}
static const struct nbrec_logical_flow_classifier *
lflow_classifier_by_name_or_uuid(struct ctl_context *ctx, const char *id)
{
    const struct nbrec_logical_flow_classifier *lflow_classifier = NULL;
    bool is_uuid = false;
    struct uuid lflow_classifier_uuid;

    if (uuid_from_string(&lflow_classifier_uuid, id)) {
        is_uuid = true;
        lflow_classifier = nbrec_logical_flow_classifier_get_for_uuid(ctx->idl,
                                                    &lflow_classifier_uuid);
	printf("found lflow_classifier %s\n",id);
    }

    if (!lflow_classifier) {
      NBREC_LOGICAL_FLOW_CLASSIFIER_FOR_EACH(lflow_classifier, ctx->idl) {
            if (!strcmp(lflow_classifier->name, id)) {
                break;
	    }
	}
    }
    if (!lflow_classifier) {
      ctl_fatal("lflow_classifier not found for %s: '%s'",
                is_uuid ? "UUID" : "name", id);
    }

    return lflow_classifier;
}
static const struct nbrec_logical_port *
lport_by_name_or_uuid(struct ctl_context *ctx, const char *id,
                      bool must_exist){

    const struct nbrec_logical_port *lport = NULL;

    struct uuid lport_uuid;
    bool is_uuid = uuid_from_string(&lport_uuid, id);
    if (is_uuid) {
        lport = nbrec_logical_port_get_for_uuid(ctx->idl, &lport_uuid);
    }

    if (!lport) {
        NBREC_LOGICAL_PORT_FOR_EACH(lport, ctx->idl) {
            if (!strcmp(lport->name, id)) {
                break;
            }
        }
    }

    if (!lport && must_exist) {
        ctl_fatal("%s: lport %s not found", id, is_uuid ? "UUID" : "name");
    }

    return lport;
=======
/* Given pointer to lrouter, this routine prints the lrouter information.  */
static void
print_lrouter(const struct nbrec_logical_router *lrouter, struct ds *s)
{
    ds_put_format(s, "    lrouter "UUID_FMT" (%s)\n",
                  UUID_ARGS(&lrouter->header_.uuid), lrouter->name);

    for (size_t i = 0; i < lrouter->n_ports; i++) {
        const struct nbrec_logical_router_port *lrport = lrouter->ports[i];
        ds_put_format(s, "        lrport %s\n", lrport->name);
        if (lrport->mac) {
            ds_put_cstr(s, "            mac: ");
            ds_put_format(s, "\"%s\"", lrport->mac);
        }
        ds_put_format(s, "\n");
    }
>>>>>>> 6da51546
}

static void
print_lswitch(const struct nbrec_logical_switch *lswitch, struct ds *s)
{
    ds_put_format(s, "    lswitch "UUID_FMT" (%s)\n",
                  UUID_ARGS(&lswitch->header_.uuid), lswitch->name);

    for (size_t i = 0; i < lswitch->n_ports; i++) {
        const struct nbrec_logical_port *lport = lswitch->ports[i];

        ds_put_format(s, "        lport %s\n", lport->name);
        if (lport->parent_name) {
            ds_put_format(s, "            parent: %s\n", lport->parent_name);
        }
        if (lport->n_tag) {
            ds_put_format(s, "            tag: %"PRIu64"\n", lport->tag[0]);
        }
        if (lport->n_addresses) {
            ds_put_cstr(s, "            addresses: [");
            for (size_t j = 0; j < lport->n_addresses; j++) {
                ds_put_format(s, "%s\"%s\"",
                        j == 0 ? "" : ", ",
                        lport->addresses[j]);
            }
            ds_put_cstr(s, "]\n");
        }
    }
}

static void
nbctl_show(struct ctl_context *ctx)
{
    const struct nbrec_logical_switch *lswitch;

    if (ctx->argc == 2) {
        lswitch = lswitch_by_name_or_uuid(ctx, ctx->argv[1], false);
        if (lswitch) {
            print_lswitch(lswitch, &ctx->output);
        }
    } else {
        NBREC_LOGICAL_SWITCH_FOR_EACH(lswitch, ctx->idl) {
            print_lswitch(lswitch, &ctx->output);
        }
    }
    const struct nbrec_logical_router *lrouter;

    if (ctx->argc == 2) {
        lrouter = lrouter_by_name_or_uuid(ctx, ctx->argv[1], false);
        if (lrouter) {
            print_lrouter(lrouter, &ctx->output);
        }
    } else {
        NBREC_LOGICAL_ROUTER_FOR_EACH(lrouter, ctx->idl) {
            print_lrouter(lrouter, &ctx->output);
        }
    }
}

/* Add an lrouter. */
static void
nbctl_lrouter_add(struct ctl_context *ctx)
{
    const char *lrouter_name = ctx->argc == 2 ? ctx->argv[1] : NULL;

    bool may_exist = shash_find(&ctx->options, "--may-exist") != NULL;
    bool add_duplicate = shash_find(&ctx->options, "--add-duplicate") != NULL;
    if (may_exist && add_duplicate) {
        ctl_fatal("--may-exist and --add-duplicate may not be used together");
    }

    if (lrouter_name) {
        if (!add_duplicate) {
            const struct nbrec_logical_router *lrouter;
            NBREC_LOGICAL_ROUTER_FOR_EACH (lrouter, ctx->idl) {
                if (!strcmp(lrouter->name, lrouter_name)) {
                    if (may_exist) {
                        return;
                    }
                    ctl_fatal("%s: an lrouter with this name already exists",
                              lrouter_name);
                }
            }
        }
    } else if (may_exist) {
        ctl_fatal("--may-exist requires specifying a name");
    } else if (add_duplicate) {
        ctl_fatal("--add-duplicate requires specifying a name");
    }

    struct nbrec_logical_router *lrouter;
    lrouter = nbrec_logical_router_insert(ctx->txn);
    if (lrouter_name) {
        nbrec_logical_router_set_name(lrouter, lrouter_name);
    }
}

/* Delete an lrouter. */
static void
nbctl_lrouter_del(struct ctl_context *ctx)
{
    bool must_exist = !shash_find(&ctx->options, "--if-exists");
    const char *id = ctx->argv[1];
    const struct nbrec_logical_router *lrouter;

    lrouter = lrouter_by_name_or_uuid(ctx, id, must_exist);
    if (!lrouter) {
        return;
    }

    nbrec_logical_router_delete(lrouter);
}

/* Print list of lrouters. */
static void
nbctl_lrouter_list(struct ctl_context *ctx)
{
    const struct nbrec_logical_router *lrouter;
    struct smap lrouters;

    smap_init(&lrouters);
    NBREC_LOGICAL_ROUTER_FOR_EACH (lrouter, ctx->idl) {
        smap_add_format(&lrouters, lrouter->name, UUID_FMT " (%s)",
                        UUID_ARGS(&lrouter->header_.uuid), lrouter->name);
    }
    const struct smap_node **nodes = smap_sort(&lrouters);
    for (size_t i = 0; i < smap_count(&lrouters); i++) {
        const struct smap_node *node = nodes[i];
        ds_put_format(&ctx->output, "%s\n", node->value);
    }
    smap_destroy(&lrouters);
    free(nodes);
}

static void
nbctl_lswitch_add(struct ctl_context *ctx)
{
    const char *lswitch_name = ctx->argc == 2 ? ctx->argv[1] : NULL;

    bool may_exist = shash_find(&ctx->options, "--may-exist") != NULL;
    bool add_duplicate = shash_find(&ctx->options, "--add-duplicate") != NULL;
    if (may_exist && add_duplicate) {
        ctl_fatal("--may-exist and --add-duplicate may not be used together");
    }

    if (lswitch_name) {
        if (!add_duplicate) {
            const struct nbrec_logical_switch *lswitch;
            NBREC_LOGICAL_SWITCH_FOR_EACH(lswitch, ctx->idl) {
                if (!strcmp(lswitch->name, lswitch_name)) {
                    if (may_exist) {
                        return;
                    }
                    ctl_fatal("%s: an lswitch with this name already exists",
                              lswitch_name);
                }
            }
        }
    } else if (may_exist) {
        ctl_fatal("--may-exist requires specifying a name");
    } else if (add_duplicate) {
        ctl_fatal("--add-duplicate requires specifying a name");
    }

    struct nbrec_logical_switch *lswitch;
    lswitch = nbrec_logical_switch_insert(ctx->txn);
    if (lswitch_name) {
        nbrec_logical_switch_set_name(lswitch, lswitch_name);
    }
}

static void
nbctl_lswitch_del(struct ctl_context *ctx)
{
    bool must_exist = !shash_find(&ctx->options, "--if-exists");
    const char *id = ctx->argv[1];
    const struct nbrec_logical_switch *lswitch;

    lswitch = lswitch_by_name_or_uuid(ctx, id, must_exist);
    if (!lswitch) {
        return;
    }

    nbrec_logical_switch_delete(lswitch);
}

static void
nbctl_lswitch_list(struct ctl_context *ctx)
{
    const struct nbrec_logical_switch *lswitch;
    struct smap lswitches;

    smap_init(&lswitches);
    NBREC_LOGICAL_SWITCH_FOR_EACH(lswitch, ctx->idl) {
        smap_add_format(&lswitches, lswitch->name, UUID_FMT " (%s)",
                        UUID_ARGS(&lswitch->header_.uuid), lswitch->name);
    }
    const struct smap_node **nodes = smap_sort(&lswitches);
    for (size_t i = 0; i < smap_count(&lswitches); i++) {
        const struct smap_node *node = nodes[i];
        ds_put_format(&ctx->output, "%s\n", node->value);
    }
    smap_destroy(&lswitches);
    free(nodes);
}
<<<<<<< HEAD
/*
 * Port chain CLI Functions
 */
static void
nbctl_lport_chain_add(struct ctl_context *ctx)
=======

/* Find the lrport given its id. */
static const struct nbrec_logical_router_port *
lrport_by_name_or_uuid(struct ctl_context *ctx, const char *id,
                       bool must_exist)
{
    const struct nbrec_logical_router_port *lrport = NULL;
    bool is_uuid = false;
    struct uuid lrport_uuid;

    if (uuid_from_string(&lrport_uuid, id)) {
        is_uuid = true;
        lrport = nbrec_logical_router_port_get_for_uuid(ctx->idl,
                                                        &lrport_uuid);
    }

    if (!lrport) {
        NBREC_LOGICAL_ROUTER_PORT_FOR_EACH(lrport, ctx->idl) {
            if (!strcmp(lrport->name, id)) {
                break;
            }
        }
    }

    if (!lrport && must_exist) {
        ctl_fatal("%s: lrport with this %s not found",
                  id, is_uuid ? "name" : "UUID");
    }

    return lrport;
}

static const struct nbrec_logical_port *
lport_by_name_or_uuid(struct ctl_context *ctx, const char *id,
                      bool must_exist)
>>>>>>> 6da51546
{
  const char *lport_chain_name = ctx->argc == 2 ? ctx->argv[1] : NULL;

  if (lport_chain_name) {
            const struct nbrec_logical_port_chain *lport_chain;
            NBREC_LOGICAL_PORT_CHAIN_FOR_EACH(lport_chain, ctx->idl) {
                if (strcmp(lport_chain->name, lport_chain_name)) 
                    ctl_fatal("%s: an lport_chain with this name already exists",
                              lport_chain_name);
                }
        }
    struct nbrec_logical_port_chain *lport_chain;
    lport_chain = nbrec_logical_port_chain_insert(ctx->txn);
    if (lport_chain_name) {
        nbrec_logical_port_chain_set_name(lport_chain, lport_chain_name);
    }
}

static void
nbctl_lport_chain_del(struct ctl_context *ctx)
{
    const char *id = ctx->argv[1];
    const struct nbrec_logical_port_chain *lport_chain;

    lport_chain = lport_chain_by_name_or_uuid(ctx, id);
    if (!lport_chain) {
        return;
    }

    nbrec_logical_port_chain_delete(lport_chain);
}

static void
nbctl_lport_chain_list(struct ctl_context *ctx)
{
    struct nbrec_logical_port_chain *lport_chain;
    struct smap lport_chains;
    
    smap_init(&lport_chains);
    /* check if lport_chain exists */
    NBREC_LOGICAL_PORT_CHAIN_FOR_EACH(lport_chain, ctx->idl){
      smap_add_format(&lport_chains, lport_chain->name, UUID_FMT " (%s)",
                        UUID_ARGS(&lport_chain->header_.uuid), lport_chain->name);
    
    } 
 
    const struct smap_node **nodes = smap_sort(&lport_chains);
    for (size_t i = 0; i < smap_count(&lport_chains); i++) {
        const struct smap_node *node = nodes[i];
        ds_put_format(&ctx->output, "%s\n", node->value);
    }
    smap_destroy(&lport_chains);
    free(nodes);
}

static void
nbctl_lport_chain_set_flow_classifier(struct ctl_context *ctx)
{
    const char *id = ctx->argv[1];
    
    const struct nbrec_logical_port_chain *lport_chain;
    const struct nbrec_logical_flow_classifier *lflow_classifier = NULL;

    
    lport_chain = lport_chain_by_name_or_uuid(ctx, id);

    /* Check port exists if given*/
    if (!strcmp(ctx->argv[2],"")){
      lflow_classifier = lflow_classifier_by_name_or_uuid(ctx, ctx->argv[2]);
      if (!lflow_classifier){
	ctl_fatal("Invalid flow_classifier %s ", ctx->argv[2]);
      }
    }
    nbrec_logical_port_chain_set_flow_classifier(lport_chain, lflow_classifier);
}

static void nbctl_lport_chain_get_flow_classifier(struct ctl_context *ctx)
{
    const char *id = ctx->argv[1];
    const struct nbrec_logical_port_chain *lport_chain;

    lport_chain = lport_chain_by_name_or_uuid(ctx, id);
    ds_put_format(&ctx->output, "%s\n", lport_chain->flow_classifier);
}
/* End of port-chain operations */

/*
 * Port Pair Groups CLI Functions
 */
static void
nbctl_lport_pair_group_add(struct ctl_context *ctx)
{
    struct nbrec_logical_port_pair_group *lport_pair_group;
    const struct nbrec_logical_port_chain *lport_chain;
    struct nbrec_logical_port_pair *lport_pair;
    /* check lport_chain exists */
    lport_chain = lport_chain_by_name_or_uuid(ctx, ctx->argv[1]);
    if (!lport_chain) {
        return;
    }

    if (ctx->argc < 2) {
      /* ensure all arguments are present */
      ctl_fatal("invalid number of arguments: %d to lport-pair-groups-add.", ctx->argc);
    }
    lport_pair_group = lport_pair_group_by_name_or_uuid(ctx,ctx->argv[2]);
    /* create the logical port-pair-group. */
    lport_pair_group = nbrec_logical_port_pair_group_insert(ctx->txn);
    nbrec_logical_port_chain_set_port_pair_groups(lport_chain, ctx->argv[2],lport_chain->n_port_pair_groups+1);
    if (ctx->argc == 3){
       nbrec_logical_port_pair_group_set_name(lport_pair_group, ctx->argv[3]);
    }


    /* Insert the logical port into the logical switch. */
    nbrec_logical_port_chain_verify_port_pair_groups(lport_chain);
    struct nbrec_logical_port_pair_group  **new_port_pair_group = xmalloc(sizeof *new_port_pair_group *
                                                    (lport_chain->n_port_pair_groups + 1));
    memcpy(new_port_pair_group, lport_chain->port_pair_groups, sizeof *new_port_pair_group * lport_chain->n_port_pair_groups);
    new_port_pair_group[lport_chain->n_port_pair_groups] = lport_pair_group;
    nbrec_logical_port_chain_set_port_pair_groups(lport_chain, new_port_pair_group, lport_chain->n_port_pair_groups + 1);
    free(new_port_pair_group);
}
/* Removes lport-pair-group 'lport_chain->port_pair_group[idx]'. */
static void
remove_lport_pair_group(const struct nbrec_logical_port_chain *lport_chain, size_t idx)
{
  const struct nbrec_logical_port_pair_group *lport_pair_group = lport_chain->port_pair_groups[idx];

    /* First remove 'lport-pair-group' from the array of port-pair-groups.  This is what will
     * actually cause the logical port-pair-group to be deleted when the transaction is
     * sent to the database server (due to garbage collection). */
    struct nbrec_logical_port_pair_group **new_port_pair_group
      = xmemdup(lport_chain->port_pair_groups, sizeof *new_port_pair_group * lport_chain->n_port_pair_groups);
    new_port_pair_group[idx] = new_port_pair_group[lport_chain->n_port_pair_groups - 1];
    nbrec_logical_port_chain_verify_port_pair_groups(lport_chain);
    nbrec_logical_port_chain_set_port_pair_groups(lport_chain, new_port_pair_group, lport_chain->n_port_pair_groups - 1);
    free(new_port_pair_group);

    /* Delete 'lport-pair-group' from the IDL.  This won't have a real effect on the
     * database server (the IDL will suppress it in fact) but it means that it
     * won't show up when we iterate with NBREC_LOGICAL_PORT_PAIR_GROUP_FOR_EACH later. */
    nbrec_logical_port_pair_group_delete(lport_pair_group);
}

static void
nbctl_lport_pair_group_del(struct ctl_context *ctx)
{
 const struct nbrec_logical_port_pair_group *lport_pair_group;

    lport_pair_group = lport_pair_group_by_name_or_uuid(ctx, ctx->argv[1]);
    if (!lport_pair_group) {
      ctl_fatal("Cannot find lport_pair_group: %s\n", ctx->argv[1]);
    }

    /* Find the port-chain that contains 'port-pair-group', then delete it. */
    const struct nbrec_logical_port_chain *lport_chain;
    NBREC_LOGICAL_PORT_CHAIN_FOR_EACH (lport_chain, ctx->idl) {
        for (size_t i = 0; i < lport_chain->n_port_pair_groups; i++) {
            if (lport_chain->port_pair_groups[i] == lport_pair_group) {
	      remove_lport_pair_group(lport_pair_group,i);
	      printf("Deleted lport-pair-group: %s\n", ctx->argv[1]);
              return;
            }
        }
    }
    ctl_fatal("logical port-pair-group %s is not part of any logical port-chain",
              ctx->argv[1]);
}

static void
nbctl_lport_pair_group_list(struct ctl_context *ctx)
{
    const char *id = ctx->argv[1];
    const struct nbrec_logical_port_chain *lport_chain;
    struct smap lport_pair_group;
    size_t i;

    lport_chain = lport_chain_by_name_or_uuid(ctx, id);
    if (!lport_chain) {
        return;
    }

    smap_init(&lport_pair_group);
    for (i = 0; i < lport_chain->n_port_pair_groups; i++) {
        const struct nbrec_logical_port_pair_group *lport_pair_group = lport_chain->port_pair_groups[i];
        smap_add_format(&lport_pair_group, lport_pair_group->name, UUID_FMT " (%s)",
                        UUID_ARGS(&lport_pair_group->header_.uuid), lport_pair_group->name);
    }
    const struct smap_node **nodes = smap_sort(&lport_pair_group);
    for (i = 0; i < smap_count(&lport_pair_group); i++) {
        const struct smap_node *node = nodes[i];
        ds_put_format(&ctx->output, "%s\n", node->value);
    }
    smap_destroy(&lport_pair_group);
    free(nodes);
}

static void
nbctl_lport_pair_group_add_port_pair(struct ctl_context *ctx)
{
    struct nbrec_logical_port_pair_group *lport_pair_group;
    struct nbrec_logical_port_pair *lport_pair;
    const char *lport_pair_name;
    
    lport_pair_group = lport_pair_group_by_name_or_uuid(ctx, ctx->argv[1]);

    if (ctx->argc < 3) {
      /* ensure all arguments are present */
      ctl_fatal("Invalid number of arguments: (%d), to lport-pair-group-add-port-pair.",ctx->argc);
    }
    /* Check that port-pair exists  */
    lport_pair_name = ctx->argv[2];
    lport_pair = lport_pair_by_name_or_uuid(ctx, lport_pair_name);
    if (!lport_pair){
      ctl_fatal("%s: an lport-pair with this name does not exist",lport_pair_name);
    }

    /* Insert the logical port-pair into the logical port-pair-group. */
    nbrec_logical_port_pair_group_verify_port_pairs(lport_pair_group);
    struct nbrec_logical_port_pair  **new_port_pair = xmalloc(sizeof *new_port_pair *
                                                    (lport_pair_group->n_port_pairs + 1));
    memcpy(new_port_pair, lport_pair_group->port_pairs, sizeof *new_port_pair * lport_pair_group->n_port_pairs);
    new_port_pair[lport_pair_group->n_port_pairs] = CONST_CAST(struct nbrec_lport_pair *, lport_pair);
    nbrec_logical_port_pair_group_set_port_pairs(lport_pair_group, new_port_pair, lport_pair_group->n_port_pairs + 1);
    free(new_port_pair);
}

/* Removes port-pair from port-pair-groiup but does not delete it'. */
static void
remove_lport_pair_from_port_pair_group(const struct nbrec_logical_port_pair_group *lport_pair_group, size_t idx)
{
  const struct nbrec_logical_port_pair *lport_pair = lport_pair_group->port_pairs[idx];

    /* First remove 'lport-pair' from the array of port-pairs.  This is what will
     * actually cause the logical port-pair to be deleted when the transaction is
     * sent to the database server (due to garbage collection). */
    struct nbrec_logical_port_pair **new_port_pair
      = xmemdup(lport_pair_group->port_pairs, sizeof *new_port_pair * lport_pair_group->n_port_pairs);
    new_port_pair[idx] = new_port_pair[lport_pair_group->n_port_pairs - 1];
    nbrec_logical_port_pair_group_verify_port_pairs(lport_pair_group);
    nbrec_logical_port_pair_group_set_port_pairs(lport_pair_group, new_port_pair, lport_pair_group->n_port_pairs - 1);
    free(new_port_pair);

    /* Do not delete actual port-pair as they are owned by a lswitch and can be reused. */
    //nbrec_logical_port_pair_delete(lport_pair);
}

static void
nbctl_lport_pair_group_del_port_pair(struct ctl_context *ctx)
{
 const struct nbrec_logical_port_pair *lport_pair;

    lport_pair = lport_pair_by_name_or_uuid(ctx, ctx->argv[1]);
    if (!lport_pair) {
      ctl_fatal("Cannot find lport_pair: %s\n", ctx->argv[1]);
    }

    /* Find the port-pair_group that contains 'port-pair', then delete it. */
    const struct nbrec_logical_port_pair_group *lport_pair_group;
    NBREC_LOGICAL_PORT_PAIR_GROUP_FOR_EACH (lport_pair_group, ctx->idl) {
        for (size_t i = 0; i < lport_pair_group->n_port_pairs; i++) {
            if (lport_pair_group->port_pairs[i] == lport_pair) {
	      remove_lport_pair_from_port_pair_group(lport_pair,i);
	      printf("Deleted lport-pair: %s from lport-group-pair \n", ctx->argv[1]);
              return;
            }
        }
    }
    ctl_fatal("logical port-pair %s is not part of any logical switch",
              ctx->argv[1]);
}
/* End of port-pair-group operations */

/*
 * port-pair operations
 */
static void
nbctl_lport_pair_add(struct ctl_context *ctx)
{
  const char *port_id_in = ctx->argv[2];
  const char *port_id_out = ctx->argv[3];

    struct nbrec_logical_switch *lswitch;
    struct nbrec_logical_port_pair *lport_pair;
    const struct nbrec_logical_port *lport_in,*lport_out;
    lswitch = lswitch_by_name_or_uuid(ctx, ctx->argv[1], true);

    if (ctx->argc < 4) {
      /* ensure all arguments are present */
      ctl_fatal("Invalid number of arguments: (%d), to lport-pair-add.",ctx->argc);
    }
    /* Check that ports exist in this switch */
    lport_in = lport_by_name_or_uuid(ctx, port_id_in, false);
    if (!lport_in){
      ctl_fatal("%s: an lport with this name does not exist",ctx->argv[2]);
    }
    lport_out = lport_by_name_or_uuid(ctx, port_id_out, false);
    if (!lport_out){
      ctl_fatal("%s: an lport with this name does not exist",ctx->argv[3]);
    }

    /* create the logical port-pair. */
    lport_pair = nbrec_logical_port_pair_insert(ctx->txn);
    nbrec_logical_port_pair_set_inport(lport_pair, ctx->argv[2]);
    nbrec_logical_port_pair_set_outport(lport_pair, ctx->argv[3]);
    if (ctx->argc == 5){
       nbrec_logical_port_pair_set_name(lport_pair, ctx->argv[4]);
    }

    /* Insert the logical port-pair into the logical port-pair-group. */
    nbrec_logical_switch_verify_port_pairs(lswitch);
    struct nbrec_logical_port_pair  **new_port_pair = xmalloc(sizeof *new_port_pair *
                                                    (lswitch->n_port_pairs + 1));
    memcpy(new_port_pair, lswitch->port_pairs, sizeof *new_port_pair * lswitch->n_port_pairs);
    new_port_pair[lswitch->n_port_pairs] = CONST_CAST(struct nbrec_lport_pair *, lport_pair);
    nbrec_logical_switch_set_port_pairs(lswitch, new_port_pair, lswitch->n_port_pairs + 1);
    free(new_port_pair);
}
/* Removes lswitch->pair_pair[idx]'. */
static void
remove_lport_pair(const struct nbrec_logical_switch *lswitch, size_t idx)
{
  const struct nbrec_logical_port_pair *lport_pair = lswitch->port_pairs[idx];

    /* First remove 'lport-pair' from the array of port-pairs.  This is what will
     * actually cause the logical port-pair to be deleted when the transaction is
     * sent to the database server (due to garbage collection). */
    struct nbrec_logical_port_pair **new_port_pair
      = xmemdup(lswitch->port_pairs, sizeof *new_port_pair * lswitch->n_port_pairs);
    new_port_pair[idx] = new_port_pair[lswitch->n_port_pairs - 1];
    nbrec_logical_switch_verify_port_pairs(lswitch);
    nbrec_logical_switch_set_port_pairs(lswitch, new_port_pair, lswitch->n_port_pairs - 1);
    free(new_port_pair);

    /* Delete 'lport-pair' from the IDL.  This won't have a real effect on the
     * database server (the IDL will suppress it in fact) but it means that it
     * won't show up when we iterate with NBREC_LOGICAL_PORT_PAIR_FOR_EACH later. */
    nbrec_logical_port_pair_delete(lport_pair);
}

static void
nbctl_lport_pair_del(struct ctl_context *ctx)
{
 const struct nbrec_logical_port_pair *lport_pair;

    lport_pair = lport_pair_by_name_or_uuid(ctx, ctx->argv[1]);
    if (!lport_pair) {
      printf("Cannot find lport_pair: %s\n", ctx->argv[1]);
        return;
    }

    /* Find the port-pair_group that contains 'port-pair', then delete it. */
    const struct nbrec_logical_switch *lswitch;
    NBREC_LOGICAL_SWITCH_FOR_EACH (lswitch, ctx->idl) {
        for (size_t i = 0; i < lswitch->n_port_pairs; i++) {
            if (lswitch->port_pairs[i] == lport_pair) {
	      remove_lport_pair(lport_pair,i);
	      printf("Deleted lport-pair: %s\n", ctx->argv[1]);
              return;
            }
        }
    }
    ctl_fatal("logical port-pair %s is not part of any logical switch",
              ctx->argv[1]);
}

static void
nbctl_lport_pair_list(struct ctl_context *ctx)
{
    const char *id = ctx->argv[1];
    const struct nbrec_logical_switch *lswitch;
    struct smap lport_pairs;
    size_t i;

    lswitch = lswitch_by_name_or_uuid(ctx, id, true);
    if (!lswitch) {
        return;
    }

    smap_init(&lport_pairs);
    for (i = 0; i < lswitch->n_port_pairs; i++) {
        const struct nbrec_logical_port_pair *lport_pair = lswitch->port_pairs[i];
        smap_add_format(&lport_pairs, lport_pair->name, UUID_FMT " (%s)",
                        UUID_ARGS(&lport_pair->header_.uuid), lport_pair->name);
    }
    const struct smap_node **nodes = smap_sort(&lport_pairs);
    for (i = 0; i < smap_count(&lport_pairs); i++) {
        const struct smap_node *node = nodes[i];
        ds_put_format(&ctx->output, "%s\n", node->value);
    }
    smap_destroy(&lport_pairs);
    free(nodes);
}
/* End of port-pair operations */
/*
 * flow_classifier operations
 */
static void
nbctl_lflow_classifier_add(struct ctl_context *ctx)
{
    const struct nbrec_logical_switch *lswitch; 
    const struct nbrec_logical_port *lport;
    const char *lport_name;
    const struct nbrec_logical_flow_classifier *lflow_classifier;
    lswitch = lswitch_by_name_or_uuid(ctx, ctx->argv[1], true);

    if (ctx->argc < 3) {
      /* ensure all arguments are present */
      ctl_fatal("Invalid number of arguments: (%d), to lflow_classifier.",ctx->argc);
    }
    /* Check that logical source port exist in this switch */
    lport_name = ctx->argv[2];
    lport = lport_by_name_or_uuid(ctx, lport_name, false);
    if (!lport){
      ctl_fatal("%s: an lport with this name does not exist",lport_name);
    }

    /* create the logical port-pair. */
    lflow_classifier = nbrec_logical_flow_classifier_insert(ctx->txn);
    nbrec_logical_flow_classifier_set_logical_source_port(lflow_classifier, ctx->argv[2]);
    if (ctx->argc == 4){
       nbrec_logical_flow_classifier_set_name(lflow_classifier, ctx->argv[3]);
    }

    /* Insert the logical flow_classifier into the logical switch. */
    nbrec_logical_switch_verify_flow_classifiers(lswitch);
    struct nbrec_logical_flow_classifier  **new_flow_classifier = xmalloc(sizeof *new_flow_classifier *
                                                    (lswitch->n_flow_classifiers + 1));
    memcpy(new_flow_classifier, lswitch->flow_classifiers, sizeof *new_flow_classifier * lswitch->n_flow_classifiers);
    new_flow_classifier[lswitch->n_flow_classifiers] = CONST_CAST(struct nbrec_logical_flow_classifier *, lflow_classifier);
    nbrec_logical_switch_set_flow_classifiers(lswitch, new_flow_classifier, lswitch->n_flow_classifiers + 1);
    free(new_flow_classifier);
}
/* Removes lswitch->flow_classifier[idx]'. */
static void
remove_lflow_classifier(const struct nbrec_logical_switch *lswitch, size_t idx)
{
  const struct nbrec_logical_flow_classifier *lflow_classifier = lswitch->flow_classifiers[idx];

    /* First remove 'lflow_classifier' from the array of flow_classifiers.  This is what will
     * actually cause the logical flow classifier to be deleted when the transaction is
     * sent to the database server (due to garbage collection). */
    struct nbrec_logical_flow_classifier **new_flow_classifier
      = xmemdup(lswitch->flow_classifiers, sizeof *new_flow_classifier * lswitch->n_flow_classifiers);
    new_flow_classifier[idx] = new_flow_classifier[lswitch->n_flow_classifiers - 1];
    nbrec_logical_switch_verify_flow_classifiers(lswitch);
    nbrec_logical_switch_set_flow_classifiers(lswitch, new_flow_classifier, lswitch->n_port_pairs - 1);
    free(new_flow_classifier);

    /* Delete 'lflow_classifier' from the IDL.  This won't have a real effect on the
     * database server (the IDL will suppress it in fact) but it means that it
     * won't show up when we iterate with NBREC_LOGICAL_FLOW_CLASSIFIER_FOR_EACH later. */
    nbrec_logical_flow_classifier_delete(lflow_classifier);
}

static void
nbctl_lflow_classifier_del(struct ctl_context *ctx)
{
 const struct nbrec_logical_flow_classifier *lflow_classifier;

    lflow_classifier = lflow_classifier_by_name_or_uuid(ctx, ctx->argv[1]);
    if (!lflow_classifier) {
      printf("Cannot find lflow_classifier: %s\n", ctx->argv[1]);
      return;
    }

    /* Find the switch that contains 'flow-classifier', then delete it. */
    const struct nbrec_logical_switch *lswitch;
    NBREC_LOGICAL_SWITCH_FOR_EACH (lswitch, ctx->idl) {
        for (size_t i = 0; i < lswitch->n_flow_classifiers; i++) {
            if (lswitch->flow_classifiers[i] == lflow_classifier) {
	      remove_lflow_classifier(lswitch,i);
	      printf("Deleted lflow-classifier: %s\n", ctx->argv[1]);
              return;
            }
        }
    }
    ctl_fatal("logical flow-classifier %s is not part of any logical switch",
              ctx->argv[1]);
}

static void
nbctl_lflow_classifier_list(struct ctl_context *ctx)
{
    const char *id = ctx->argv[1];
    const struct nbrec_logical_switch *lswitch;
    struct smap lflow_classifiers;
    size_t i;

    lswitch = lswitch_by_name_or_uuid(ctx, id, true);
    if (!lswitch) {
        return;
    }

    smap_init(&lflow_classifiers);
    for (i = 0; i < lswitch->n_flow_classifiers; i++) {
        const struct nbrec_logical_flow_classifier *lflow_classifier = lswitch->flow_classifiers[i];
        smap_add_format(&lflow_classifiers, lflow_classifier->name, UUID_FMT " (%s)",
                        UUID_ARGS(&lflow_classifier->header_.uuid), lflow_classifier->name);
    }
    const struct smap_node **nodes = smap_sort(&lflow_classifiers);
    for (i = 0; i < smap_count(&lflow_classifiers); i++) {
        const struct smap_node *node = nodes[i];
        ds_put_format(&ctx->output, "%s\n", node->value);
    }
    smap_destroy(&lflow_classifiers);
    free(nodes);
}

static void
nbctl_lflow_classifier_set_logical_destination_port(struct ctl_context *ctx)
{
    const char *id = ctx->argv[1];

    struct nbrec_logical_port *lport;
    const struct nbrec_logical_flow_classifier *lflow_classifier;

    lflow_classifier = lflow_classifier_by_name_or_uuid(ctx, id);

    /* Check port exists if given*/
    if (!strcmp(ctx->argv[2],"") ){
      lport = lport_by_name_or_uuid(ctx, ctx->argv[2], true);
      if (!lport){
	ctl_fatal("Invalid port %s ", ctx->argv[2]);
      }
    }
    nbrec_logical_flow_classifier_set_logical_destination_port(lflow_classifier,lport);
}

static void
nbctl_lflow_classifier_get_logical_destination_port(struct ctl_context *ctx)
{
    const char *id = ctx->argv[1];
    const struct nbrec_logical_flow_classifier *lflow_classifier;

    lflow_classifier = lflow_classifier_by_name_or_uuid(ctx, id);
    ds_put_format(&ctx->output, "%s\n", (lflow_classifier->logical_destination_port)->name);
}
/* End of flow-classifier operations */



/* Returns the lswitch that contains 'lport'. */
static const struct nbrec_logical_switch *
lport_to_lswitch(const struct ovsdb_idl *idl,
                 const struct nbrec_logical_port *lport)
{
    const struct nbrec_logical_switch *lswitch;
    NBREC_LOGICAL_SWITCH_FOR_EACH (lswitch, idl) {
        for (size_t i = 0; i < lswitch->n_ports; i++) {
            if (lswitch->ports[i] == lport) {
                return lswitch;
            }
        }
    }

    /* Can't happen because of the database schema */
    ctl_fatal("logical port %s is not part of any logical switch",
              lport->name);
}

/* Returns the lrouter that contains 'lport'. */
static const struct nbrec_logical_router *
lrport_to_lrouter(const struct ovsdb_idl *idl,
                  const struct nbrec_logical_router_port *lrport)
{
    const struct nbrec_logical_router *lrouter;
    NBREC_LOGICAL_ROUTER_FOR_EACH (lrouter, idl) {
        for (size_t i = 0; i < lrouter->n_ports; i++) {
            if (lrouter->ports[i] == lrport) {
                return lrouter;
            }
        }
    }

    /* Can't happen because of the database schema */
    ctl_fatal("logical port %s is not part of any logical router",
              lrport->name);
}

static const char *
lswitch_get_name(const struct nbrec_logical_switch *lswitch,
                 char uuid_s[UUID_LEN + 1], size_t uuid_s_size)
{
    if (lswitch->name[0]) {
        return lswitch->name;
    }
    snprintf(uuid_s, uuid_s_size, UUID_FMT, UUID_ARGS(&lswitch->header_.uuid));
    return uuid_s;
}

static const char *
lrouter_get_name(const struct nbrec_logical_router *lrouter,
                 char uuid_s[UUID_LEN + 1], size_t uuid_s_size)
{
    if (lrouter->name[0]) {
        return lrouter->name;
    }
    snprintf(uuid_s, uuid_s_size, UUID_FMT, UUID_ARGS(&lrouter->header_.uuid));
    return uuid_s;
}

static void
nbctl_lport_add(struct ctl_context *ctx)
{
    bool may_exist = shash_find(&ctx->options, "--may-exist") != NULL;

    const struct nbrec_logical_switch *lswitch;
    lswitch = lswitch_by_name_or_uuid(ctx, ctx->argv[1], true);

    const char *parent_name;
    int64_t tag;
    if (ctx->argc == 3) {
        parent_name = NULL;
        tag = -1;
    } else if (ctx->argc == 5) {
        /* Validate tag. */
        parent_name = ctx->argv[3];
        if (!ovs_scan(ctx->argv[4], "%"SCNd64, &tag)
            || tag < 0 || tag > 4095) {
            ctl_fatal("%s: invalid tag", ctx->argv[4]);
        }
    } else {
        ctl_fatal("lport-add with parent must also specify a tag");
    }

    const char *lport_name = ctx->argv[2];
    const struct nbrec_logical_port *lport;
    lport = lport_by_name_or_uuid(ctx, lport_name, false);
    if (lport) {
        if (!may_exist) {
            ctl_fatal("%s: an lport with this name already exists",
                      lport_name);
        }

        const struct nbrec_logical_switch *lsw;
        lsw = lport_to_lswitch(ctx->idl, lport);
        if (lsw != lswitch) {
            char uuid_s[UUID_LEN + 1];
            ctl_fatal("%s: lport already exists but in lswitch %s", lport_name,
                      lswitch_get_name(lsw, uuid_s, sizeof uuid_s));
        }

        if (parent_name) {
            if (!lport->parent_name) {
                ctl_fatal("%s: lport already exists but has no parent",
                          lport_name);
            } else if (strcmp(parent_name, lport->parent_name)) {
                ctl_fatal("%s: lport already exists with different parent %s",
                          lport_name, lport->parent_name);
            }

            if (!lport->n_tag) {
                ctl_fatal("%s: lport already exists but has no tag",
                          lport_name);
            } else if (lport->tag[0] != tag) {
                ctl_fatal("%s: lport already exists with different "
                          "tag %"PRId64, lport_name, lport->tag[0]);
            }
        } else {
            if (lport->parent_name) {
                ctl_fatal("%s: lport already exists but has parent %s",
                          lport_name, lport->parent_name);
            }
        }

        return;
    }

    /* Create the logical port. */
    lport = nbrec_logical_port_insert(ctx->txn);
    nbrec_logical_port_set_name(lport, lport_name);
    if (tag >= 0) {
        nbrec_logical_port_set_parent_name(lport, parent_name);
        nbrec_logical_port_set_tag(lport, &tag, 1);
    }

    /* Insert the logical port into the logical switch. */
    nbrec_logical_switch_verify_ports(lswitch);
    struct nbrec_logical_port **new_ports = xmalloc(sizeof *new_ports *
                                                    (lswitch->n_ports + 1));
    memcpy(new_ports, lswitch->ports, sizeof *new_ports * lswitch->n_ports);
    new_ports[lswitch->n_ports] = CONST_CAST(struct nbrec_logical_port *,
                                             lport);
    nbrec_logical_switch_set_ports(lswitch, new_ports, lswitch->n_ports + 1);
    free(new_ports);
}

/* Removes lrport 'lrouter->ports[idx]' from lrouter. */
static void
remove_lrport(const struct nbrec_logical_router *lrouter, size_t idx)
{
    const struct nbrec_logical_router_port *lrport = lrouter->ports[idx];

    /* First remove 'lrport' from the array of ports.  This is what will
     * actually cause the logical port to be deleted when the transaction is
     * sent to the database server (due to garbage collection). */
    struct nbrec_logical_router_port **new_ports
        = xmemdup(lrouter->ports, sizeof *new_ports * lrouter->n_ports);
    new_ports[idx] = new_ports[lrouter->n_ports - 1];
    nbrec_logical_router_verify_ports(lrouter);
    nbrec_logical_router_set_ports(lrouter, new_ports, lrouter->n_ports - 1);
    free(new_ports);

    /* Delete 'lrport' from the IDL. */
    nbrec_logical_router_port_delete(lrport);
}

/* Removes lport 'lswitch->ports[idx]'. */
static void
remove_lport(const struct nbrec_logical_switch *lswitch, size_t idx)
{
    const struct nbrec_logical_port *lport = lswitch->ports[idx];

    /* First remove 'lport' from the array of ports.  This is what will
     * actually cause the logical port to be deleted when the transaction is
     * sent to the database server (due to garbage collection). */
    struct nbrec_logical_port **new_ports
        = xmemdup(lswitch->ports, sizeof *new_ports * lswitch->n_ports);
    new_ports[idx] = new_ports[lswitch->n_ports - 1];
    nbrec_logical_switch_verify_ports(lswitch);
    nbrec_logical_switch_set_ports(lswitch, new_ports, lswitch->n_ports - 1);
    free(new_ports);

    /* Delete 'lport' from the IDL.  This won't have a real effect on the
     * database server (the IDL will suppress it in fact) but it means that it
     * won't show up when we iterate with NBREC_LOGICAL_PORT_FOR_EACH later. */
    nbrec_logical_port_delete(lport);
}

static void
nbctl_lport_del(struct ctl_context *ctx)
{
    bool must_exist = !shash_find(&ctx->options, "--if-exists");
    const struct nbrec_logical_port *lport;

    lport = lport_by_name_or_uuid(ctx, ctx->argv[1], must_exist);
    if (!lport) {
        return;
    }

    /* Find the switch that contains 'lport', then delete it. */
    const struct nbrec_logical_switch *lswitch;
    NBREC_LOGICAL_SWITCH_FOR_EACH (lswitch, ctx->idl) {
        for (size_t i = 0; i < lswitch->n_ports; i++) {
            if (lswitch->ports[i] == lport) {
                remove_lport(lswitch, i);
                return;
            }
        }
    }

    /* Can't happen because of the database schema. */
    ctl_fatal("logical port %s is not part of any logical switch",
              ctx->argv[1]);
}

static void
nbctl_lport_list(struct ctl_context *ctx)
{
    const char *id = ctx->argv[1];
    const struct nbrec_logical_switch *lswitch;
    struct smap lports;
    size_t i;

    lswitch = lswitch_by_name_or_uuid(ctx, id, true);

    smap_init(&lports);
    for (i = 0; i < lswitch->n_ports; i++) {
        const struct nbrec_logical_port *lport = lswitch->ports[i];
        smap_add_format(&lports, lport->name, UUID_FMT " (%s)",
                        UUID_ARGS(&lport->header_.uuid), lport->name);
    }
    const struct smap_node **nodes = smap_sort(&lports);
    for (i = 0; i < smap_count(&lports); i++) {
        const struct smap_node *node = nodes[i];
        ds_put_format(&ctx->output, "%s\n", node->value);
    }
    smap_destroy(&lports);
    free(nodes);
}

static void
nbctl_lport_get_parent(struct ctl_context *ctx)
{
    const struct nbrec_logical_port *lport;

    lport = lport_by_name_or_uuid(ctx, ctx->argv[1], true);
    if (lport->parent_name) {
        ds_put_format(&ctx->output, "%s\n", lport->parent_name);
    }
}

static void
nbctl_lport_get_tag(struct ctl_context *ctx)
{
    const struct nbrec_logical_port *lport;

    lport = lport_by_name_or_uuid(ctx, ctx->argv[1], true);
    if (lport->n_tag > 0) {
        ds_put_format(&ctx->output, "%"PRId64"\n", lport->tag[0]);
    }
}

/* Set the MAC address of lrport. */
static void
nbctl_lrport_set_mac(struct ctl_context *ctx)
{
    struct eth_addr ea;
    const char *id = ctx->argv[1];
    const struct nbrec_logical_router_port *lrport;

    lrport = lrport_by_name_or_uuid(ctx, id, true);

    const char *mac = ctx->argc > 2 ? ctx->argv[2] : "";
    if (mac[0] && !ovs_scan(ctx->argv[2], ETH_ADDR_SCAN_FMT,
                            ETH_ADDR_SCAN_ARGS(ea))) {
        ctl_fatal("%s: invalid MAC address format", mac);
        return;
    }

    nbrec_logical_router_port_set_mac(lrport, mac);
}

static void
nbctl_lport_set_addresses(struct ctl_context *ctx)
{
    const char *id = ctx->argv[1];
    const struct nbrec_logical_port *lport;

    lport = lport_by_name_or_uuid(ctx, id, true);

    int i;
    for (i = 2; i < ctx->argc; i++) {
        struct eth_addr ea;

        if (strcmp(ctx->argv[i], "unknown")
            && !ovs_scan(ctx->argv[i], ETH_ADDR_SCAN_FMT,
                         ETH_ADDR_SCAN_ARGS(ea))) {
            ctl_fatal("%s: Invalid address format. See ovn-nb(5). "
                      "Hint: An Ethernet address must be "
                      "listed before an IP address, together as a single "
                      "argument.", ctx->argv[i]);
        }
    }

    nbrec_logical_port_set_addresses(lport,
            (const char **) ctx->argv + 2, ctx->argc - 2);
}

/* Following function prints the mac address of the lrport. */
static void
nbctl_lrport_get_mac(struct ctl_context *ctx)
{
    const char *id = ctx->argv[1];
    const struct nbrec_logical_router_port *lrport;

    lrport = lrport_by_name_or_uuid(ctx, id, true);
    if (!lrport) {
        return;
    }
    ds_put_format(&ctx->output, "%s\n", lrport->mac);
}

static void
nbctl_lport_get_addresses(struct ctl_context *ctx)
{
    const char *id = ctx->argv[1];
    const struct nbrec_logical_port *lport;
    struct svec addresses;
    const char *mac;
    size_t i;

    lport = lport_by_name_or_uuid(ctx, id, true);

    svec_init(&addresses);
    for (i = 0; i < lport->n_addresses; i++) {
        svec_add(&addresses, lport->addresses[i]);
    }
    svec_sort(&addresses);
    SVEC_FOR_EACH(i, mac, &addresses) {
        ds_put_format(&ctx->output, "%s\n", mac);
    }
    svec_destroy(&addresses);
}

static void
nbctl_lport_set_port_security(struct ctl_context *ctx)
{
    const char *id = ctx->argv[1];
    const struct nbrec_logical_port *lport;

    lport = lport_by_name_or_uuid(ctx, id, true);
    nbrec_logical_port_set_port_security(lport,
            (const char **) ctx->argv + 2, ctx->argc - 2);
}

static void
nbctl_lport_get_port_security(struct ctl_context *ctx)
{
    const char *id = ctx->argv[1];
    const struct nbrec_logical_port *lport;
    struct svec addrs;
    const char *addr;
    size_t i;

    lport = lport_by_name_or_uuid(ctx, id, true);
    svec_init(&addrs);
    for (i = 0; i < lport->n_port_security; i++) {
        svec_add(&addrs, lport->port_security[i]);
    }
    svec_sort(&addrs);
    SVEC_FOR_EACH(i, addr, &addrs) {
        ds_put_format(&ctx->output, "%s\n", addr);
    }
    svec_destroy(&addrs);
}

static void
nbctl_lport_get_up(struct ctl_context *ctx)
{
    const char *id = ctx->argv[1];
    const struct nbrec_logical_port *lport;

    lport = lport_by_name_or_uuid(ctx, id, true);
    ds_put_format(&ctx->output,
                  "%s\n", (lport->up && *lport->up) ? "up" : "down");
}

static bool
parse_enabled(const char *state)
{
    if (!strcasecmp(state, "enabled")) {
        return true;
    } else if (!strcasecmp(state, "disabled")) {
        return false;
    } else {
        ctl_fatal("%s: state must be \"enabled\" or \"disabled\"", state);
    }
}

/* Set the lrport admin-enabled state. */
static void
nbctl_lrport_set_enabled(struct ctl_context *ctx)
{
    const char *id = ctx->argv[1];
    const char *state = ctx->argv[2];
    const struct nbrec_logical_router_port *lrport;

    lrport = lrport_by_name_or_uuid(ctx, id, true);
    if (!lrport) {
        return;
    }

    bool enabled = parse_enabled(state);
    nbrec_logical_router_port_set_enabled(lrport, &enabled, 1);
}

static void
nbctl_lport_set_enabled(struct ctl_context *ctx)
{
    const char *id = ctx->argv[1];
    const char *state = ctx->argv[2];
    const struct nbrec_logical_port *lport;

    lport = lport_by_name_or_uuid(ctx, id, true);
    bool enabled = parse_enabled(state);
    nbrec_logical_port_set_enabled(lport, &enabled, 1);
}

/* Print admin-enabled state for lrport. */
static void
nbctl_lrport_get_enabled(struct ctl_context *ctx)
{
    const char *id = ctx->argv[1];
    const struct nbrec_logical_router_port *lrport;

    lrport = lrport_by_name_or_uuid(ctx, id, true);
    if (!lrport) {
        return;
    }

    ds_put_format(&ctx->output, "%s\n",
                  !lrport->enabled ||
                  *lrport->enabled ? "enabled" : "disabled");
}

static void
nbctl_lport_get_enabled(struct ctl_context *ctx)
{
    const char *id = ctx->argv[1];
    const struct nbrec_logical_port *lport;

    lport = lport_by_name_or_uuid(ctx, id, true);
    ds_put_format(&ctx->output, "%s\n",
                  !lport->enabled || *lport->enabled ? "enabled" : "disabled");
}

static void
nbctl_lport_set_type(struct ctl_context *ctx)
{
    const char *id = ctx->argv[1];
    const char *type = ctx->argv[2];
    const struct nbrec_logical_port *lport;

    lport = lport_by_name_or_uuid(ctx, id, true);
    nbrec_logical_port_set_type(lport, type);
}

static void
nbctl_lport_get_type(struct ctl_context *ctx)
{
    const char *id = ctx->argv[1];
    const struct nbrec_logical_port *lport;

    lport = lport_by_name_or_uuid(ctx, id, true);
    ds_put_format(&ctx->output, "%s\n", lport->type);
}

static void
nbctl_lport_set_options(struct ctl_context *ctx)
{
    const char *id = ctx->argv[1];
    const struct nbrec_logical_port *lport;
    size_t i;
    struct smap options = SMAP_INITIALIZER(&options);

    lport = lport_by_name_or_uuid(ctx, id, true);
    for (i = 2; i < ctx->argc; i++) {
        char *key, *value;
        value = xstrdup(ctx->argv[i]);
        key = strsep(&value, "=");
        if (value) {
            smap_add(&options, key, value);
        }
        free(key);
    }

    nbrec_logical_port_set_options(lport, &options);

    smap_destroy(&options);
}

static void
nbctl_lport_get_options(struct ctl_context *ctx)
{
    const char *id = ctx->argv[1];
    const struct nbrec_logical_port *lport;
    struct smap_node *node;

    lport = lport_by_name_or_uuid(ctx, id, true);
    SMAP_FOR_EACH(node, &lport->options) {
        ds_put_format(&ctx->output, "%s=%s\n", node->key, node->value);
    }
}

enum {
    DIR_FROM_LPORT,
    DIR_TO_LPORT
};

static int
dir_encode(const char *dir)
{
    if (!strcmp(dir, "from-lport")) {
        return DIR_FROM_LPORT;
    } else if (!strcmp(dir, "to-lport")) {
        return DIR_TO_LPORT;
    }

    OVS_NOT_REACHED();
}

static int
acl_cmp(const void *acl1_, const void *acl2_)
{
    const struct nbrec_acl *const *acl1p = acl1_;
    const struct nbrec_acl *const *acl2p = acl2_;
    const struct nbrec_acl *acl1 = *acl1p;
    const struct nbrec_acl *acl2 = *acl2p;

    int dir1 = dir_encode(acl1->direction);
    int dir2 = dir_encode(acl2->direction);

    if (dir1 != dir2) {
        return dir1 < dir2 ? -1 : 1;
    } else if (acl1->priority != acl2->priority) {
        return acl1->priority > acl2->priority ? -1 : 1;
    } else {
        return strcmp(acl1->match, acl2->match);
    }
}

static void
nbctl_acl_list(struct ctl_context *ctx)
{
    const struct nbrec_logical_switch *lswitch;
    const struct nbrec_acl **acls;
    size_t i;

    lswitch = lswitch_by_name_or_uuid(ctx, ctx->argv[1], true);

    acls = xmalloc(sizeof *acls * lswitch->n_acls);
    for (i = 0; i < lswitch->n_acls; i++) {
        acls[i] = lswitch->acls[i];
    }

    qsort(acls, lswitch->n_acls, sizeof *acls, acl_cmp);

    for (i = 0; i < lswitch->n_acls; i++) {
        const struct nbrec_acl *acl = acls[i];
        printf("%10s %5"PRId64" (%s) %s%s\n", acl->direction, acl->priority,
                acl->match, acl->action, acl->log ? " log" : "");
    }

    free(acls);
}

static const char *
parse_direction(const char *arg)
{
    /* Validate direction.  Only require the first letter. */
    if (arg[0] == 't') {
        return "to-lport";
    } else if (arg[0] == 'f') {
        return "from-lport";
    } else {
        ctl_fatal("%s: direction must be \"to-lport\" or \"from-lport\"", arg);
    }
}

static int
parse_priority(const char *arg)
{
    /* Validate priority. */
    int64_t priority;
    if (!ovs_scan(arg, "%"SCNd64, &priority)
        || priority < 0 || priority > 32767) {
        ctl_fatal("%s: priority must in range 0...32767", arg);
    }
    return priority;
}

static void
nbctl_acl_add(struct ctl_context *ctx)
{
    const struct nbrec_logical_switch *lswitch;
    const char *action = ctx->argv[5];

    lswitch = lswitch_by_name_or_uuid(ctx, ctx->argv[1], true);

    const char *direction = parse_direction(ctx->argv[2]);
    int64_t priority = parse_priority(ctx->argv[3]);

    /* Validate action. */
    if (strcmp(action, "allow") && strcmp(action, "allow-related")
        && strcmp(action, "drop") && strcmp(action, "reject")) {
        ctl_fatal("%s: action must be one of \"allow\", \"allow-related\", "
                  "\"drop\", and \"reject\"", action);
        return;
    }

    /* Create the acl. */
    struct nbrec_acl *acl = nbrec_acl_insert(ctx->txn);
    nbrec_acl_set_priority(acl, priority);
    nbrec_acl_set_direction(acl, direction);
    nbrec_acl_set_match(acl, ctx->argv[4]);
    nbrec_acl_set_action(acl, action);
    if (shash_find(&ctx->options, "--log") != NULL) {
        nbrec_acl_set_log(acl, true);
    }

    /* Insert the acl into the logical switch. */
    nbrec_logical_switch_verify_acls(lswitch);
    struct nbrec_acl **new_acls = xmalloc(sizeof *new_acls *
                                          (lswitch->n_acls + 1));
    memcpy(new_acls, lswitch->acls, sizeof *new_acls * lswitch->n_acls);
    new_acls[lswitch->n_acls] = acl;
    nbrec_logical_switch_set_acls(lswitch, new_acls, lswitch->n_acls + 1);
    free(new_acls);
}

static void
nbctl_acl_del(struct ctl_context *ctx)
{
    const struct nbrec_logical_switch *lswitch;
    lswitch = lswitch_by_name_or_uuid(ctx, ctx->argv[1], true);

    if (ctx->argc != 2 && ctx->argc != 3 && ctx->argc != 5) {
        ctl_fatal("cannot specify priority without match");
    }

    if (ctx->argc == 2) {
        /* If direction, priority, and match are not specified, delete
         * all ACLs. */
        nbrec_logical_switch_verify_acls(lswitch);
        nbrec_logical_switch_set_acls(lswitch, NULL, 0);
        return;
    }

    const char *direction = parse_direction(ctx->argv[2]);

    /* If priority and match are not specified, delete all ACLs with the
     * specified direction. */
    if (ctx->argc == 3) {
        struct nbrec_acl **new_acls
            = xmalloc(sizeof *new_acls * lswitch->n_acls);

        int n_acls = 0;
        for (size_t i = 0; i < lswitch->n_acls; i++) {
            if (strcmp(direction, lswitch->acls[i]->direction)) {
                new_acls[n_acls++] = lswitch->acls[i];
            }
        }

        nbrec_logical_switch_verify_acls(lswitch);
        nbrec_logical_switch_set_acls(lswitch, new_acls, n_acls);
        free(new_acls);
        return;
    }

    int64_t priority = parse_priority(ctx->argv[3]);

    /* Remove the matching rule. */
    for (size_t i = 0; i < lswitch->n_acls; i++) {
        struct nbrec_acl *acl = lswitch->acls[i];

        if (priority == acl->priority && !strcmp(ctx->argv[4], acl->match) &&
             !strcmp(direction, acl->direction)) {
            struct nbrec_acl **new_acls
                = xmemdup(lswitch->acls, sizeof *new_acls * lswitch->n_acls);
            new_acls[i] = lswitch->acls[lswitch->n_acls - 1];
            nbrec_logical_switch_verify_acls(lswitch);
            nbrec_logical_switch_set_acls(lswitch, new_acls,
                                          lswitch->n_acls - 1);
            free(new_acls);
            return;
        }
    }
}

static const struct ctl_table_class tables[] = {
    {&nbrec_table_logical_switch,
     {{&nbrec_table_logical_switch, &nbrec_logical_switch_col_name, NULL},
      {NULL, NULL, NULL}}},

    {&nbrec_table_logical_port_chain,
     {{&nbrec_table_logical_port_chain, &nbrec_logical_port_chain_col_name, NULL},
      {NULL, NULL, NULL}}},

    {&nbrec_table_logical_port,
     {{&nbrec_table_logical_port, &nbrec_logical_port_col_name, NULL},
      {NULL, NULL, NULL}}},

    {&nbrec_table_acl,
     {{NULL, NULL, NULL},
      {NULL, NULL, NULL}}},

    {&nbrec_table_logical_router,
     {{&nbrec_table_logical_router, &nbrec_logical_router_col_name, NULL},
      {NULL, NULL, NULL}}},

    {&nbrec_table_logical_router_port,
     {{&nbrec_table_logical_router_port, &nbrec_logical_router_port_col_name,
       NULL},
      {NULL, NULL, NULL}}},

    {&nbrec_table_logical_router_static_route,
     {{&nbrec_table_logical_router_static_route, NULL,
       NULL},
      {NULL, NULL, NULL}}},

    {NULL, {{NULL, NULL, NULL}, {NULL, NULL, NULL}}}
};

static void
run_prerequisites(struct ctl_command *commands, size_t n_commands,
                  struct ovsdb_idl *idl)
{
    struct ctl_command *c;

    for (c = commands; c < &commands[n_commands]; c++) {
        if (c->syntax->prerequisites) {
            struct ctl_context ctx;

            ds_init(&c->output);
            c->table = NULL;

            ctl_context_init(&ctx, c, idl, NULL, NULL, NULL);
            (c->syntax->prerequisites)(&ctx);
            ctl_context_done(&ctx, c);

            ovs_assert(!c->output.string);
            ovs_assert(!c->table);
        }
    }
}

static bool
do_nbctl(const char *args, struct ctl_command *commands, size_t n_commands,
         struct ovsdb_idl *idl)
{
    struct ovsdb_idl_txn *txn;
    enum ovsdb_idl_txn_status status;
    struct ovsdb_symbol_table *symtab;
    struct ctl_context ctx;
    struct ctl_command *c;
    struct shash_node *node;
    char *error = NULL;

    txn = the_idl_txn = ovsdb_idl_txn_create(idl);
    if (dry_run) {
        ovsdb_idl_txn_set_dry_run(txn);
    }

    ovsdb_idl_txn_add_comment(txn, "ovs-nbctl: %s", args);

    symtab = ovsdb_symbol_table_create();
    for (c = commands; c < &commands[n_commands]; c++) {
        ds_init(&c->output);
        c->table = NULL;
    }
    ctl_context_init(&ctx, NULL, idl, txn, symtab, NULL);
    for (c = commands; c < &commands[n_commands]; c++) {
        ctl_context_init_command(&ctx, c);
        if (c->syntax->run) {
            (c->syntax->run)(&ctx);
        }
        ctl_context_done_command(&ctx, c);

        if (ctx.try_again) {
            ctl_context_done(&ctx, NULL);
            goto try_again;
        }
    }
    ctl_context_done(&ctx, NULL);

    SHASH_FOR_EACH (node, &symtab->sh) {
        struct ovsdb_symbol *symbol = node->data;
        if (!symbol->created) {
            ctl_fatal("row id \"%s\" is referenced but never created (e.g. "
                      "with \"-- --id=%s create ...\")",
                      node->name, node->name);
        }
        if (!symbol->strong_ref) {
            if (!symbol->weak_ref) {
                VLOG_WARN("row id \"%s\" was created but no reference to it "
                          "was inserted, so it will not actually appear in "
                          "the database", node->name);
            } else {
                VLOG_WARN("row id \"%s\" was created but only a weak "
                          "reference to it was inserted, so it will not "
                          "actually appear in the database", node->name);
            }
        }
    }

    status = ovsdb_idl_txn_commit_block(txn);
    if (status == TXN_UNCHANGED || status == TXN_SUCCESS) {
        for (c = commands; c < &commands[n_commands]; c++) {
            if (c->syntax->postprocess) {
                ctl_context_init(&ctx, c, idl, txn, symtab, NULL);
                (c->syntax->postprocess)(&ctx);
                ctl_context_done(&ctx, c);
            }
        }
    }
    error = xstrdup(ovsdb_idl_txn_get_error(txn));

    switch (status) {
    case TXN_UNCOMMITTED:
    case TXN_INCOMPLETE:
        OVS_NOT_REACHED();

    case TXN_ABORTED:
        /* Should not happen--we never call ovsdb_idl_txn_abort(). */
        ctl_fatal("transaction aborted");

    case TXN_UNCHANGED:
    case TXN_SUCCESS:
        break;

    case TXN_TRY_AGAIN:
        goto try_again;

    case TXN_ERROR:
        ctl_fatal("transaction error: %s", error);

    case TXN_NOT_LOCKED:
        /* Should not happen--we never call ovsdb_idl_set_lock(). */
        ctl_fatal("database not locked");

    default:
        OVS_NOT_REACHED();
    }
    free(error);

    ovsdb_symbol_table_destroy(symtab);

    for (c = commands; c < &commands[n_commands]; c++) {
        struct ds *ds = &c->output;

        if (c->table) {
            table_print(c->table, &table_style);
        } else if (oneline) {
            size_t j;

            ds_chomp(ds, '\n');
            for (j = 0; j < ds->length; j++) {
                int ch = ds->string[j];
                switch (ch) {
                case '\n':
                    fputs("\\n", stdout);
                    break;

                case '\\':
                    fputs("\\\\", stdout);
                    break;

                default:
                    putchar(ch);
                }
            }
            putchar('\n');
        } else {
            fputs(ds_cstr(ds), stdout);
        }
        ds_destroy(&c->output);
        table_destroy(c->table);
        free(c->table);

        shash_destroy_free_data(&c->options);
    }
    free(commands);
    ovsdb_idl_txn_destroy(txn);
    ovsdb_idl_destroy(idl);

    return true;

try_again:
    /* Our transaction needs to be rerun, or a prerequisite was not met.  Free
     * resources and return so that the caller can try again. */
    if (txn) {
        ovsdb_idl_txn_abort(txn);
        ovsdb_idl_txn_destroy(txn);
        the_idl_txn = NULL;
    }
    ovsdb_symbol_table_destroy(symtab);
    for (c = commands; c < &commands[n_commands]; c++) {
        ds_destroy(&c->output);
        table_destroy(c->table);
        free(c->table);
    }
    free(error);
    return false;
}

/* Frees the current transaction and the underlying IDL and then calls
 * exit(status).
 *
 * Freeing the transaction and the IDL is not strictly necessary, but it makes
 * for a clean memory leak report from valgrind in the normal case.  That makes
 * it easier to notice real memory leaks. */
static void
nbctl_exit(int status)
{
    if (the_idl_txn) {
        ovsdb_idl_txn_abort(the_idl_txn);
        ovsdb_idl_txn_destroy(the_idl_txn);
    }
    ovsdb_idl_destroy(the_idl);
    exit(status);
}

/* Print a list of lrports. */
static void
nbctl_lrport_list(struct ctl_context *ctx)
{
    const char *id = ctx->argv[1];
    const struct nbrec_logical_router *lrouter;
    struct smap lports;
    size_t i;

    lrouter = lrouter_by_name_or_uuid(ctx, id, true);

    smap_init(&lports);
    for (i = 0; i < lrouter->n_ports; i++) {
        const struct nbrec_logical_router_port *lport = lrouter->ports[i];
        smap_add_format(&lports, lport->name, UUID_FMT " (%s)",
                        UUID_ARGS(&lport->header_.uuid), lport->name);
    }
    const struct smap_node **nodes = smap_sort(&lports);
    for (i = 0; i < smap_count(&lports); i++) {
        const struct smap_node *node = nodes[i];
        ds_put_format(&ctx->output, "%s\n", node->value);
    }
    smap_destroy(&lports);
    free(nodes);
}

/* Add an lrport to the lrouter. */
static void
nbctl_lrport_add(struct ctl_context *ctx)
{
    bool may_exist = shash_find(&ctx->options, "--may-exist") != NULL;

    const struct nbrec_logical_router *lrouter;
    lrouter = lrouter_by_name_or_uuid(ctx, ctx->argv[1], true);

    const char *lrport_name = ctx->argv[2];
    const struct nbrec_logical_router_port *lrport;

    lrport = lrport_by_name_or_uuid(ctx, lrport_name, false);
    if (lrport) {
        if (!may_exist) {
            ctl_fatal("%s: an lrport with this name already exists",
                      lrport_name);
        }

        const struct nbrec_logical_router *lr;
        lr = lrport_to_lrouter(ctx->idl, lrport);
        if (lr != lrouter) {
            char uuid_s[UUID_LEN + 1];
            ctl_fatal("%s: lrport already exists but in lrouter %s",
                      lrport_name,
                      lrouter_get_name(lr, uuid_s, sizeof uuid_s));
        }

        return;
    }

    /* Create the logical router port. */
    lrport = nbrec_logical_router_port_insert(ctx->txn);
    nbrec_logical_router_port_set_name(lrport, ctx->argv[2]);

    /* Insert the logical port into the logical router. */
    nbrec_logical_router_verify_ports(lrouter);
    struct nbrec_logical_router_port **new_ports = xmalloc(sizeof *new_ports *
                                                    (lrouter->n_ports + 1));
    memcpy(new_ports, lrouter->ports, sizeof *new_ports * lrouter->n_ports);
    new_ports[lrouter->n_ports] = CONST_CAST(
        struct nbrec_logical_router_port *, lrport);
    nbrec_logical_router_set_ports(lrouter, new_ports, lrouter->n_ports + 1);
    free(new_ports);
}

/* Deletes an lrport from an lrouter. */
static void
nbctl_lrport_del(struct ctl_context *ctx)
{
    bool must_exist = !shash_find(&ctx->options, "--if-exists");
    const struct nbrec_logical_router_port *lrport;

    lrport = lrport_by_name_or_uuid(ctx, ctx->argv[1], must_exist);
    if (!lrport) {
        return;
    }

    /* Find the router that contains 'lrport', then delete it. */
    const struct nbrec_logical_router *lrouter;
    NBREC_LOGICAL_ROUTER_FOR_EACH (lrouter, ctx->idl) {
        for (size_t i = 0; i < lrouter->n_ports; i++) {
            if (lrouter->ports[i] == lrport) {
                remove_lrport(lrouter, i);
                return;
            }
        }
    }

    ctl_fatal("logical router port %s is not part of any logical router",
              ctx->argv[1]);
}

static const struct ctl_command_syntax nbctl_commands[] = {
    { "show", 0, 1, "[LSWITCH]", NULL, nbctl_show, NULL, "", RO },

    /* lswitch commands. */
    { "lswitch-add", 0, 1, "[LSWITCH]", NULL, nbctl_lswitch_add,
      NULL, "--may-exist,--add-duplicate", RW },
    { "lswitch-del", 1, 1, "LSWITCH", NULL, nbctl_lswitch_del,
      NULL, "--if-exists", RW },
    { "lswitch-list", 0, 0, "", NULL, nbctl_lswitch_list, NULL, "", RO },

<<<<<<< HEAD
    /* lport-chain commands. */
    { "lport-chain-add", 0, 1, "[LPORT-CHAIN]", NULL, nbctl_lport_chain_add,
      NULL, "", RW },
    { "lport-chain-del", 1, 1, "LPORT-CHAIN", NULL, nbctl_lport_chain_del,
      NULL, "--if-exists", RW },
    { "lport-chain-list", 0, 0, "", NULL, nbctl_lport_chain_list, NULL, "", RO },
    { "lport-chain-get-flow-classifier", 1, 1, "LPORT-CHAIN", NULL, 
      nbctl_lport_chain_get_flow_classifier, NULL, "", RO },
    { "lport_chain_set_flow-classifier", 1, 1, "LPORT-CHAIN [LFLOW-CLASSIFIER]", NULL, 
      nbctl_lport_chain_set_flow_classifier, NULL, "", RW },

    /* lport-pair-group commands. */
    { "lport-pair-group-add", 1, 2, "LPORT-CHAIN [LPORT-PAIR-GROUP]", 
      NULL, nbctl_lport_pair_group_add, NULL, "", RW },
    { "lport-pair-group-del", 2, 2, "LPORT-CHAIN, LPORT-PAIR-GROUP", NULL, nbctl_lport_pair_group_del,
      NULL, "", RW },
    { "lport-pair-group-list", 1, 1, "LPORT_CHAIN", NULL, nbctl_lport_pair_group_list, NULL, "", RO },
    { "lport-pair-group-add-port-pair", 2, 2, "LPORT-PAIR-GROUP LPORT-PAIR", 
      NULL, nbctl_lport_pair_group_add_port_pair, NULL, "", RW },
    { "lport-pair-group-del-port-pair", 2, 2, "LPORT-PAIR-GROUP LPORT-PAIR", 
      NULL, nbctl_lport_pair_group_del_port_pair, NULL, "", RW },

    /* lport-pair commands. */
    { "lport-pair-add", 3, 4, "LSWITCH, LPORT, LPORT [LPORT_PAIR_NAME]", NULL, nbctl_lport_pair_add,
      NULL, "", RW },
    { "lport-pair-del", 1, 1, "LPORT-PAIR", NULL, nbctl_lport_pair_del,
      NULL, "", RW },
    { "lport-pair-list", 0, 0, "", NULL, nbctl_lport_pair_list, NULL, "", RO },

   /* lflow-classifier commands. */
    { "lflow-classifier-add", 2, 3, "LSWITCH LSOURCE_PORT [LFLOW-CLASSIFIER-NAME]", NULL, 
      nbctl_lflow_classifier_add, NULL, "", RW },
    { "lflow-classifier-del", 1, 1, "LFLOW-CLASSIFIER", NULL, 
      nbctl_lflow_classifier_del, NULL, "", RW },
    { "lflow-classifier-list", 1, 1, "LFLOW-CLASSIFIER", NULL, nbctl_lflow_classifier_list,
      NULL, "", RO },
    { "lflow-classifier-get-logical-destination-port", 1, 1, "LFLOW-CLASSIFIER", NULL, 
      nbctl_lflow_classifier_get_logical_destination_port, NULL, "", RO },
    { "lflow-classifier-set-logical-destination-port", 1, 1, "LFLOW-CLASSIFIER [LDESTINATION_PORT", NULL, 
      nbctl_lflow_classifier_set_logical_destination_port, NULL, "", RO },
    /* TODO ADD OTHER FLOW-CLASSIFIER PARAMETERS */
=======
    /* lrouter commands. */
    { "lrouter-add", 0, 1, "[LROUTER]", NULL, nbctl_lrouter_add,
      NULL, "--may-exist,--add-duplicate", RW },
    { "lrouter-del", 1, 1, "LROUTER", NULL, nbctl_lrouter_del,
      NULL, "--if-exists", RW },
    { "lrouter-list", 0, 0, "", NULL, nbctl_lrouter_list, NULL, "", RO },
>>>>>>> 6da51546

    /* acl commands. */
    { "acl-add", 5, 5, "LSWITCH DIRECTION PRIORITY MATCH ACTION", NULL,
      nbctl_acl_add, NULL, "--log", RW },
    { "acl-del", 1, 4, "LSWITCH [DIRECTION [PRIORITY MATCH]]", NULL,
      nbctl_acl_del, NULL, "", RW },
    { "acl-list", 1, 1, "LSWITCH", NULL, nbctl_acl_list, NULL, "", RO },

    /* lrport commands. */
    { "lrport-add", 2, 2, "LROUTER LRPORT", NULL, nbctl_lrport_add,
      NULL, "--may-exist", RW },
    { "lrport-del", 1, 1, "LRPORT", NULL, nbctl_lrport_del, NULL, "", RO },
    { "lrport-list", 1, 1, "LROUTER", NULL, nbctl_lrport_list, NULL, "", RO },
    { "lrport-set-mac-address", 1, 2, "LRPORT [ADDRESS]", NULL,
      nbctl_lrport_set_mac, NULL, "", RW },
    { "lrport-get-mac-address", 1, 1, "LRPORT", NULL,
      nbctl_lrport_get_mac, NULL,
      "", RO },
    { "lrport-set-enabled", 2, 2, "LRPORT STATE", NULL,
      nbctl_lrport_set_enabled, NULL, "", RW },
    { "lrport-get-enabled", 1, 1, "LRPORT", NULL,
      nbctl_lrport_get_enabled, NULL, "", RO },

    /* lport commands. */
    { "lport-add", 2, 4, "LSWITCH LPORT [PARENT] [TAG]", NULL, nbctl_lport_add,
      NULL, "--may-exist", RW },
    { "lport-del", 1, 1, "LPORT", NULL, nbctl_lport_del, NULL, "--if-exists",
      RW },
    { "lport-list", 1, 1, "LSWITCH", NULL, nbctl_lport_list, NULL, "", RO },
    { "lport-get-parent", 1, 1, "LPORT", NULL, nbctl_lport_get_parent, NULL,
      "", RO },
    { "lport-get-tag", 1, 1, "LPORT", NULL, nbctl_lport_get_tag, NULL, "",
      RO },
    { "lport-set-addresses", 1, INT_MAX, "LPORT [ADDRESS]...", NULL,
      nbctl_lport_set_addresses, NULL, "", RW },
    { "lport-get-addresses", 1, 1, "LPORT", NULL,
      nbctl_lport_get_addresses, NULL,
      "", RO },
    { "lport-set-port-security", 0, INT_MAX, "LPORT [ADDRS]...", NULL,
      nbctl_lport_set_port_security, NULL, "", RW },
    { "lport-get-port-security", 1, 1, "LPORT", NULL,
      nbctl_lport_get_port_security, NULL, "", RO },
    { "lport-get-up", 1, 1, "LPORT", NULL, nbctl_lport_get_up, NULL, "", RO },
    { "lport-set-enabled", 2, 2, "LPORT STATE", NULL, nbctl_lport_set_enabled,
      NULL, "", RW },
    { "lport-get-enabled", 1, 1, "LPORT", NULL, nbctl_lport_get_enabled, NULL,
      "", RO },
    { "lport-set-type", 2, 2, "LPORT TYPE", NULL, nbctl_lport_set_type, NULL,
      "", RW },
    { "lport-get-type", 1, 1, "LPORT", NULL, nbctl_lport_get_type, NULL, "",
      RO },
    { "lport-set-options", 1, INT_MAX, "LPORT KEY=VALUE [KEY=VALUE]...", NULL,
      nbctl_lport_set_options, NULL, "", RW },
    { "lport-get-options", 1, 1, "LPORT", NULL, nbctl_lport_get_options, NULL,
      "", RO },
    {NULL, 0, 0, NULL, NULL, NULL, NULL, "", RO},
};

/* Registers nbctl and common db commands. */
static void
nbctl_cmd_init(void)
{
    ctl_init(tables, NULL, nbctl_exit);
    ctl_register_commands(nbctl_commands);
}<|MERGE_RESOLUTION|>--- conflicted
+++ resolved
@@ -300,7 +300,6 @@
   lswitch-del LSWITCH       delete LSWITCH and all its ports\n\
   lswitch-list              print the names of all logical switches\n\
 \n\
-<<<<<<< HEAD
 Logical port-chain commands:\n\
   lport-chain-add [LPORT-CHAIN]     create a logical port-chain named LPORT-CHAIN\n\
   lport-chain-del LPORT-CHAIN       delete LPORT-CHAIN but not FLOW-CLASSIFIER\n\
@@ -330,12 +329,11 @@
   lflow-classifier-list LSWITCH            print the names of all logical flow-classifiers on a switch\n\
   lflow-classifier-set-logical-destination-port LFLOW_CLASSIFIER [LDEST_PORT] set the name of ldest port |n\
   lflow-classifier-get-logical-destination-port LFLOW_CLASSIFIER  get the name of ldest port |n\
-=======
+\n\
 Logical router commands:\n\
   lrouter-add [LROUTER]     create a logical router named LROUTER\n\
   lrouter-del LROUTER       delete LROUTER and all its ports\n\
   lrouter-list              print the names of all logical routers\n\
->>>>>>> 6da51546
 \n\
 ACL commands:\n\
   acl-add LSWITCH DIRECTION PRIORITY MATCH ACTION [log]\n\
@@ -402,8 +400,6 @@
   -V, --version               display version information\n");
     exit(EXIT_SUCCESS);
 }
-<<<<<<< HEAD
-=======
  
 
@@ -443,7 +439,6 @@
 
     return lrouter;
 }
->>>>>>> 6da51546
 
 static const struct nbrec_logical_switch *
 lswitch_by_name_or_uuid(struct ctl_context *ctx, const char *id,
@@ -479,7 +474,6 @@
     return lswitch;
 }
 
-<<<<<<< HEAD
 static const struct nbrec_logical_port_chain *
 lport_chain_by_name_or_uuid(struct ctl_context *ctx, const char *id)
 {
@@ -617,7 +611,7 @@
     }
 
     return lport;
-=======
+}
 /* Given pointer to lrouter, this routine prints the lrouter information.  */
 static void
 print_lrouter(const struct nbrec_logical_router *lrouter, struct ds *s)
@@ -634,7 +628,6 @@
         }
         ds_put_format(s, "\n");
     }
->>>>>>> 6da51546
 }
 
 static void
@@ -840,13 +833,6 @@
     smap_destroy(&lswitches);
     free(nodes);
 }
-<<<<<<< HEAD
-/*
- * Port chain CLI Functions
- */
-static void
-nbctl_lport_chain_add(struct ctl_context *ctx)
-=======
  
 /* Find the lrport given its id. */
@@ -880,10 +866,11 @@
     return lrport;
 }
 
-static const struct nbrec_logical_port *
-lport_by_name_or_uuid(struct ctl_context *ctx, const char *id,
-                      bool must_exist)
->>>>>>> 6da51546
+/*
+ * Port chain CLI Functions
+ */
+static void
+nbctl_lport_chain_add(struct ctl_context *ctx)
 {
   const char *lport_chain_name = ctx->argc == 2 ? ctx->argv[1] : NULL;
 
@@ -2470,7 +2457,6 @@
       NULL, "--if-exists", RW },
     { "lswitch-list", 0, 0, "", NULL, nbctl_lswitch_list, NULL, "", RO },
 
-<<<<<<< HEAD
     /* lport-chain commands. */
     { "lport-chain-add", 0, 1, "[LPORT-CHAIN]", NULL, nbctl_lport_chain_add,
       NULL, "", RW },
@@ -2512,14 +2498,13 @@
     { "lflow-classifier-set-logical-destination-port", 1, 1, "LFLOW-CLASSIFIER [LDESTINATION_PORT", NULL, 
       nbctl_lflow_classifier_set_logical_destination_port, NULL, "", RO },
     /* TODO ADD OTHER FLOW-CLASSIFIER PARAMETERS */
-=======
+
     /* lrouter commands. */
     { "lrouter-add", 0, 1, "[LROUTER]", NULL, nbctl_lrouter_add,
       NULL, "--may-exist,--add-duplicate", RW },
     { "lrouter-del", 1, 1, "LROUTER", NULL, nbctl_lrouter_del,
       NULL, "--if-exists", RW },
     { "lrouter-list", 0, 0, "", NULL, nbctl_lrouter_list, NULL, "", RO },
->>>>>>> 6da51546
 
     /* acl commands. */
     { "acl-add", 5, 5, "LSWITCH DIRECTION PRIORITY MATCH ACTION", NULL,
