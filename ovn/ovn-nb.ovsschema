--- conflicted
+++ resolved
@@ -1,12 +1,7 @@
 {
     "name": "OVN_Northbound",
-<<<<<<< HEAD
-    "version": "3.2.0",
-    "cksum": "2612981904 11137",
-=======
-    "version": "5.1.0",
-    "cksum": "2201958537 8295",
->>>>>>> 281977f7
+    "version": "5.2.0",
+    "cksum": "3383669132 13298",
     "tables": {
         "Logical_Switch": {
             "columns": {
@@ -73,7 +68,6 @@
                              "min": 0, "max": "unlimited"}}},
             "indexes": [["name"]],
             "isRoot": false},
-<<<<<<< HEAD
 	"Logical_Port_Chain": {
             "columns": {
                 "name": {"type": "string"},
@@ -153,7 +147,6 @@
                     "type": {"key": "string", "value": "string",
                              "min": 0, "max": "unlimited"}}},
             "isRoot": false},
-=======
         "Address_Set": {
             "columns": {
                 "name": {"type": "string"},
@@ -178,7 +171,6 @@
                     "type": {"key": "string", "value": "string",
                              "min": 0, "max": "unlimited"}}},
             "isRoot": true},
->>>>>>> 281977f7
         "ACL": {
             "columns": {
                 "priority": {"type": {"key": {"type": "integer",
