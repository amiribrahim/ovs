--- conflicted
+++ resolved
@@ -1,11 +1,7 @@
 {
     "name": "OVN_Northbound",
     "version": "2.1.2",
-<<<<<<< HEAD
-    "cksum": "1265876369 10524",
-=======
-    "cksum": "429668869 5325",
->>>>>>> 6da51546
+    "cksum": "4252996374 10741",
     "tables": {
         "Logical_Switch": {
             "columns": {
