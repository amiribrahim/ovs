--- conflicted
+++ resolved
@@ -45,10 +45,10 @@
 static unixctl_cb_func ovn_northd_exit;
 
 struct northd_context {
-  struct ovsdb_idl *ovnnb_idl;
-  struct ovsdb_idl *ovnsb_idl;
-  struct ovsdb_idl_txn *ovnnb_txn;
-  struct ovsdb_idl_txn *ovnsb_txn;
+    struct ovsdb_idl *ovnnb_idl;
+    struct ovsdb_idl *ovnsb_idl;
+    struct ovsdb_idl_txn *ovnnb_txn;
+    struct ovsdb_idl_txn *ovnsb_txn;
 };
 
 static const char *ovnnb_db;
@@ -62,22 +62,22 @@
 
 /* The two pipelines in an OVN logical flow table. */
 enum ovn_pipeline {
-  P_IN,                       /* Ingress pipeline. */
-  P_OUT                       /* Egress pipeline. */
+    P_IN,                       /* Ingress pipeline. */
+    P_OUT                       /* Egress pipeline. */
 };
 
 /* The two purposes for which ovn-northd uses OVN logical datapaths. */
 enum ovn_datapath_type {
-  DP_SWITCH,                  /* OVN logical switch. */
-  DP_ROUTER                   /* OVN logical router. */
+    DP_SWITCH,                  /* OVN logical switch. */
+    DP_ROUTER                   /* OVN logical router. */
 };
 
 /* Returns an "enum ovn_stage" built from the arguments.
  *
  * (It's better to use ovn_stage_build() for type-safety reasons, but inline
  * functions can't be used in enums or switch cases.) */
-#define OVN_STAGE_BUILD(DP_TYPE, PIPELINE, TABLE)	\
-  (((DP_TYPE) << 9) | ((PIPELINE) << 8) | (TABLE))
+#define OVN_STAGE_BUILD(DP_TYPE, PIPELINE, TABLE) \
+    (((DP_TYPE) << 9) | ((PIPELINE) << 8) | (TABLE))
 
 /* A stage within an OVN logical switch or router.
  *
@@ -87,35 +87,6 @@
  * form the stage's full name, e.g. S_SWITCH_IN_PORT_SEC_L2,
  * S_ROUTER_OUT_DELIVERY. */
 enum ovn_stage {
-<<<<<<< HEAD
-
-#define PIPELINE_STAGES							\
-  /* Logical switch ingress stages. */					\
-  PIPELINE_STAGE(SWITCH, IN,  PORT_SEC_L2,    0, "ls_in_port_sec_l2")	\
-  PIPELINE_STAGE(SWITCH, IN,  PORT_SEC_IP,    1, "ls_in_port_sec_ip")	\
-  PIPELINE_STAGE(SWITCH, IN,  PORT_SEC_ND,    2, "ls_in_port_sec_nd")	\
-  PIPELINE_STAGE(SWITCH, IN,  PRE_ACL,        3, "ls_in_pre_acl")	\
-  PIPELINE_STAGE(SWITCH, IN,  ACL,            4, "ls_in_acl")		\
-  PIPELINE_STAGE(SWITCH, IN,  ARP_RSP,        5, "ls_in_arp_rsp")	\
-  PIPELINE_STAGE(SWITCH, IN,  CHAIN,          6, "ls_in_chain")		\
-  PIPELINE_STAGE(SWITCH, IN,  L2_LKUP,        7, "ls_in_l2_lkup")	\
-                                                                        \
-  /* Logical switch egress stages. */					\
-  PIPELINE_STAGE(SWITCH, OUT, PRE_ACL,     0, "ls_out_pre_acl")		\
-  PIPELINE_STAGE(SWITCH, OUT, ACL,         1, "ls_out_acl")		\
-  PIPELINE_STAGE(SWITCH, OUT, PORT_SEC_IP, 2, "ls_out_port_sec_ip")	\
-  PIPELINE_STAGE(SWITCH, OUT, PORT_SEC_L2, 3, "ls_out_port_sec_l2")	\
-									\
-  /* Logical router ingress stages. */					\
-  PIPELINE_STAGE(ROUTER, IN,  ADMISSION,   0, "lr_in_admission")	\
-  PIPELINE_STAGE(ROUTER, IN,  IP_INPUT,    1, "lr_in_ip_input")		\
-  PIPELINE_STAGE(ROUTER, IN,  IP_ROUTING,  2, "lr_in_ip_routing")	\
-  PIPELINE_STAGE(ROUTER, IN,  ARP_RESOLVE, 3, "lr_in_arp_resolve")	\
-  PIPELINE_STAGE(ROUTER, IN,  ARP_REQUEST, 4, "lr_in_arp_request")	\
-									\
-  /* Logical router egress stages. */					\
-  PIPELINE_STAGE(ROUTER, OUT, DELIVERY,    0, "lr_out_delivery")
-=======
 #define PIPELINE_STAGES                                               \
     /* Logical switch ingress stages. */                              \
     PIPELINE_STAGE(SWITCH, IN,  PORT_SEC_L2,    0, "ls_in_port_sec_l2")     \
@@ -124,8 +95,9 @@
     PIPELINE_STAGE(SWITCH, IN,  PRE_ACL,        3, "ls_in_pre_acl")      \
     PIPELINE_STAGE(SWITCH, IN,  ACL,            4, "ls_in_acl")          \
     PIPELINE_STAGE(SWITCH, IN,  ARP_RSP,        5, "ls_in_arp_rsp")      \
-    PIPELINE_STAGE(SWITCH, IN,  L2_LKUP,        6, "ls_in_l2_lkup")      \
-                                                                      \
+    PIPELINE_STAGE(SWITCH, IN,  CHAIN,          6, "ls_in_chain")		\
+    PIPELINE_STAGE(SWITCH, IN,  L2_LKUP,        7, "ls_in_l2_lkup")	\
+                                                                          \
     /* Logical switch egress stages. */                               \
     PIPELINE_STAGE(SWITCH, OUT, PRE_ACL,     0, "ls_out_pre_acl")     \
     PIPELINE_STAGE(SWITCH, OUT, ACL,         1, "ls_out_acl")         \
@@ -144,12 +116,11 @@
     /* Logical router egress stages. */                               \
     PIPELINE_STAGE(ROUTER, OUT, SNAT,      0, "lr_out_snat")          \
     PIPELINE_STAGE(ROUTER, OUT, DELIVERY,  1, "lr_out_delivery")
->>>>>>> 4ef48e9d
 
 #define PIPELINE_STAGE(DP_TYPE, PIPELINE, STAGE, TABLE, NAME)   \
-  S_##DP_TYPE##_##PIPELINE##_##STAGE				\
-  = OVN_STAGE_BUILD(DP_##DP_TYPE, P_##PIPELINE, TABLE),
-  PIPELINE_STAGES
+    S_##DP_TYPE##_##PIPELINE##_##STAGE                          \
+        = OVN_STAGE_BUILD(DP_##DP_TYPE, P_##PIPELINE, TABLE),
+    PIPELINE_STAGES
 #undef PIPELINE_STAGE
 };
 
@@ -164,41 +135,41 @@
 ovn_stage_build(enum ovn_datapath_type dp_type, enum ovn_pipeline pipeline,
                 uint8_t table)
 {
-  return OVN_STAGE_BUILD(dp_type, pipeline, table);
+    return OVN_STAGE_BUILD(dp_type, pipeline, table);
 }
 
 /* Returns the pipeline to which 'stage' belongs. */
 static enum ovn_pipeline
 ovn_stage_get_pipeline(enum ovn_stage stage)
 {
-  return (stage >> 8) & 1;
+    return (stage >> 8) & 1;
 }
 
 /* Returns the table to which 'stage' belongs. */
 static uint8_t
 ovn_stage_get_table(enum ovn_stage stage)
 {
-  return stage & 0xff;
+    return stage & 0xff;
 }
 
 /* Returns a string name for 'stage'. */
 static const char *
 ovn_stage_to_str(enum ovn_stage stage)
 {
-  switch (stage) {
-#define PIPELINE_STAGE(DP_TYPE, PIPELINE, STAGE, TABLE, NAME)	\
-    case S_##DP_TYPE##_##PIPELINE##_##STAGE: return NAME;
+    switch (stage) {
+#define PIPELINE_STAGE(DP_TYPE, PIPELINE, STAGE, TABLE, NAME)       \
+        case S_##DP_TYPE##_##PIPELINE##_##STAGE: return NAME;
     PIPELINE_STAGES
 #undef PIPELINE_STAGE
-  default: return "<unknown>";
-  }
+        default: return "<unknown>";
+    }
 }
  
 static void
 usage(void)
 {
-  printf("\
+    printf("\
 %s: OVN northbound management daemon\n\
 usage: %s [OPTIONS]\n\
 \n\
@@ -211,90 +182,90 @@
   -o, --options             list available options\n\
   -V, --version             display version information\n\
 ", program_name, program_name, default_nb_db(), default_sb_db());
-  daemon_usage();
-  vlog_usage();
-  stream_usage("database", true, true, false);
+    daemon_usage();
+    vlog_usage();
+    stream_usage("database", true, true, false);
 }
  
 struct tnlid_node {
-  struct hmap_node hmap_node;
-  uint32_t tnlid;
+    struct hmap_node hmap_node;
+    uint32_t tnlid;
 };
 
 static void
 destroy_tnlids(struct hmap *tnlids)
 {
-  struct tnlid_node *node;
-  HMAP_FOR_EACH_POP (node, hmap_node, tnlids) {
-    free(node);
-  }
-  hmap_destroy(tnlids);
+    struct tnlid_node *node;
+    HMAP_FOR_EACH_POP (node, hmap_node, tnlids) {
+        free(node);
+    }
+    hmap_destroy(tnlids);
 }
 
 static void
 add_tnlid(struct hmap *set, uint32_t tnlid)
 {
-  struct tnlid_node *node = xmalloc(sizeof *node);
-  hmap_insert(set, &node->hmap_node, hash_int(tnlid, 0));
-  node->tnlid = tnlid;
+    struct tnlid_node *node = xmalloc(sizeof *node);
+    hmap_insert(set, &node->hmap_node, hash_int(tnlid, 0));
+    node->tnlid = tnlid;
 }
 
 static bool
 tnlid_in_use(const struct hmap *set, uint32_t tnlid)
 {
-  const struct tnlid_node *node;
-  HMAP_FOR_EACH_IN_BUCKET (node, hmap_node, hash_int(tnlid, 0), set) {
-    if (node->tnlid == tnlid) {
-      return true;
-    }
-  }
-  return false;
+    const struct tnlid_node *node;
+    HMAP_FOR_EACH_IN_BUCKET (node, hmap_node, hash_int(tnlid, 0), set) {
+        if (node->tnlid == tnlid) {
+            return true;
+        }
+    }
+    return false;
 }
 
 static uint32_t
 allocate_tnlid(struct hmap *set, const char *name, uint32_t max,
                uint32_t *hint)
 {
-  for (uint32_t tnlid = *hint + 1; tnlid != *hint;
-       tnlid = tnlid + 1 <= max ? tnlid + 1 : 1) {
-    if (!tnlid_in_use(set, tnlid)) {
-      add_tnlid(set, tnlid);
-      *hint = tnlid;
-      return tnlid;
-    }
-  }
-
-  static struct vlog_rate_limit rl = VLOG_RATE_LIMIT_INIT(1, 1);
-  VLOG_WARN_RL(&rl, "all %s tunnel ids exhausted", name);
-  return 0;
+    for (uint32_t tnlid = *hint + 1; tnlid != *hint;
+         tnlid = tnlid + 1 <= max ? tnlid + 1 : 1) {
+        if (!tnlid_in_use(set, tnlid)) {
+            add_tnlid(set, tnlid);
+            *hint = tnlid;
+            return tnlid;
+        }
+    }
+
+    static struct vlog_rate_limit rl = VLOG_RATE_LIMIT_INIT(1, 1);
+    VLOG_WARN_RL(&rl, "all %s tunnel ids exhausted", name);
+    return 0;
 }
  
 /* The 'key' comes from nbs->header_.uuid or nbr->header_.uuid or
  * sb->external_ids:logical-switch. */
 struct ovn_datapath {
-  struct hmap_node key_node;  /* Index on 'key'. */
-  struct uuid key;            /* (nbs/nbr)->header_.uuid. */
-
-  const struct nbrec_logical_switch *nbs;  /* May be NULL. */
-  const struct nbrec_logical_router *nbr;  /* May be NULL. */
-  const struct sbrec_datapath_binding *sb; /* May be NULL. */
-
-  struct ovs_list list;       /* In list of similar records. */
-
-  /* Logical router data (digested from nbr). */
-  const struct ovn_port *gateway_port;
-  ovs_be32 gateway;
-
-  /* Logical switch data. */
-  struct ovn_port **router_ports;
-  size_t n_router_ports;
-
-  struct hmap port_tnlids;
-  uint32_t port_key_hint;
-
-  bool has_unknown;
+    struct hmap_node key_node;  /* Index on 'key'. */
+    struct uuid key;            /* (nbs/nbr)->header_.uuid. */
+
+    const struct nbrec_logical_switch *nbs;  /* May be NULL. */
+    const struct nbrec_logical_router *nbr;  /* May be NULL. */
+    const struct sbrec_datapath_binding *sb; /* May be NULL. */
+
+    struct ovs_list list;       /* In list of similar records. */
+
+    /* Logical router data (digested from nbr). */
+    const struct ovn_port *gateway_port;
+    ovs_be32 gateway;
+
+    /* Logical switch data. */
+    struct ovn_port **router_ports;
+    size_t n_router_ports;
+
+    struct hmap port_tnlids;
+    uint32_t port_key_hint;
+
+    bool has_unknown;
 };
 
 static struct ovn_datapath *
@@ -303,61 +274,61 @@
                     const struct nbrec_logical_router *nbr,
                     const struct sbrec_datapath_binding *sb)
 {
-  struct ovn_datapath *od = xzalloc(sizeof *od);
-  od->key = *key;
-  od->sb = sb;
-  od->nbs = nbs;
-  od->nbr = nbr;
-  hmap_init(&od->port_tnlids);
-  od->port_key_hint = 0;
-  hmap_insert(datapaths, &od->key_node, uuid_hash(&od->key));
-  return od;
+    struct ovn_datapath *od = xzalloc(sizeof *od);
+    od->key = *key;
+    od->sb = sb;
+    od->nbs = nbs;
+    od->nbr = nbr;
+    hmap_init(&od->port_tnlids);
+    od->port_key_hint = 0;
+    hmap_insert(datapaths, &od->key_node, uuid_hash(&od->key));
+    return od;
 }
 
 static void
 ovn_datapath_destroy(struct hmap *datapaths, struct ovn_datapath *od)
 {
-  if (od) {
-    /* Don't remove od->list.  It is used within build_datapaths() as a
-     * private list and once we've exited that function it is not safe to
-     * use it. */
-    hmap_remove(datapaths, &od->key_node);
-    destroy_tnlids(&od->port_tnlids);
-    free(od->router_ports);
-    free(od);
-  }
+    if (od) {
+        /* Don't remove od->list.  It is used within build_datapaths() as a
+         * private list and once we've exited that function it is not safe to
+         * use it. */
+        hmap_remove(datapaths, &od->key_node);
+        destroy_tnlids(&od->port_tnlids);
+        free(od->router_ports);
+        free(od);
+    }
 }
 
 static struct ovn_datapath *
 ovn_datapath_find(struct hmap *datapaths, const struct uuid *uuid)
 {
-  struct ovn_datapath *od;
-
-  HMAP_FOR_EACH_WITH_HASH (od, key_node, uuid_hash(uuid), datapaths) {
-    if (uuid_equals(uuid, &od->key)) {
-      return od;
-    }
-  }
-  return NULL;
+    struct ovn_datapath *od;
+
+    HMAP_FOR_EACH_WITH_HASH (od, key_node, uuid_hash(uuid), datapaths) {
+        if (uuid_equals(uuid, &od->key)) {
+            return od;
+        }
+    }
+    return NULL;
 }
 
 static struct ovn_datapath *
 ovn_datapath_from_sbrec(struct hmap *datapaths,
                         const struct sbrec_datapath_binding *sb)
 {
-  struct uuid key;
-
-  if (!smap_get_uuid(&sb->external_ids, "logical-switch", &key) &&
-      !smap_get_uuid(&sb->external_ids, "logical-router", &key)) {
-    return NULL;
-  }
-  return ovn_datapath_find(datapaths, &key);
+    struct uuid key;
+
+    if (!smap_get_uuid(&sb->external_ids, "logical-switch", &key) &&
+        !smap_get_uuid(&sb->external_ids, "logical-router", &key)) {
+        return NULL;
+    }
+    return ovn_datapath_find(datapaths, &key);
 }
 
 static bool
 lrouter_is_enabled(const struct nbrec_logical_router *lrouter)
 {
-  return !lrouter->enabled || *lrouter->enabled;
+    return !lrouter->enabled || *lrouter->enabled;
 }
 
 static void
@@ -365,105 +336,105 @@
                struct ovs_list *sb_only, struct ovs_list *nb_only,
                struct ovs_list *both)
 {
-  hmap_init(datapaths);
-  ovs_list_init(sb_only);
-  ovs_list_init(nb_only);
-  ovs_list_init(both);
-
-  const struct sbrec_datapath_binding *sb, *sb_next;
-  SBREC_DATAPATH_BINDING_FOR_EACH_SAFE (sb, sb_next, ctx->ovnsb_idl) {
-    struct uuid key;
-    if (!smap_get_uuid(&sb->external_ids, "logical-switch", &key) &&
-	!smap_get_uuid(&sb->external_ids, "logical-router", &key)) {
-      ovsdb_idl_txn_add_comment(
-				ctx->ovnsb_txn,
-				"deleting Datapath_Binding "UUID_FMT" that lacks "
-				"external-ids:logical-switch and "
-				"external-ids:logical-router",
-				UUID_ARGS(&sb->header_.uuid));
-      sbrec_datapath_binding_delete(sb);
-      continue;
-    }
-
-    if (ovn_datapath_find(datapaths, &key)) {
-      static struct vlog_rate_limit rl = VLOG_RATE_LIMIT_INIT(5, 1);
-      VLOG_INFO_RL(
-		   &rl, "deleting Datapath_Binding "UUID_FMT" with "
-		   "duplicate external-ids:logical-switch/router "UUID_FMT,
-		   UUID_ARGS(&sb->header_.uuid), UUID_ARGS(&key));
-      sbrec_datapath_binding_delete(sb);
-      continue;
-    }
-
-    struct ovn_datapath *od = ovn_datapath_create(datapaths, &key,
-						  NULL, NULL, sb);
-    ovs_list_push_back(sb_only, &od->list);
-  }
-
-  const struct nbrec_logical_switch *nbs;
-  NBREC_LOGICAL_SWITCH_FOR_EACH (nbs, ctx->ovnnb_idl) {
-    struct ovn_datapath *od = ovn_datapath_find(datapaths,
-						&nbs->header_.uuid);
-    if (od) {
-      od->nbs = nbs;
-      ovs_list_remove(&od->list);
-      ovs_list_push_back(both, &od->list);
-    } else {
-      od = ovn_datapath_create(datapaths, &nbs->header_.uuid,
-			       nbs, NULL, NULL);
-      ovs_list_push_back(nb_only, &od->list);
-    }
-  }
-
-  const struct nbrec_logical_router *nbr;
-  NBREC_LOGICAL_ROUTER_FOR_EACH (nbr, ctx->ovnnb_idl) {
-    if (!lrouter_is_enabled(nbr)) {
-      continue;
-    }
-
-    struct ovn_datapath *od = ovn_datapath_find(datapaths,
-						&nbr->header_.uuid);
-    if (od) {
-      if (!od->nbs) {
-	od->nbr = nbr;
-	ovs_list_remove(&od->list);
-	ovs_list_push_back(both, &od->list);
-      } else {
-	/* Can't happen! */
-	static struct vlog_rate_limit rl = VLOG_RATE_LIMIT_INIT(5, 1);
-	VLOG_WARN_RL(&rl,
-		     "duplicate UUID "UUID_FMT" in OVN_Northbound",
-		     UUID_ARGS(&nbr->header_.uuid));
-	continue;
-      }
-    } else {
-      od = ovn_datapath_create(datapaths, &nbr->header_.uuid,
-			       NULL, nbr, NULL);
-      ovs_list_push_back(nb_only, &od->list);
-    }
-
-    od->gateway = 0;
-    if (nbr->default_gw) {
-      ovs_be32 ip;
-      if (!ip_parse(nbr->default_gw, &ip) || !ip) {
-	static struct vlog_rate_limit rl = VLOG_RATE_LIMIT_INIT(5, 1);
-	VLOG_WARN_RL(&rl, "bad 'gateway' %s", nbr->default_gw);
-      } else {
-	od->gateway = ip;
-      }
-    }
-
-    /* Set the gateway port to NULL.  If there is a gateway, it will get
-     * filled in as we go through the ports later. */
-    od->gateway_port = NULL;
-  }
+    hmap_init(datapaths);
+    ovs_list_init(sb_only);
+    ovs_list_init(nb_only);
+    ovs_list_init(both);
+
+    const struct sbrec_datapath_binding *sb, *sb_next;
+    SBREC_DATAPATH_BINDING_FOR_EACH_SAFE (sb, sb_next, ctx->ovnsb_idl) {
+        struct uuid key;
+        if (!smap_get_uuid(&sb->external_ids, "logical-switch", &key) &&
+            !smap_get_uuid(&sb->external_ids, "logical-router", &key)) {
+            ovsdb_idl_txn_add_comment(
+                ctx->ovnsb_txn,
+                "deleting Datapath_Binding "UUID_FMT" that lacks "
+                "external-ids:logical-switch and "
+                "external-ids:logical-router",
+                UUID_ARGS(&sb->header_.uuid));
+            sbrec_datapath_binding_delete(sb);
+            continue;
+        }
+
+        if (ovn_datapath_find(datapaths, &key)) {
+            static struct vlog_rate_limit rl = VLOG_RATE_LIMIT_INIT(5, 1);
+            VLOG_INFO_RL(
+                &rl, "deleting Datapath_Binding "UUID_FMT" with "
+                "duplicate external-ids:logical-switch/router "UUID_FMT,
+                UUID_ARGS(&sb->header_.uuid), UUID_ARGS(&key));
+            sbrec_datapath_binding_delete(sb);
+            continue;
+        }
+
+        struct ovn_datapath *od = ovn_datapath_create(datapaths, &key,
+                                                      NULL, NULL, sb);
+        ovs_list_push_back(sb_only, &od->list);
+    }
+
+    const struct nbrec_logical_switch *nbs;
+    NBREC_LOGICAL_SWITCH_FOR_EACH (nbs, ctx->ovnnb_idl) {
+        struct ovn_datapath *od = ovn_datapath_find(datapaths,
+                                                    &nbs->header_.uuid);
+        if (od) {
+            od->nbs = nbs;
+            ovs_list_remove(&od->list);
+            ovs_list_push_back(both, &od->list);
+        } else {
+            od = ovn_datapath_create(datapaths, &nbs->header_.uuid,
+                                     nbs, NULL, NULL);
+            ovs_list_push_back(nb_only, &od->list);
+        }
+    }
+
+    const struct nbrec_logical_router *nbr;
+    NBREC_LOGICAL_ROUTER_FOR_EACH (nbr, ctx->ovnnb_idl) {
+        if (!lrouter_is_enabled(nbr)) {
+            continue;
+        }
+
+        struct ovn_datapath *od = ovn_datapath_find(datapaths,
+                                                    &nbr->header_.uuid);
+        if (od) {
+            if (!od->nbs) {
+                od->nbr = nbr;
+                ovs_list_remove(&od->list);
+                ovs_list_push_back(both, &od->list);
+            } else {
+                /* Can't happen! */
+                static struct vlog_rate_limit rl = VLOG_RATE_LIMIT_INIT(5, 1);
+                VLOG_WARN_RL(&rl,
+                             "duplicate UUID "UUID_FMT" in OVN_Northbound",
+                             UUID_ARGS(&nbr->header_.uuid));
+                continue;
+            }
+        } else {
+            od = ovn_datapath_create(datapaths, &nbr->header_.uuid,
+                                     NULL, nbr, NULL);
+            ovs_list_push_back(nb_only, &od->list);
+        }
+
+        od->gateway = 0;
+        if (nbr->default_gw) {
+            ovs_be32 ip;
+            if (!ip_parse(nbr->default_gw, &ip) || !ip) {
+                static struct vlog_rate_limit rl = VLOG_RATE_LIMIT_INIT(5, 1);
+                VLOG_WARN_RL(&rl, "bad 'gateway' %s", nbr->default_gw);
+            } else {
+                od->gateway = ip;
+            }
+        }
+
+        /* Set the gateway port to NULL.  If there is a gateway, it will get
+         * filled in as we go through the ports later. */
+        od->gateway_port = NULL;
+    }
 }
 
 static uint32_t
 ovn_datapath_allocate_key(struct hmap *dp_tnlids)
 {
-  static uint32_t hint;
-  return allocate_tnlid(dp_tnlids, "datapath", (1u << 24) - 1, &hint);
+    static uint32_t hint;
+    return allocate_tnlid(dp_tnlids, "datapath", (1u << 24) - 1, &hint);
 }
 
 /* Updates the southbound Datapath_Binding table so that it contains the
@@ -474,74 +445,67 @@
 static void
 build_datapaths(struct northd_context *ctx, struct hmap *datapaths)
 {
-  struct ovs_list sb_only, nb_only, both;
-
-  join_datapaths(ctx, datapaths, &sb_only, &nb_only, &both);
-
-  if (!ovs_list_is_empty(&nb_only)) {
-    /* First index the in-use datapath tunnel IDs. */
-    struct hmap dp_tnlids = HMAP_INITIALIZER(&dp_tnlids);
-    struct ovn_datapath *od;
-    LIST_FOR_EACH (od, list, &both) {
-      add_tnlid(&dp_tnlids, od->sb->tunnel_key);
-    }
-
-    /* Add southbound record for each unmatched northbound record. */
-    LIST_FOR_EACH (od, list, &nb_only) {
-      uint16_t tunnel_key = ovn_datapath_allocate_key(&dp_tnlids);
-      if (!tunnel_key) {
-	break;
-      }
-
-      od->sb = sbrec_datapath_binding_insert(ctx->ovnsb_txn);
-
-      char uuid_s[UUID_LEN + 1];
-      sprintf(uuid_s, UUID_FMT, UUID_ARGS(&od->key));
-      const char *key = od->nbs ? "logical-switch" : "logical-router";
-      const struct smap id = SMAP_CONST1(&id, key, uuid_s);
-      sbrec_datapath_binding_set_external_ids(od->sb, &id);
-
-      sbrec_datapath_binding_set_tunnel_key(od->sb, tunnel_key);
-    }
-    destroy_tnlids(&dp_tnlids);
-  }
-
-  /* Delete southbound records without northbound matches. */
-  struct ovn_datapath *od, *next;
-  LIST_FOR_EACH_SAFE (od, next, list, &sb_only) {
-    ovs_list_remove(&od->list);
-    sbrec_datapath_binding_delete(od->sb);
-    ovn_datapath_destroy(datapaths, od);
-  }
-}
-
+    struct ovs_list sb_only, nb_only, both;
+
+    join_datapaths(ctx, datapaths, &sb_only, &nb_only, &both);
+
+    if (!ovs_list_is_empty(&nb_only)) {
+        /* First index the in-use datapath tunnel IDs. */
+        struct hmap dp_tnlids = HMAP_INITIALIZER(&dp_tnlids);
+        struct ovn_datapath *od;
+        LIST_FOR_EACH (od, list, &both) {
+            add_tnlid(&dp_tnlids, od->sb->tunnel_key);
+        }
+
+        /* Add southbound record for each unmatched northbound record. */
+        LIST_FOR_EACH (od, list, &nb_only) {
+            uint16_t tunnel_key = ovn_datapath_allocate_key(&dp_tnlids);
+            if (!tunnel_key) {
+                break;
+            }
+
+            od->sb = sbrec_datapath_binding_insert(ctx->ovnsb_txn);
+
+            char uuid_s[UUID_LEN + 1];
+            sprintf(uuid_s, UUID_FMT, UUID_ARGS(&od->key));
+            const char *key = od->nbs ? "logical-switch" : "logical-router";
+            const struct smap id = SMAP_CONST1(&id, key, uuid_s);
+            sbrec_datapath_binding_set_external_ids(od->sb, &id);
+
+            sbrec_datapath_binding_set_tunnel_key(od->sb, tunnel_key);
+        }
+        destroy_tnlids(&dp_tnlids);
+    }
+
+    /* Delete southbound records without northbound matches. */
+    struct ovn_datapath *od, *next;
+    LIST_FOR_EACH_SAFE (od, next, list, &sb_only) {
+        ovs_list_remove(&od->list);
+        sbrec_datapath_binding_delete(od->sb);
+        ovn_datapath_destroy(datapaths, od);
+    }
+}
  
 struct ovn_port {
-  struct hmap_node key_node;  /* Index on 'key'. */
-  char *key;                  /* nbs->name, nbr->name, sb->logical_port. */
-  char *json_key;             /* 'key', quoted for use in JSON. */
-
-<<<<<<< HEAD
-  const struct nbrec_logical_port *nbs;        /* May be NULL. */
-  const struct nbrec_logical_router_port *nbr; /* May be NULL. */
-  const struct sbrec_port_binding *sb;         /* May be NULL. */
-=======
+    struct hmap_node key_node;  /* Index on 'key'. */
+    char *key;                  /* nbs->name, nbr->name, sb->logical_port. */
+    char *json_key;             /* 'key', quoted for use in JSON. */
+
     const struct nbrec_logical_switch_port *nbs; /* May be NULL. */
     const struct nbrec_logical_router_port *nbr; /* May be NULL. */
     const struct sbrec_port_binding *sb;         /* May be NULL. */
->>>>>>> 4ef48e9d
-
-  /* Logical router port data. */
-  ovs_be32 ip, mask;          /* 192.168.10.123/24. */
-  ovs_be32 network;           /* 192.168.10.0. */
-  ovs_be32 bcast;             /* 192.168.10.255. */
-  struct eth_addr mac;
-  struct ovn_port *peer;
-
-  struct ovn_datapath *od;
-
-  struct ovs_list list;       /* In list of similar records. */
+
+    /* Logical router port data. */
+    ovs_be32 ip, mask;          /* 192.168.10.123/24. */
+    ovs_be32 network;           /* 192.168.10.0. */
+    ovs_be32 bcast;             /* 192.168.10.255. */
+    struct eth_addr mac;
+    struct ovn_port *peer;
+
+    struct ovn_datapath *od;
+
+    struct ovs_list list;       /* In list of similar records. */
 };
 
 static struct ovn_port *
@@ -550,52 +514,52 @@
                 const struct nbrec_logical_router_port *nbr,
                 const struct sbrec_port_binding *sb)
 {
-  struct ovn_port *op = xzalloc(sizeof *op);
-
-  struct ds json_key = DS_EMPTY_INITIALIZER;
-  json_string_escape(key, &json_key);
-  op->json_key = ds_steal_cstr(&json_key);
-
-  op->key = xstrdup(key);
-  op->sb = sb;
-  op->nbs = nbs;
-  op->nbr = nbr;
-  hmap_insert(ports, &op->key_node, hash_string(op->key, 0));
-  return op;
+    struct ovn_port *op = xzalloc(sizeof *op);
+
+    struct ds json_key = DS_EMPTY_INITIALIZER;
+    json_string_escape(key, &json_key);
+    op->json_key = ds_steal_cstr(&json_key);
+
+    op->key = xstrdup(key);
+    op->sb = sb;
+    op->nbs = nbs;
+    op->nbr = nbr;
+    hmap_insert(ports, &op->key_node, hash_string(op->key, 0));
+    return op;
 }
 
 static void
 ovn_port_destroy(struct hmap *ports, struct ovn_port *port)
 {
-  if (port) {
-    /* Don't remove port->list.  It is used within build_ports() as a
-     * private list and once we've exited that function it is not safe to
-     * use it. */
-    hmap_remove(ports, &port->key_node);
-    free(port->json_key);
-    free(port->key);
-    free(port);
-  }
+    if (port) {
+        /* Don't remove port->list.  It is used within build_ports() as a
+         * private list and once we've exited that function it is not safe to
+         * use it. */
+        hmap_remove(ports, &port->key_node);
+        free(port->json_key);
+        free(port->key);
+        free(port);
+    }
 }
 
 static struct ovn_port *
 ovn_port_find(struct hmap *ports, const char *name)
 {
-  struct ovn_port *op;
-
-  HMAP_FOR_EACH_WITH_HASH (op, key_node, hash_string(name, 0), ports) {
-    if (!strcmp(op->key, name)) {
-      return op;
-    }
-  }
-  return NULL;
+    struct ovn_port *op;
+
+    HMAP_FOR_EACH_WITH_HASH (op, key_node, hash_string(name, 0), ports) {
+        if (!strcmp(op->key, name)) {
+            return op;
+        }
+    }
+    return NULL;
 }
 
 static uint32_t
 ovn_port_allocate_key(struct ovn_datapath *od)
 {
-  return allocate_tnlid(&od->port_tnlids, "port",
-			(1u << 15) - 1, &od->port_key_hint);
+    return allocate_tnlid(&od->port_tnlids, "port",
+                          (1u << 15) - 1, &od->port_key_hint);
 }
 
 static void
@@ -604,132 +568,6 @@
                    struct ovs_list *sb_only, struct ovs_list *nb_only,
                    struct ovs_list *both)
 {
-<<<<<<< HEAD
-  hmap_init(ports);
-  ovs_list_init(sb_only);
-  ovs_list_init(nb_only);
-  ovs_list_init(both);
-
-  const struct sbrec_port_binding *sb;
-  SBREC_PORT_BINDING_FOR_EACH (sb, ctx->ovnsb_idl) {
-    struct ovn_port *op = ovn_port_create(ports, sb->logical_port,
-					  NULL, NULL, sb);
-    ovs_list_push_back(sb_only, &op->list);
-  }
-
-  struct ovn_datapath *od;
-  HMAP_FOR_EACH (od, key_node, datapaths) {
-    if (od->nbs) {
-      for (size_t i = 0; i < od->nbs->n_ports; i++) {
-	const struct nbrec_logical_port *nbs = od->nbs->ports[i];
-	struct ovn_port *op = ovn_port_find(ports, nbs->name);
-	if (op) {
-	  if (op->nbs || op->nbr) {
-	    static struct vlog_rate_limit rl
-	      = VLOG_RATE_LIMIT_INIT(5, 1);
-	    VLOG_WARN_RL(&rl, "duplicate logical port %s",
-			 nbs->name);
-	    continue;
-	  }
-	  op->nbs = nbs;
-	  ovs_list_remove(&op->list);
-	  ovs_list_push_back(both, &op->list);
-	} else {
-	  op = ovn_port_create(ports, nbs->name, nbs, NULL, NULL);
-	  ovs_list_push_back(nb_only, &op->list);
-	}
-
-	op->od = od;
-      }
-    } else {
-      for (size_t i = 0; i < od->nbr->n_ports; i++) {
-	const struct nbrec_logical_router_port *nbr
-	  = od->nbr->ports[i];
-
-	struct eth_addr mac;
-	if (!eth_addr_from_string(nbr->mac, &mac)) {
-	  static struct vlog_rate_limit rl
-	    = VLOG_RATE_LIMIT_INIT(5, 1);
-	  VLOG_WARN_RL(&rl, "bad 'mac' %s", nbr->mac);
-	  continue;
-	}
-
-	ovs_be32 ip, mask;
-	char *error = ip_parse_masked(nbr->network, &ip, &mask);
-	if (error || mask == OVS_BE32_MAX || !ip_is_cidr(mask)) {
-	  static struct vlog_rate_limit rl
-	    = VLOG_RATE_LIMIT_INIT(5, 1);
-	  VLOG_WARN_RL(&rl, "bad 'network' %s", nbr->network);
-	  free(error);
-	  continue;
-	}
-
-	struct ovn_port *op = ovn_port_find(ports, nbr->name);
-	if (op) {
-	  if (op->nbs || op->nbr) {
-	    static struct vlog_rate_limit rl
-	      = VLOG_RATE_LIMIT_INIT(5, 1);
-	    VLOG_WARN_RL(&rl, "duplicate logical router port %s",
-			 nbr->name);
-	    continue;
-	  }
-	  op->nbr = nbr;
-	  ovs_list_remove(&op->list);
-	  ovs_list_push_back(both, &op->list);
-	} else {
-	  op = ovn_port_create(ports, nbr->name, NULL, nbr, NULL);
-	  ovs_list_push_back(nb_only, &op->list);
-	}
-
-	op->ip = ip;
-	op->mask = mask;
-	op->network = ip & mask;
-	op->bcast = ip | ~mask;
-	op->mac = mac;
-
-	op->od = od;
-
-	/* If 'od' has a gateway and 'op' routes to it... */
-	if (od->gateway && !((op->network ^ od->gateway) & op->mask)) {
-	  /* ...and if 'op' is a longer match than the current
-	   * choice... */
-	  const struct ovn_port *gw = od->gateway_port;
-	  int len = gw ? ip_count_cidr_bits(gw->mask) : 0;
-	  if (ip_count_cidr_bits(op->mask) > len) {
-	    /* ...then it's the default gateway port. */
-	    od->gateway_port = op;
-	  }
-	}
-      }
-    }
-  }
-
-  /* Connect logical router ports, and logical switch ports of type "router",
-   * to their peers. */
-  struct ovn_port *op;
-  HMAP_FOR_EACH (op, key_node, ports) {
-    if (op->nbs && !strcmp(op->nbs->type, "router")) {
-      const char *peer_name = smap_get(&op->nbs->options, "router-port");
-      if (!peer_name) {
-	continue;
-      }
-
-      struct ovn_port *peer = ovn_port_find(ports, peer_name);
-      if (!peer || !peer->nbr) {
-	continue;
-      }
-
-      peer->peer = op;
-      op->peer = peer;
-      op->od->router_ports = xrealloc(
-				      op->od->router_ports,
-				      sizeof *op->od->router_ports * (op->od->n_router_ports + 1));
-      op->od->router_ports[op->od->n_router_ports++] = op;
-    } else if (op->nbr && op->nbr->peer) {
-      op->peer = ovn_port_find(ports, op->nbr->peer);
-    }
-  }
-=======
     hmap_init(ports);
     ovs_list_init(sb_only);
     ovs_list_init(nb_only);
@@ -854,73 +692,72 @@
             op->peer = ovn_port_find(ports, op->nbr->peer);
         }
     }
->>>>>>> 4ef48e9d
 }
 
 static void
 ovn_port_update_sbrec(const struct ovn_port *op)
 {
-  sbrec_port_binding_set_datapath(op->sb, op->od->sb);
-  if (op->nbr) {
-    /* If the router is for l3 gateway, it resides on a chassis
-     * and its port type is "gateway". */
-    const char *chassis = smap_get(&op->od->nbr->options, "chassis");
-    if (chassis) {
-      sbrec_port_binding_set_type(op->sb, "gateway");
+    sbrec_port_binding_set_datapath(op->sb, op->od->sb);
+    if (op->nbr) {
+        /* If the router is for l3 gateway, it resides on a chassis
+         * and its port type is "gateway". */
+        const char *chassis = smap_get(&op->od->nbr->options, "chassis");
+        if (chassis) {
+            sbrec_port_binding_set_type(op->sb, "gateway");
+        } else {
+            sbrec_port_binding_set_type(op->sb, "patch");
+        }
+
+        const char *peer = op->peer ? op->peer->key : "<error>";
+        struct smap new;
+        smap_init(&new);
+        smap_add(&new, "peer", peer);
+        if (chassis) {
+            smap_add(&new, "gateway-chassis", chassis);
+        }
+        sbrec_port_binding_set_options(op->sb, &new);
+        smap_destroy(&new);
+
+        sbrec_port_binding_set_parent_port(op->sb, NULL);
+        sbrec_port_binding_set_tag(op->sb, NULL, 0);
+        sbrec_port_binding_set_mac(op->sb, NULL, 0);
     } else {
-      sbrec_port_binding_set_type(op->sb, "patch");
-    }
-
-    const char *peer = op->peer ? op->peer->key : "<error>";
-    struct smap new;
-    smap_init(&new);
-    smap_add(&new, "peer", peer);
-    if (chassis) {
-      smap_add(&new, "gateway-chassis", chassis);
-    }
-    sbrec_port_binding_set_options(op->sb, &new);
-    smap_destroy(&new);
-
-    sbrec_port_binding_set_parent_port(op->sb, NULL);
-    sbrec_port_binding_set_tag(op->sb, NULL, 0);
-    sbrec_port_binding_set_mac(op->sb, NULL, 0);
-  } else {
-    if (strcmp(op->nbs->type, "router")) {
-      sbrec_port_binding_set_type(op->sb, op->nbs->type);
-      sbrec_port_binding_set_options(op->sb, &op->nbs->options);
-    } else {
-      const char *chassis = NULL;
-      if (op->peer && op->peer->od && op->peer->od->nbr) {
-	chassis = smap_get(&op->peer->od->nbr->options, "chassis");
-      }
-
-      /* A switch port connected to a gateway router is also of
-       * type "gateway". */
-      if (chassis) {
-	sbrec_port_binding_set_type(op->sb, "gateway");
-      } else {
-	sbrec_port_binding_set_type(op->sb, "patch");
-      }
-
-      const char *router_port = smap_get(&op->nbs->options,
-					 "router-port");
-      if (!router_port) {
-	router_port = "<error>";
-      }
-      struct smap new;
-      smap_init(&new);
-      smap_add(&new, "peer", router_port);
-      if (chassis) {
-	smap_add(&new, "gateway-chassis", chassis);
-      }
-      sbrec_port_binding_set_options(op->sb, &new);
-      smap_destroy(&new);
-    }
-    sbrec_port_binding_set_parent_port(op->sb, op->nbs->parent_name);
-    sbrec_port_binding_set_tag(op->sb, op->nbs->tag, op->nbs->n_tag);
-    sbrec_port_binding_set_mac(op->sb, (const char **) op->nbs->addresses,
-			       op->nbs->n_addresses);
-  }
+        if (strcmp(op->nbs->type, "router")) {
+            sbrec_port_binding_set_type(op->sb, op->nbs->type);
+            sbrec_port_binding_set_options(op->sb, &op->nbs->options);
+        } else {
+            const char *chassis = NULL;
+            if (op->peer && op->peer->od && op->peer->od->nbr) {
+                chassis = smap_get(&op->peer->od->nbr->options, "chassis");
+            }
+
+            /* A switch port connected to a gateway router is also of
+             * type "gateway". */
+            if (chassis) {
+                sbrec_port_binding_set_type(op->sb, "gateway");
+            } else {
+                sbrec_port_binding_set_type(op->sb, "patch");
+            }
+
+            const char *router_port = smap_get(&op->nbs->options,
+                                               "router-port");
+            if (!router_port) {
+                router_port = "<error>";
+            }
+            struct smap new;
+            smap_init(&new);
+            smap_add(&new, "peer", router_port);
+            if (chassis) {
+                smap_add(&new, "gateway-chassis", chassis);
+            }
+            sbrec_port_binding_set_options(op->sb, &new);
+            smap_destroy(&new);
+        }
+        sbrec_port_binding_set_parent_port(op->sb, op->nbs->parent_name);
+        sbrec_port_binding_set_tag(op->sb, op->nbs->tag, op->nbs->n_tag);
+        sbrec_port_binding_set_mac(op->sb, (const char **) op->nbs->addresses,
+                                   op->nbs->n_addresses);
+    }
 }
 
 /* Updates the southbound Port_Binding table so that it contains the logical
@@ -933,42 +770,42 @@
 build_ports(struct northd_context *ctx, struct hmap *datapaths,
             struct hmap *ports)
 {
-  struct ovs_list sb_only, nb_only, both;
-
-  join_logical_ports(ctx, datapaths, ports, &sb_only, &nb_only, &both);
-
-  /* For logical ports that are in both databases, update the southbound
-   * record based on northbound data.  Also index the in-use tunnel_keys. */
-  struct ovn_port *op, *next;
-  LIST_FOR_EACH_SAFE (op, next, list, &both) {
-    ovn_port_update_sbrec(op);
-
-    add_tnlid(&op->od->port_tnlids, op->sb->tunnel_key);
-    if (op->sb->tunnel_key > op->od->port_key_hint) {
-      op->od->port_key_hint = op->sb->tunnel_key;
-    }
-  }
-
-  /* Add southbound record for each unmatched northbound record. */
-  LIST_FOR_EACH_SAFE (op, next, list, &nb_only) {
-    uint16_t tunnel_key = ovn_port_allocate_key(op->od);
-    if (!tunnel_key) {
-      continue;
-    }
-
-    op->sb = sbrec_port_binding_insert(ctx->ovnsb_txn);
-    ovn_port_update_sbrec(op);
-
-    sbrec_port_binding_set_logical_port(op->sb, op->key);
-    sbrec_port_binding_set_tunnel_key(op->sb, tunnel_key);
-  }
-
-  /* Delete southbound records without northbound matches. */
-  LIST_FOR_EACH_SAFE(op, next, list, &sb_only) {
-    ovs_list_remove(&op->list);
-    sbrec_port_binding_delete(op->sb);
-    ovn_port_destroy(ports, op);
-  }
+    struct ovs_list sb_only, nb_only, both;
+
+    join_logical_ports(ctx, datapaths, ports, &sb_only, &nb_only, &both);
+
+    /* For logical ports that are in both databases, update the southbound
+     * record based on northbound data.  Also index the in-use tunnel_keys. */
+    struct ovn_port *op, *next;
+    LIST_FOR_EACH_SAFE (op, next, list, &both) {
+        ovn_port_update_sbrec(op);
+
+        add_tnlid(&op->od->port_tnlids, op->sb->tunnel_key);
+        if (op->sb->tunnel_key > op->od->port_key_hint) {
+            op->od->port_key_hint = op->sb->tunnel_key;
+        }
+    }
+
+    /* Add southbound record for each unmatched northbound record. */
+    LIST_FOR_EACH_SAFE (op, next, list, &nb_only) {
+        uint16_t tunnel_key = ovn_port_allocate_key(op->od);
+        if (!tunnel_key) {
+            continue;
+        }
+
+        op->sb = sbrec_port_binding_insert(ctx->ovnsb_txn);
+        ovn_port_update_sbrec(op);
+
+        sbrec_port_binding_set_logical_port(op->sb, op->key);
+        sbrec_port_binding_set_tunnel_key(op->sb, tunnel_key);
+    }
+
+    /* Delete southbound records without northbound matches. */
+    LIST_FOR_EACH_SAFE(op, next, list, &sb_only) {
+        ovs_list_remove(&op->list);
+        sbrec_port_binding_delete(op->sb);
+        ovn_port_destroy(ports, op);
+    }
 }
  
@@ -976,8 +813,8 @@
 #define OVN_MAX_MULTICAST 65535
 
 struct multicast_group {
-  const char *name;
-  uint16_t key;               /* OVN_MIN_MULTICAST...OVN_MAX_MULTICAST. */
+    const char *name;
+    uint16_t key;               /* OVN_MIN_MULTICAST...OVN_MAX_MULTICAST. */
 };
 
 #define MC_FLOOD "_MC_flood"
@@ -990,84 +827,84 @@
 multicast_group_equal(const struct multicast_group *a,
                       const struct multicast_group *b)
 {
-  return !strcmp(a->name, b->name) && a->key == b->key;
+    return !strcmp(a->name, b->name) && a->key == b->key;
 }
 
 /* Multicast group entry. */
 struct ovn_multicast {
-  struct hmap_node hmap_node; /* Index on 'datapath' and 'key'. */
-  struct ovn_datapath *datapath;
-  const struct multicast_group *group;
-
-  struct ovn_port **ports;
-  size_t n_ports, allocated_ports;
+    struct hmap_node hmap_node; /* Index on 'datapath' and 'key'. */
+    struct ovn_datapath *datapath;
+    const struct multicast_group *group;
+
+    struct ovn_port **ports;
+    size_t n_ports, allocated_ports;
 };
 
 static uint32_t
 ovn_multicast_hash(const struct ovn_datapath *datapath,
                    const struct multicast_group *group)
 {
-  return hash_pointer(datapath, group->key);
+    return hash_pointer(datapath, group->key);
 }
 
 static struct ovn_multicast *
 ovn_multicast_find(struct hmap *mcgroups, struct ovn_datapath *datapath,
                    const struct multicast_group *group)
 {
-  struct ovn_multicast *mc;
-
-  HMAP_FOR_EACH_WITH_HASH (mc, hmap_node,
-			   ovn_multicast_hash(datapath, group), mcgroups) {
-    if (mc->datapath == datapath
-	&& multicast_group_equal(mc->group, group)) {
-      return mc;
-    }
-  }
-  return NULL;
+    struct ovn_multicast *mc;
+
+    HMAP_FOR_EACH_WITH_HASH (mc, hmap_node,
+                             ovn_multicast_hash(datapath, group), mcgroups) {
+        if (mc->datapath == datapath
+            && multicast_group_equal(mc->group, group)) {
+            return mc;
+        }
+    }
+    return NULL;
 }
 
 static void
 ovn_multicast_add(struct hmap *mcgroups, const struct multicast_group *group,
                   struct ovn_port *port)
 {
-  struct ovn_datapath *od = port->od;
-  struct ovn_multicast *mc = ovn_multicast_find(mcgroups, od, group);
-  if (!mc) {
-    mc = xmalloc(sizeof *mc);
-    hmap_insert(mcgroups, &mc->hmap_node, ovn_multicast_hash(od, group));
-    mc->datapath = od;
-    mc->group = group;
-    mc->n_ports = 0;
-    mc->allocated_ports = 4;
-    mc->ports = xmalloc(mc->allocated_ports * sizeof *mc->ports);
-  }
-  if (mc->n_ports >= mc->allocated_ports) {
-    mc->ports = x2nrealloc(mc->ports, &mc->allocated_ports,
-			   sizeof *mc->ports);
-  }
-  mc->ports[mc->n_ports++] = port;
+    struct ovn_datapath *od = port->od;
+    struct ovn_multicast *mc = ovn_multicast_find(mcgroups, od, group);
+    if (!mc) {
+        mc = xmalloc(sizeof *mc);
+        hmap_insert(mcgroups, &mc->hmap_node, ovn_multicast_hash(od, group));
+        mc->datapath = od;
+        mc->group = group;
+        mc->n_ports = 0;
+        mc->allocated_ports = 4;
+        mc->ports = xmalloc(mc->allocated_ports * sizeof *mc->ports);
+    }
+    if (mc->n_ports >= mc->allocated_ports) {
+        mc->ports = x2nrealloc(mc->ports, &mc->allocated_ports,
+                               sizeof *mc->ports);
+    }
+    mc->ports[mc->n_ports++] = port;
 }
 
 static void
 ovn_multicast_destroy(struct hmap *mcgroups, struct ovn_multicast *mc)
 {
-  if (mc) {
-    hmap_remove(mcgroups, &mc->hmap_node);
-    free(mc->ports);
-    free(mc);
-  }
+    if (mc) {
+        hmap_remove(mcgroups, &mc->hmap_node);
+        free(mc->ports);
+        free(mc);
+    }
 }
 
 static void
 ovn_multicast_update_sbrec(const struct ovn_multicast *mc,
                            const struct sbrec_multicast_group *sb)
 {
-  struct sbrec_port_binding **ports = xmalloc(mc->n_ports * sizeof *ports);
-  for (size_t i = 0; i < mc->n_ports; i++) {
-    ports[i] = CONST_CAST(struct sbrec_port_binding *, mc->ports[i]->sb);
-  }
-  sbrec_multicast_group_set_ports(sb, ports, mc->n_ports);
-  free(ports);
+    struct sbrec_port_binding **ports = xmalloc(mc->n_ports * sizeof *ports);
+    for (size_t i = 0; i < mc->n_ports; i++) {
+        ports[i] = CONST_CAST(struct sbrec_port_binding *, mc->ports[i]->sb);
+    }
+    sbrec_multicast_group_set_ports(sb, ports, mc->n_ports);
+    free(ports);
 }
  
@@ -1078,44 +915,44 @@
  */
 
 struct ovn_lflow {
-  struct hmap_node hmap_node;
-
-  struct ovn_datapath *od;
-  enum ovn_stage stage;
-  uint16_t priority;
-  char *match;
-  char *actions;
+    struct hmap_node hmap_node;
+
+    struct ovn_datapath *od;
+    enum ovn_stage stage;
+    uint16_t priority;
+    char *match;
+    char *actions;
 };
 
 static size_t
 ovn_lflow_hash(const struct ovn_lflow *lflow)
 {
-  size_t hash = uuid_hash(&lflow->od->key);
-  hash = hash_2words((lflow->stage << 16) | lflow->priority, hash);
-  hash = hash_string(lflow->match, hash);
-  return hash_string(lflow->actions, hash);
+    size_t hash = uuid_hash(&lflow->od->key);
+    hash = hash_2words((lflow->stage << 16) | lflow->priority, hash);
+    hash = hash_string(lflow->match, hash);
+    return hash_string(lflow->actions, hash);
 }
 
 static bool
 ovn_lflow_equal(const struct ovn_lflow *a, const struct ovn_lflow *b)
 {
-  return (a->od == b->od
-	  && a->stage == b->stage
-	  && a->priority == b->priority
-	  && !strcmp(a->match, b->match)
-	  && !strcmp(a->actions, b->actions));
+    return (a->od == b->od
+            && a->stage == b->stage
+            && a->priority == b->priority
+            && !strcmp(a->match, b->match)
+            && !strcmp(a->actions, b->actions));
 }
 
 static void
 ovn_lflow_init(struct ovn_lflow *lflow, struct ovn_datapath *od,
-	       enum ovn_stage stage, uint16_t priority,
-	       char *match, char *actions)
-{
-  lflow->od = od;
-  lflow->stage = stage;
-  lflow->priority = priority;
-  lflow->match = match;
-  lflow->actions = actions;
+              enum ovn_stage stage, uint16_t priority,
+              char *match, char *actions)
+{
+    lflow->od = od;
+    lflow->stage = stage;
+    lflow->priority = priority;
+    lflow->match = match;
+    lflow->actions = actions;
 }
 
 /* Adds a row with the specified contents to the Logical_Flow table. */
@@ -1124,10 +961,10 @@
               enum ovn_stage stage, uint16_t priority,
               const char *match, const char *actions)
 {
-  struct ovn_lflow *lflow = xmalloc(sizeof *lflow);
-  ovn_lflow_init(lflow, od, stage, priority,
-		 xstrdup(match), xstrdup(actions));
-  hmap_insert(lflow_map, &lflow->hmap_node, ovn_lflow_hash(lflow));
+    struct ovn_lflow *lflow = xmalloc(sizeof *lflow);
+    ovn_lflow_init(lflow, od, stage, priority,
+                   xstrdup(match), xstrdup(actions));
+    hmap_insert(lflow_map, &lflow->hmap_node, ovn_lflow_hash(lflow));
 }
 
 static struct ovn_lflow *
@@ -1135,29 +972,29 @@
                enum ovn_stage stage, uint16_t priority,
                const char *match, const char *actions)
 {
-  struct ovn_lflow target;
-  ovn_lflow_init(&target, od, stage, priority,
-		 CONST_CAST(char *, match), CONST_CAST(char *, actions));
-
-  struct ovn_lflow *lflow;
-  HMAP_FOR_EACH_WITH_HASH (lflow, hmap_node, ovn_lflow_hash(&target),
-			   lflows) {
-    if (ovn_lflow_equal(lflow, &target)) {
-      return lflow;
-    }
-  }
-  return NULL;
+    struct ovn_lflow target;
+    ovn_lflow_init(&target, od, stage, priority,
+                   CONST_CAST(char *, match), CONST_CAST(char *, actions));
+
+    struct ovn_lflow *lflow;
+    HMAP_FOR_EACH_WITH_HASH (lflow, hmap_node, ovn_lflow_hash(&target),
+                             lflows) {
+        if (ovn_lflow_equal(lflow, &target)) {
+            return lflow;
+        }
+    }
+    return NULL;
 }
 
 static void
 ovn_lflow_destroy(struct hmap *lflows, struct ovn_lflow *lflow)
 {
-  if (lflow) {
-    hmap_remove(lflows, &lflow->hmap_node);
-    free(lflow->match);
-    free(lflow->actions);
-    free(lflow);
-  }
+    if (lflow) {
+        hmap_remove(lflows, &lflow->hmap_node);
+        free(lflow->match);
+        free(lflow->actions);
+        free(lflow);
+    }
 }
 
 /* Appends port security constraints on L2 address field 'eth_addr_field'
@@ -1169,91 +1006,91 @@
                        char **port_security, size_t n_port_security,
                        struct ds *match)
 {
-  size_t base_len = match->length;
-  ds_put_format(match, " && %s == {", eth_addr_field);
-
-  size_t n = 0;
-  for (size_t i = 0; i < n_port_security; i++) {
-    struct eth_addr ea;
-
-    if (eth_addr_from_string(port_security[i], &ea)) {
-      ds_put_format(match, ETH_ADDR_FMT, ETH_ADDR_ARGS(ea));
-      ds_put_char(match, ' ');
-      n++;
-    }
-  }
-  ds_chomp(match, ' ');
-  ds_put_cstr(match, "}");
-
-  if (!n) {
-    match->length = base_len;
-  }
+    size_t base_len = match->length;
+    ds_put_format(match, " && %s == {", eth_addr_field);
+
+    size_t n = 0;
+    for (size_t i = 0; i < n_port_security; i++) {
+        struct eth_addr ea;
+
+        if (eth_addr_from_string(port_security[i], &ea)) {
+            ds_put_format(match, ETH_ADDR_FMT, ETH_ADDR_ARGS(ea));
+            ds_put_char(match, ' ');
+            n++;
+        }
+    }
+    ds_chomp(match, ' ');
+    ds_put_cstr(match, "}");
+
+    if (!n) {
+        match->length = base_len;
+    }
 }
 
 static void
 build_port_security_ipv6_nd_flow(
-				 struct ds *match, struct eth_addr ea, struct ipv6_netaddr *ipv6_addrs,
-				 int n_ipv6_addrs)
-{
-  ds_put_format(match, " && ip6 && nd && ((nd.sll == "ETH_ADDR_FMT" || "
-		"nd.sll == "ETH_ADDR_FMT") || ((nd.tll == "ETH_ADDR_FMT" || "
-		"nd.tll == "ETH_ADDR_FMT")", ETH_ADDR_ARGS(eth_addr_zero),
-		ETH_ADDR_ARGS(ea), ETH_ADDR_ARGS(eth_addr_zero),
-		ETH_ADDR_ARGS(ea));
-  if (!n_ipv6_addrs) {
-    ds_put_cstr(match, "))");
-    return;
-  }
-
-  char ip6_str[INET6_ADDRSTRLEN + 1];
-  struct in6_addr lla;
-  in6_generate_lla(ea, &lla);
-  memset(ip6_str, 0, sizeof(ip6_str));
-  ipv6_string_mapped(ip6_str, &lla);
-  ds_put_format(match, " && (nd.target == %s", ip6_str);
-
-  for(int i = 0; i < n_ipv6_addrs; i++) {
+    struct ds *match, struct eth_addr ea, struct ipv6_netaddr *ipv6_addrs,
+    int n_ipv6_addrs)
+{
+    ds_put_format(match, " && ip6 && nd && ((nd.sll == "ETH_ADDR_FMT" || "
+                  "nd.sll == "ETH_ADDR_FMT") || ((nd.tll == "ETH_ADDR_FMT" || "
+                  "nd.tll == "ETH_ADDR_FMT")", ETH_ADDR_ARGS(eth_addr_zero),
+                  ETH_ADDR_ARGS(ea), ETH_ADDR_ARGS(eth_addr_zero),
+                  ETH_ADDR_ARGS(ea));
+    if (!n_ipv6_addrs) {
+        ds_put_cstr(match, "))");
+        return;
+    }
+
+    char ip6_str[INET6_ADDRSTRLEN + 1];
+    struct in6_addr lla;
+    in6_generate_lla(ea, &lla);
     memset(ip6_str, 0, sizeof(ip6_str));
-    ipv6_string_mapped(ip6_str, &ipv6_addrs[i].addr);
-    ds_put_format(match, " || nd.target == %s", ip6_str);
-  }
-
-  ds_put_format(match, ")))");
+    ipv6_string_mapped(ip6_str, &lla);
+    ds_put_format(match, " && (nd.target == %s", ip6_str);
+
+    for(int i = 0; i < n_ipv6_addrs; i++) {
+        memset(ip6_str, 0, sizeof(ip6_str));
+        ipv6_string_mapped(ip6_str, &ipv6_addrs[i].addr);
+        ds_put_format(match, " || nd.target == %s", ip6_str);
+    }
+
+    ds_put_format(match, ")))");
 }
 
 static void
 build_port_security_ipv6_flow(
-			      enum ovn_pipeline pipeline, struct ds *match, struct eth_addr ea,
-			      struct ipv6_netaddr *ipv6_addrs, int n_ipv6_addrs)
-{
-  char ip6_str[INET6_ADDRSTRLEN + 1];
-
-  ds_put_format(match, " && %s == {",
-		pipeline == P_IN ? "ip6.src" : "ip6.dst");
-
-  /* Allow link-local address. */
-  struct in6_addr lla;
-  in6_generate_lla(ea, &lla);
-  ipv6_string_mapped(ip6_str, &lla);
-  ds_put_format(match, "%s, ", ip6_str);
-
-  /* Allow ip6.dst=ff00::/8 for multicast packets */
-  if (pipeline == P_OUT) {
-    ds_put_cstr(match, "ff00::/8, ");
-  }
-  for(int i = 0; i < n_ipv6_addrs; i++) {
-    ipv6_string_mapped(ip6_str, &ipv6_addrs[i].addr);
+    enum ovn_pipeline pipeline, struct ds *match, struct eth_addr ea,
+    struct ipv6_netaddr *ipv6_addrs, int n_ipv6_addrs)
+{
+    char ip6_str[INET6_ADDRSTRLEN + 1];
+
+    ds_put_format(match, " && %s == {",
+                  pipeline == P_IN ? "ip6.src" : "ip6.dst");
+
+    /* Allow link-local address. */
+    struct in6_addr lla;
+    in6_generate_lla(ea, &lla);
+    ipv6_string_mapped(ip6_str, &lla);
     ds_put_format(match, "%s, ", ip6_str);
-  }
-  /* Replace ", " by "}". */
-  ds_chomp(match, ' ');
-  ds_chomp(match, ',');
-  ds_put_cstr(match, "}");
+
+    /* Allow ip6.dst=ff00::/8 for multicast packets */
+    if (pipeline == P_OUT) {
+        ds_put_cstr(match, "ff00::/8, ");
+    }
+    for(int i = 0; i < n_ipv6_addrs; i++) {
+        ipv6_string_mapped(ip6_str, &ipv6_addrs[i].addr);
+        ds_put_format(match, "%s, ", ip6_str);
+    }
+    /* Replace ", " by "}". */
+    ds_chomp(match, ' ');
+    ds_chomp(match, ',');
+    ds_put_cstr(match, "}");
 }
 
 /**
  * Build port security constraints on ARP and IPv6 ND fields
- * and add logical flows to SWITCH_IN_PORT_SEC_ND stage.
+ * and add logical flows to S_SWITCH_IN_PORT_SEC_ND stage.
  *
  * For each port security of the logical port, following
  * logical flows are added
@@ -1275,72 +1112,6 @@
 static void
 build_port_security_nd(struct ovn_port *op, struct hmap *lflows)
 {
-<<<<<<< HEAD
-  for (size_t i = 0; i < op->nbs->n_port_security; i++) {
-    struct lport_addresses ps;
-    if (!extract_lport_addresses(op->nbs->port_security[i], &ps, true)) {
-      static struct vlog_rate_limit rl = VLOG_RATE_LIMIT_INIT(1, 1);
-      VLOG_INFO_RL(&rl, "invalid syntax '%s' in port security. No MAC"
-		   " address found", op->nbs->port_security[i]);
-      continue;
-    }
-
-    bool no_ip = !(ps.n_ipv4_addrs || ps.n_ipv6_addrs);
-    struct ds match = DS_EMPTY_INITIALIZER;
-
-    if (ps.n_ipv4_addrs || no_ip) {
-      ds_put_format(
-		    &match, "inport == %s && eth.src == "ETH_ADDR_FMT" && arp.sha == "
-		    ETH_ADDR_FMT, op->json_key, ETH_ADDR_ARGS(ps.ea),
-		    ETH_ADDR_ARGS(ps.ea));
-
-      if (ps.n_ipv4_addrs) {
-	ds_put_cstr(&match, " && (");
-	for (size_t i = 0; i < ps.n_ipv4_addrs; i++) {
-	  ds_put_cstr(&match, "arp.spa == ");
-	  ovs_be32 mask = be32_prefix_mask(ps.ipv4_addrs[i].plen);
-	  /* When the netmask is applied, if the host portion is
-	   * non-zero, the host can only use the specified
-	   * address in the arp.spa.  If zero, the host is allowed
-	   * to use any address in the subnet. */
-	  if (ps.ipv4_addrs[i].addr & ~mask) {
-	    ds_put_format(&match, IP_FMT,
-			  IP_ARGS(ps.ipv4_addrs[i].addr));
-	  } else {
-	    ip_format_masked(ps.ipv4_addrs[i].addr & mask, mask,
-			     &match);
-	  }
-	  ds_put_cstr(&match, " || ");
-	}
-	ds_chomp(&match, ' ');
-	ds_chomp(&match, '|');
-	ds_chomp(&match, '|');
-	ds_put_cstr(&match, ")");
-      }
-      ovn_lflow_add(lflows, op->od, S_SWITCH_IN_PORT_SEC_ND, 90,
-		    ds_cstr(&match), "next;");
-      ds_destroy(&match);
-    }
-
-    if (ps.n_ipv6_addrs || no_ip) {
-      ds_init(&match);
-      ds_put_format(&match, "inport == %s && eth.src == "ETH_ADDR_FMT,
-		    op->json_key, ETH_ADDR_ARGS(ps.ea));
-      build_port_security_ipv6_nd_flow(&match, ps.ea, ps.ipv6_addrs,
-				       ps.n_ipv6_addrs);
-      ovn_lflow_add(lflows, op->od, S_SWITCH_IN_PORT_SEC_ND, 90,
-		    ds_cstr(&match), "next;");
-      ds_destroy(&match);
-    }
-    free(ps.ipv4_addrs);
-    free(ps.ipv6_addrs);
-  }
-
-  char *match = xasprintf("inport == %s && (arp || nd)", op->json_key);
-  ovn_lflow_add(lflows, op->od, S_SWITCH_IN_PORT_SEC_ND, 80,
-		match, "drop;");
-  free(match);
-=======
     for (size_t i = 0; i < op->nbs->n_port_security; i++) {
         struct lport_addresses ps;
         if (!extract_lsp_addresses(op->nbs->port_security[i], &ps, true)) {
@@ -1405,7 +1176,6 @@
     ovn_lflow_add(lflows, op->od, S_SWITCH_IN_PORT_SEC_ND, 80,
                   match, "drop;");
     free(match);
->>>>>>> 4ef48e9d
 }
 
 /**
@@ -1427,120 +1197,6 @@
 build_port_security_ip(enum ovn_pipeline pipeline, struct ovn_port *op,
                        struct hmap *lflows)
 {
-<<<<<<< HEAD
-  char *port_direction;
-  enum ovn_stage stage;
-  if (pipeline == P_IN) {
-    port_direction = "inport";
-    stage = S_SWITCH_IN_PORT_SEC_IP;
-  } else {
-    port_direction = "outport";
-    stage = S_SWITCH_OUT_PORT_SEC_IP;
-  }
-
-  for (size_t i = 0; i < op->nbs->n_port_security; i++) {
-    struct lport_addresses ps;
-    if (!extract_lport_addresses(op->nbs->port_security[i], &ps, true)) {
-      continue;
-    }
-
-    if (!(ps.n_ipv4_addrs || ps.n_ipv6_addrs)) {
-      continue;
-    }
-
-    if (ps.n_ipv4_addrs) {
-      struct ds match = DS_EMPTY_INITIALIZER;
-      if (pipeline == P_IN) {
-	/* Permit use of the unspecified address for DHCP discovery */
-	struct ds dhcp_match = DS_EMPTY_INITIALIZER;
-	ds_put_format(&dhcp_match, "inport == %s"
-		      " && eth.src == "ETH_ADDR_FMT
-		      " && ip4.src == 0.0.0.0"
-		      " && ip4.dst == 255.255.255.255"
-		      " && udp.src == 68 && udp.dst == 67", op->json_key,
-		      ETH_ADDR_ARGS(ps.ea));
-	ovn_lflow_add(lflows, op->od, stage, 90,
-		      ds_cstr(&dhcp_match), "next;");
-	ds_destroy(&dhcp_match);
-	ds_put_format(&match, "inport == %s && eth.src == "ETH_ADDR_FMT
-		      " && ip4.src == {", op->json_key,
-		      ETH_ADDR_ARGS(ps.ea));
-      } else {
-	ds_put_format(&match, "outport == %s && eth.dst == "ETH_ADDR_FMT
-		      " && ip4.dst == {255.255.255.255, 224.0.0.0/4, ",
-		      op->json_key, ETH_ADDR_ARGS(ps.ea));
-      }
-
-      for (int i = 0; i < ps.n_ipv4_addrs; i++) {
-	ovs_be32 mask = be32_prefix_mask(ps.ipv4_addrs[i].plen);
-	/* When the netmask is applied, if the host portion is
-	 * non-zero, the host can only use the specified
-	 * address.  If zero, the host is allowed to use any
-	 * address in the subnet.
-	 * */
-	if (ps.ipv4_addrs[i].addr & ~mask) {
-	  ds_put_format(&match, IP_FMT,
-			IP_ARGS(ps.ipv4_addrs[i].addr));
-	  if (pipeline == P_OUT && ps.ipv4_addrs[i].plen != 32) {
-	    /* Host is also allowed to receive packets to the
-	     * broadcast address in the specified subnet.
-	     */
-	    ds_put_format(&match, ", "IP_FMT,
-			  IP_ARGS(ps.ipv4_addrs[i].addr | ~mask));
-	  }
-	} else {
-	  /* host portion is zero */
-	  ip_format_masked(ps.ipv4_addrs[i].addr & mask, mask,
-			   &match);
-	}
-	ds_put_cstr(&match, ", ");
-      }
-
-      /* Replace ", " by "}". */
-      ds_chomp(&match, ' ');
-      ds_chomp(&match, ',');
-      ds_put_cstr(&match, "}");
-      ovn_lflow_add(lflows, op->od, stage, 90, ds_cstr(&match), "next;");
-      ds_destroy(&match);
-      free(ps.ipv4_addrs);
-    }
-
-    if (ps.n_ipv6_addrs) {
-      struct ds match = DS_EMPTY_INITIALIZER;
-      if (pipeline == P_IN) {
-	/* Permit use of unspecified address for duplicate address
-	 * detection */
-	struct ds dad_match = DS_EMPTY_INITIALIZER;
-	ds_put_format(&dad_match, "inport == %s"
-		      " && eth.src == "ETH_ADDR_FMT
-		      " && ip6.src == ::"
-		      " && ip6.dst == ff02::/16"
-		      " && icmp6.type == {131, 135, 143}", op->json_key,
-		      ETH_ADDR_ARGS(ps.ea));
-	ovn_lflow_add(lflows, op->od, stage, 90,
-		      ds_cstr(&dad_match), "next;");
-	ds_destroy(&dad_match);
-      }
-      ds_put_format(&match, "%s == %s && %s == "ETH_ADDR_FMT"",
-		    port_direction, op->json_key,
-		    pipeline == P_IN ? "eth.src" : "eth.dst",
-		    ETH_ADDR_ARGS(ps.ea));
-      build_port_security_ipv6_flow(pipeline, &match, ps.ea,
-				    ps.ipv6_addrs, ps.n_ipv6_addrs);
-      ovn_lflow_add(lflows, op->od, stage, 90,
-		    ds_cstr(&match), "next;");
-      ds_destroy(&match);
-      free(ps.ipv6_addrs);
-    }
-
-    char *match = xasprintf(
-			    "%s == %s && %s == "ETH_ADDR_FMT" && ip", port_direction,
-			    op->json_key, pipeline == P_IN ? "eth.src" : "eth.dst",
-			    ETH_ADDR_ARGS(ps.ea));
-    ovn_lflow_add(lflows, op->od, stage, 80, match, "drop;");
-    free(match);
-  }
-=======
     char *port_direction;
     enum ovn_stage stage;
     if (pipeline == P_IN) {
@@ -1653,193 +1309,185 @@
         ovn_lflow_add(lflows, op->od, stage, 80, match, "drop;");
         free(match);
     }
->>>>>>> 4ef48e9d
 }
 
 static bool
 lsp_is_enabled(const struct nbrec_logical_switch_port *lsp)
 {
-<<<<<<< HEAD
-  return !lport->enabled || *lport->enabled;
-=======
     return !lsp->enabled || *lsp->enabled;
->>>>>>> 4ef48e9d
 }
 
 static bool
 lsp_is_up(const struct nbrec_logical_switch_port *lsp)
 {
-<<<<<<< HEAD
-  return !lport->up || *lport->up;
-=======
     return !lsp->up || *lsp->up;
->>>>>>> 4ef48e9d
 }
 
 static bool
 has_stateful_acl(struct ovn_datapath *od)
 {
-  for (size_t i = 0; i < od->nbs->n_acls; i++) {
-    struct nbrec_acl *acl = od->nbs->acls[i];
-    if (!strcmp(acl->action, "allow-related")) {
-      return true;
-    }
-  }
-
-  return false;
+    for (size_t i = 0; i < od->nbs->n_acls; i++) {
+        struct nbrec_acl *acl = od->nbs->acls[i];
+        if (!strcmp(acl->action, "allow-related")) {
+            return true;
+        }
+    }
+
+    return false;
 }
 
 static void
 build_acls(struct ovn_datapath *od, struct hmap *lflows, struct hmap *ports)
 {
-  bool has_stateful = has_stateful_acl(od);
-  struct ovn_port *op;
-
-  /* Ingress and Egress Pre-ACL Table (Priority 0): Packets are
-   * allowed by default. */
-  ovn_lflow_add(lflows, od, S_SWITCH_IN_PRE_ACL, 0, "1", "next;");
-  ovn_lflow_add(lflows, od, S_SWITCH_OUT_PRE_ACL, 0, "1", "next;");
-
-  /* Ingress and Egress ACL Table (Priority 0): Packets are allowed by
-   * default.  A related rule at priority 1 is added below if there
-   * are any stateful ACLs in this datapath. */
-  ovn_lflow_add(lflows, od, S_SWITCH_IN_ACL, 0, "1", "next;");
-  ovn_lflow_add(lflows, od, S_SWITCH_OUT_ACL, 0, "1", "next;");
-
-  /* If there are any stateful ACL rules in this dapapath, we must
-   * send all IP packets through the conntrack action, which handles
-   * defragmentation, in order to match L4 headers. */
-  if (has_stateful) {
-    HMAP_FOR_EACH (op, key_node, ports) {
-      if (op->od == od && !strcmp(op->nbs->type, "router")) {
-	/* Can't use ct() for router ports. Consider the
-	 * following configuration: lp1(10.0.0.2) on
-	 * hostA--ls1--lr0--ls2--lp2(10.0.1.2) on hostB, For a
-	 * ping from lp1 to lp2, First, the response will go
-	 * through ct() with a zone for lp2 in the ls2 ingress
-	 * pipeline on hostB.  That ct zone knows about this
-	 * connection. Next, it goes through ct() with the zone
-	 * for the router port in the egress pipeline of ls2 on
-	 * hostB.  This zone does not know about the connection,
-	 * as the icmp request went through the logical router
-	 * on hostA, not hostB. This would only work with
-	 * distributed conntrack state across all chassis. */
-	struct ds match_in = DS_EMPTY_INITIALIZER;
-	struct ds match_out = DS_EMPTY_INITIALIZER;
-
-	ds_put_format(&match_in, "ip && inport == %s", op->json_key);
-	ds_put_format(&match_out, "ip && outport == %s", op->json_key);
-	ovn_lflow_add(lflows, od, S_SWITCH_IN_PRE_ACL, 110,
-		      ds_cstr(&match_in), "next;");
-	ovn_lflow_add(lflows, od, S_SWITCH_OUT_PRE_ACL, 110,
-		      ds_cstr(&match_out), "next;");
-
-	ds_destroy(&match_in);
-	ds_destroy(&match_out);
-      }
-    }
-
-    /* Ingress and Egress Pre-ACL Table (Priority 100).
-     *
-     * Regardless of whether the ACL is "from-lport" or "to-lport",
-     * we need rules in both the ingress and egress table, because
-     * the return traffic needs to be followed. */
-    ovn_lflow_add(lflows, od, S_SWITCH_IN_PRE_ACL, 100, "ip", "ct_next;");
-    ovn_lflow_add(lflows, od, S_SWITCH_OUT_PRE_ACL, 100, "ip", "ct_next;");
-
-    /* Ingress and Egress ACL Table (Priority 1).
-     *
-     * By default, traffic is allowed.  This is partially handled by
-     * the Priority 0 ACL flows added earlier, but we also need to
-     * commit IP flows.  This is because, while the initiater's
-     * direction may not have any stateful rules, the server's may
-     * and then its return traffic would not have an associated
-     * conntrack entry and would return "+invalid". */
-    ovn_lflow_add(lflows, od, S_SWITCH_IN_ACL, 1, "ip",
-		  "ct_commit; next;");
-    ovn_lflow_add(lflows, od, S_SWITCH_OUT_ACL, 1, "ip",
-		  "ct_commit; next;");
-
-    /* Ingress and Egress ACL Table (Priority 65535).
-     *
-     * Always drop traffic that's in an invalid state.  This is
-     * enforced at a higher priority than ACLs can be defined. */
-    ovn_lflow_add(lflows, od, S_SWITCH_IN_ACL, UINT16_MAX,
-		  "ct.inv", "drop;");
-    ovn_lflow_add(lflows, od, S_SWITCH_OUT_ACL, UINT16_MAX,
-		  "ct.inv", "drop;");
-
-    /* Ingress and Egress ACL Table (Priority 65535).
-     *
-     * Always allow traffic that is established to a committed
-     * conntrack entry.  This is enforced at a higher priority than
-     * ACLs can be defined. */
-    ovn_lflow_add(lflows, od, S_SWITCH_IN_ACL, UINT16_MAX,
-		  "ct.est && !ct.rel && !ct.new && !ct.inv",
-		  "next;");
-    ovn_lflow_add(lflows, od, S_SWITCH_OUT_ACL, UINT16_MAX,
-		  "ct.est && !ct.rel && !ct.new && !ct.inv",
-		  "next;");
-
-    /* Ingress and Egress ACL Table (Priority 65535).
-     *
-     * Always allow traffic that is related to an existing conntrack
-     * entry.  This is enforced at a higher priority than ACLs can
-     * be defined.
-     *
-     * NOTE: This does not support related data sessions (eg,
-     * a dynamically negotiated FTP data channel), but will allow
-     * related traffic such as an ICMP Port Unreachable through
-     * that's generated from a non-listening UDP port.  */
-    ovn_lflow_add(lflows, od, S_SWITCH_IN_ACL, UINT16_MAX,
-		  "!ct.est && ct.rel && !ct.new && !ct.inv",
-		  "next;");
-    ovn_lflow_add(lflows, od, S_SWITCH_OUT_ACL, UINT16_MAX,
-		  "!ct.est && ct.rel && !ct.new && !ct.inv",
-		  "next;");
-  }
-
-  /* Ingress or Egress ACL Table (Various priorities). */
-  for (size_t i = 0; i < od->nbs->n_acls; i++) {
-    struct nbrec_acl *acl = od->nbs->acls[i];
-    bool ingress = !strcmp(acl->direction, "from-lport") ? true :false;
-    enum ovn_stage stage = ingress ? S_SWITCH_IN_ACL : S_SWITCH_OUT_ACL;
-
-    if (!strcmp(acl->action, "allow")) {
-      /* If there are any stateful flows, we must even commit "allow"
-       * actions.  This is because, while the initiater's
-       * direction may not have any stateful rules, the server's
-       * may and then its return traffic would not have an
-       * associated conntrack entry and would return "+invalid". */
-      const char *actions = has_stateful ? "ct_commit; next;" : "next;";
-      ovn_lflow_add(lflows, od, stage,
-		    acl->priority + OVN_ACL_PRI_OFFSET,
-		    acl->match, actions);
-    } else if (!strcmp(acl->action, "allow-related")) {
-      struct ds match = DS_EMPTY_INITIALIZER;
-
-      /* Commit the connection tracking entry, which allows all
-       * other traffic related to this entry to flow due to the
-       * 65535 priority flow defined earlier. */
-      ds_put_format(&match, "ct.new && (%s)", acl->match);
-      ovn_lflow_add(lflows, od, stage,
-		    acl->priority + OVN_ACL_PRI_OFFSET,
-		    ds_cstr(&match), "ct_commit; next;");
-
-      ds_destroy(&match);
-    } else if (!strcmp(acl->action, "drop")) {
-      ovn_lflow_add(lflows, od, stage,
-		    acl->priority + OVN_ACL_PRI_OFFSET,
-		    acl->match, "drop;");
-    } else if (!strcmp(acl->action, "reject")) {
-      /* xxx Need to support "reject". */
-      VLOG_INFO("reject is not a supported action");
-      ovn_lflow_add(lflows, od, stage,
-		    acl->priority + OVN_ACL_PRI_OFFSET,
-		    acl->match, "drop;");
-    }
-  }
-}
+    bool has_stateful = has_stateful_acl(od);
+    struct ovn_port *op;
+
+    /* Ingress and Egress Pre-ACL Table (Priority 0): Packets are
+     * allowed by default. */
+    ovn_lflow_add(lflows, od, S_SWITCH_IN_PRE_ACL, 0, "1", "next;");
+    ovn_lflow_add(lflows, od, S_SWITCH_OUT_PRE_ACL, 0, "1", "next;");
+
+    /* Ingress and Egress ACL Table (Priority 0): Packets are allowed by
+     * default.  A related rule at priority 1 is added below if there
+     * are any stateful ACLs in this datapath. */
+    ovn_lflow_add(lflows, od, S_SWITCH_IN_ACL, 0, "1", "next;");
+    ovn_lflow_add(lflows, od, S_SWITCH_OUT_ACL, 0, "1", "next;");
+
+    /* If there are any stateful ACL rules in this dapapath, we must
+     * send all IP packets through the conntrack action, which handles
+     * defragmentation, in order to match L4 headers. */
+    if (has_stateful) {
+        HMAP_FOR_EACH (op, key_node, ports) {
+            if (op->od == od && !strcmp(op->nbs->type, "router")) {
+                /* Can't use ct() for router ports. Consider the
+                 * following configuration: lp1(10.0.0.2) on
+                 * hostA--ls1--lr0--ls2--lp2(10.0.1.2) on hostB, For a
+                 * ping from lp1 to lp2, First, the response will go
+                 * through ct() with a zone for lp2 in the ls2 ingress
+                 * pipeline on hostB.  That ct zone knows about this
+                 * connection. Next, it goes through ct() with the zone
+                 * for the router port in the egress pipeline of ls2 on
+                 * hostB.  This zone does not know about the connection,
+                 * as the icmp request went through the logical router
+                 * on hostA, not hostB. This would only work with
+                 * distributed conntrack state across all chassis. */
+                struct ds match_in = DS_EMPTY_INITIALIZER;
+                struct ds match_out = DS_EMPTY_INITIALIZER;
+
+                ds_put_format(&match_in, "ip && inport == %s", op->json_key);
+                ds_put_format(&match_out, "ip && outport == %s", op->json_key);
+                ovn_lflow_add(lflows, od, S_SWITCH_IN_PRE_ACL, 110,
+                              ds_cstr(&match_in), "next;");
+                ovn_lflow_add(lflows, od, S_SWITCH_OUT_PRE_ACL, 110,
+                              ds_cstr(&match_out), "next;");
+
+                ds_destroy(&match_in);
+                ds_destroy(&match_out);
+            }
+        }
+
+        /* Ingress and Egress Pre-ACL Table (Priority 100).
+         *
+         * Regardless of whether the ACL is "from-lport" or "to-lport",
+         * we need rules in both the ingress and egress table, because
+         * the return traffic needs to be followed. */
+        ovn_lflow_add(lflows, od, S_SWITCH_IN_PRE_ACL, 100, "ip", "ct_next;");
+        ovn_lflow_add(lflows, od, S_SWITCH_OUT_PRE_ACL, 100, "ip", "ct_next;");
+
+        /* Ingress and Egress ACL Table (Priority 1).
+         *
+         * By default, traffic is allowed.  This is partially handled by
+         * the Priority 0 ACL flows added earlier, but we also need to
+         * commit IP flows.  This is because, while the initiater's
+         * direction may not have any stateful rules, the server's may
+         * and then its return traffic would not have an associated
+         * conntrack entry and would return "+invalid". */
+        ovn_lflow_add(lflows, od, S_SWITCH_IN_ACL, 1, "ip",
+                      "ct_commit; next;");
+        ovn_lflow_add(lflows, od, S_SWITCH_OUT_ACL, 1, "ip",
+                      "ct_commit; next;");
+
+        /* Ingress and Egress ACL Table (Priority 65535).
+         *
+         * Always drop traffic that's in an invalid state.  This is
+         * enforced at a higher priority than ACLs can be defined. */
+        ovn_lflow_add(lflows, od, S_SWITCH_IN_ACL, UINT16_MAX,
+                      "ct.inv", "drop;");
+        ovn_lflow_add(lflows, od, S_SWITCH_OUT_ACL, UINT16_MAX,
+                      "ct.inv", "drop;");
+
+        /* Ingress and Egress ACL Table (Priority 65535).
+         *
+         * Always allow traffic that is established to a committed
+         * conntrack entry.  This is enforced at a higher priority than
+         * ACLs can be defined. */
+        ovn_lflow_add(lflows, od, S_SWITCH_IN_ACL, UINT16_MAX,
+                      "ct.est && !ct.rel && !ct.new && !ct.inv",
+                      "next;");
+        ovn_lflow_add(lflows, od, S_SWITCH_OUT_ACL, UINT16_MAX,
+                      "ct.est && !ct.rel && !ct.new && !ct.inv",
+                      "next;");
+
+        /* Ingress and Egress ACL Table (Priority 65535).
+         *
+         * Always allow traffic that is related to an existing conntrack
+         * entry.  This is enforced at a higher priority than ACLs can
+         * be defined.
+         *
+         * NOTE: This does not support related data sessions (eg,
+         * a dynamically negotiated FTP data channel), but will allow
+         * related traffic such as an ICMP Port Unreachable through
+         * that's generated from a non-listening UDP port.  */
+        ovn_lflow_add(lflows, od, S_SWITCH_IN_ACL, UINT16_MAX,
+                      "!ct.est && ct.rel && !ct.new && !ct.inv",
+                      "next;");
+        ovn_lflow_add(lflows, od, S_SWITCH_OUT_ACL, UINT16_MAX,
+                      "!ct.est && ct.rel && !ct.new && !ct.inv",
+                      "next;");
+    }
+
+    /* Ingress or Egress ACL Table (Various priorities). */
+    for (size_t i = 0; i < od->nbs->n_acls; i++) {
+        struct nbrec_acl *acl = od->nbs->acls[i];
+        bool ingress = !strcmp(acl->direction, "from-lport") ? true :false;
+        enum ovn_stage stage = ingress ? S_SWITCH_IN_ACL : S_SWITCH_OUT_ACL;
+
+        if (!strcmp(acl->action, "allow")) {
+            /* If there are any stateful flows, we must even commit "allow"
+             * actions.  This is because, while the initiater's
+             * direction may not have any stateful rules, the server's
+             * may and then its return traffic would not have an
+             * associated conntrack entry and would return "+invalid". */
+            const char *actions = has_stateful ? "ct_commit; next;" : "next;";
+            ovn_lflow_add(lflows, od, stage,
+                          acl->priority + OVN_ACL_PRI_OFFSET,
+                          acl->match, actions);
+        } else if (!strcmp(acl->action, "allow-related")) {
+            struct ds match = DS_EMPTY_INITIALIZER;
+
+            /* Commit the connection tracking entry, which allows all
+             * other traffic related to this entry to flow due to the
+             * 65535 priority flow defined earlier. */
+            ds_put_format(&match, "ct.new && (%s)", acl->match);
+            ovn_lflow_add(lflows, od, stage,
+                          acl->priority + OVN_ACL_PRI_OFFSET,
+                          ds_cstr(&match), "ct_commit; next;");
+
+            ds_destroy(&match);
+        } else if (!strcmp(acl->action, "drop")) {
+            ovn_lflow_add(lflows, od, stage,
+                          acl->priority + OVN_ACL_PRI_OFFSET,
+                          acl->match, "drop;");
+        } else if (!strcmp(acl->action, "reject")) {
+            /* xxx Need to support "reject". */
+            VLOG_INFO("reject is not a supported action");
+            ovn_lflow_add(lflows, od, stage,
+                          acl->priority + OVN_ACL_PRI_OFFSET,
+                          acl->match, "drop;");
+        }
+    }
+}
+
 /*
  * Build the rules to insert service chains
  */
@@ -2063,66 +1711,39 @@
 build_lswitch_flows(struct hmap *datapaths, struct hmap *ports,
                     struct hmap *lflows, struct hmap *mcgroups)
 {
-  /* This flow table structure is documented in ovn-northd(8), so please
-   * update ovn-northd.8.xml if you change anything. */
-
-  /* Build pre-ACL and ACL tables for both ingress and egress.
-   * Ingress tables 3 and 4.  Egress tables 0 and 1. */
-  struct ovn_datapath *od;
-  HMAP_FOR_EACH (od, key_node, datapaths) {
-    if (!od->nbs) {
-      continue;
-    }
-
-    build_acls(od, lflows, ports);
-  }
-
-  /* Logical switch ingress table 0: Admission control framework (priority
-   * 100). */
-  HMAP_FOR_EACH (od, key_node, datapaths) {
-    if (!od->nbs) {
-      continue;
-    }
-
-    /* Logical VLANs not supported. */
-    ovn_lflow_add(lflows, od, S_SWITCH_IN_PORT_SEC_L2, 100, "vlan.present",
-		  "drop;");
-
-    /* Broadcast/multicast source address is invalid. */
-    ovn_lflow_add(lflows, od, S_SWITCH_IN_PORT_SEC_L2, 100, "eth.src[40]",
-		  "drop;");
-
-    /* Port security flows have priority 50 (see below) and will continue
-     * to the next table if packet source is acceptable. */
-  }
-
-  /* Logical switch ingress table 0: Ingress port security - L2
-   *  (priority 50).
-   *  Ingress table 1: Ingress port security - IP (priority 90 and 80)
-   *  Ingress table 2: Ingress port security - ND (priority 90 and 80)
-   */
-  struct ovn_port *op;
-  HMAP_FOR_EACH (op, key_node, ports) {
-    if (!op->nbs) {
-      continue;
-    }
-
-<<<<<<< HEAD
-    if (!lport_is_enabled(op->nbs)) {
-      /* Drop packets from disabled logical ports (since logical flow
-       * tables are default-drop). */
-      continue;
-    }
-
-    struct ds match = DS_EMPTY_INITIALIZER;
-    ds_put_format(&match, "inport == %s", op->json_key);
-    build_port_security_l2(
-			   "eth.src", op->nbs->port_security, op->nbs->n_port_security,
-			   &match);
-    ovn_lflow_add(lflows, op->od, S_SWITCH_IN_PORT_SEC_L2, 50,
-		  ds_cstr(&match), "next;");
-    ds_destroy(&match);
-=======
+    /* This flow table structure is documented in ovn-northd(8), so please
+     * update ovn-northd.8.xml if you change anything. */
+
+    /* Build pre-ACL and ACL tables for both ingress and egress.
+     * Ingress tables 3 and 4.  Egress tables 0 and 1. */
+    struct ovn_datapath *od;
+    HMAP_FOR_EACH (od, key_node, datapaths) {
+        if (!od->nbs) {
+            continue;
+        }
+
+        build_acls(od, lflows, ports);
+    }
+
+    /* Logical switch ingress table 0: Admission control framework (priority
+     * 100). */
+    HMAP_FOR_EACH (od, key_node, datapaths) {
+        if (!od->nbs) {
+            continue;
+        }
+
+        /* Logical VLANs not supported. */
+        ovn_lflow_add(lflows, od, S_SWITCH_IN_PORT_SEC_L2, 100, "vlan.present",
+                      "drop;");
+
+        /* Broadcast/multicast source address is invalid. */
+        ovn_lflow_add(lflows, od, S_SWITCH_IN_PORT_SEC_L2, 100, "eth.src[40]",
+                      "drop;");
+
+        /* Port security flows have priority 50 (see below) and will continue
+         * to the next table if packet source is acceptable. */
+    }
+
     /* Logical switch ingress table 0: Ingress port security - L2
      *  (priority 50).
      *  Ingress table 1: Ingress port security - IP (priority 90 and 80)
@@ -2172,22 +1793,15 @@
         if (!op->nbs) {
             continue;
         }
->>>>>>> 4ef48e9d
-
-    if (op->nbs->n_port_security) {
-      build_port_security_ip(P_IN, op, lflows);
-      build_port_security_nd(op, lflows);
-    }
-
-<<<<<<< HEAD
-  }
-
-  /* Ingress table 1 and 2: Port security - IP and ND, by default goto next.
-   * (priority 0)*/
-  HMAP_FOR_EACH (od, key_node, datapaths) {
-    if (!od->nbs) {
-      continue;
-=======
+
+        if (!strcmp(op->nbs->type, "localnet")) {
+            char *match = xasprintf("inport == %s", op->json_key);
+            ovn_lflow_add(lflows, op->od, S_SWITCH_IN_ARP_RSP, 100,
+                          match, "next;");
+            free(match);
+        }
+    }
+
     /* Ingress table 5: ARP responder, reply for known IPs.
      * (priority 50). */
     HMAP_FOR_EACH (op, key_node, ports) {
@@ -2248,110 +1862,7 @@
         ovn_lflow_add(lflows, od, S_SWITCH_IN_ARP_RSP, 0, "1", "next;");
     }
 
-    /* Ingress table 6: Destination lookup, broadcast and multicast handling
-     * (priority 100). */
-    HMAP_FOR_EACH (op, key_node, ports) {
-        if (!op->nbs) {
-            continue;
-        }
-
-        if (lsp_is_enabled(op->nbs)) {
-            ovn_multicast_add(mcgroups, &mc_flood, op);
-        }
->>>>>>> 4ef48e9d
-    }
-
-    ovn_lflow_add(lflows, od, S_SWITCH_IN_PORT_SEC_ND, 0, "1", "next;");
-    ovn_lflow_add(lflows, od, S_SWITCH_IN_PORT_SEC_IP, 0, "1", "next;");
-  }
-
-  /* Ingress table 3: ARP responder, skip requests coming from localnet ports.
-   * (priority 100). */
-  HMAP_FOR_EACH (op, key_node, ports) {
-    if (!op->nbs) {
-      continue;
-    }
-
-<<<<<<< HEAD
-    if (!strcmp(op->nbs->type, "localnet")) {
-      char *match = xasprintf("inport == %s", op->json_key);
-      ovn_lflow_add(lflows, op->od, S_SWITCH_IN_ARP_RSP, 100,
-		    match, "next;");
-      free(match);
-    }
-  }
-
-  /* Ingress table 5: ARP responder, reply for known IPs.
-   * (priority 50). */
-  HMAP_FOR_EACH (op, key_node, ports) {
-    if (!op->nbs) {
-      continue;
-    }
-
-    /*
-     * Add ARP reply flows if either the
-     *  - port is up or
-     *  - port type is router
-     */
-    if (!lport_is_up(op->nbs) && strcmp(op->nbs->type, "router")) {
-      continue;
-    }
-
-    for (size_t i = 0; i < op->nbs->n_addresses; i++) {
-      struct lport_addresses laddrs;
-      if (!extract_lport_addresses(op->nbs->addresses[i], &laddrs,
-				   false)) {
-	continue;
-      }
-      for (size_t j = 0; j < laddrs.n_ipv4_addrs; j++) {
-	char *match = xasprintf(
-				"arp.tpa == "IP_FMT" && arp.op == 1",
-				IP_ARGS(laddrs.ipv4_addrs[j].addr));
-	char *actions = xasprintf(
-				  "eth.dst = eth.src; "
-				  "eth.src = "ETH_ADDR_FMT"; "
-				  "arp.op = 2; /* ARP reply */ "
-				  "arp.tha = arp.sha; "
-				  "arp.sha = "ETH_ADDR_FMT"; "
-				  "arp.tpa = arp.spa; "
-				  "arp.spa = "IP_FMT"; "
-				  "outport = inport; "
-				  "inport = \"\"; /* Allow sending out inport. */ "
-				  "output;",
-				  ETH_ADDR_ARGS(laddrs.ea),
-				  ETH_ADDR_ARGS(laddrs.ea),
-				  IP_ARGS(laddrs.ipv4_addrs[j].addr));
-	ovn_lflow_add(lflows, op->od, S_SWITCH_IN_ARP_RSP, 50,
-		      match, actions);
-	free(match);
-	free(actions);
-      }
-
-      free(laddrs.ipv4_addrs);
-
-    }
-  }
-
-  /* Ingress table 5: ARP responder, by default goto next.
-   * (priority 0)*/
-  HMAP_FOR_EACH (od, key_node, datapaths) {
-    if (!od->nbs) {
-      continue;
-    }
-
-    ovn_lflow_add(lflows, od, S_SWITCH_IN_ARP_RSP, 0, "1", "next;");
-  }
-  /* Ingress table 5: ARP responder, by default goto next.
-   * (priority 0)*/
-  HMAP_FOR_EACH (od, key_node, datapaths) {
-    if (!od->nbs) {
-      continue;
-    }
-
-    ovn_lflow_add(lflows, od, S_SWITCH_IN_ARP_RSP, 0, "1", "next;");
-  }
-
-  /* Ingress table 6: Add override rules for service insertion
+ /* Ingress table 6: Add override rules for service insertion
    *  If a service is defined send traffic destined for an application
    *  to the service first (both for ingress and egress)
    */
@@ -2363,118 +1874,27 @@
   install_port_chain(od, lflows, ports);
 }
   VLOG_INFO("Service Chaining complete\n");
-  /* 
-   * Ingress table 7: Destination lookup, broadcast and multicast handling
-   * (priority 100). 
-   *
-   */
-  HMAP_FOR_EACH (op, key_node, ports) {
-    if (!op->nbs) {
-      continue;
-    }
-
-    if (lport_is_enabled(op->nbs)) {
-      ovn_multicast_add(mcgroups, &mc_flood, op);
-    }
-  }
-  HMAP_FOR_EACH (od, key_node, datapaths) {
-    if (!od->nbs) {
-      continue;
-    }
-
-    ovn_lflow_add(lflows, od, S_SWITCH_IN_L2_LKUP, 100, "eth.mcast",
-		  "outport = \""MC_FLOOD"\"; output;");
-  }
-
-  /* Ingress table 7: Destination lookup, unicast handling (priority 50), */
-  HMAP_FOR_EACH (op, key_node, ports) {
-    if (!op->nbs) {
-      continue;
-    }
-
-    for (size_t i = 0; i < op->nbs->n_addresses; i++) {
-      struct eth_addr mac;
-
-      if (eth_addr_from_string(op->nbs->addresses[i], &mac)) {
-	struct ds match, actions;
-
-	ds_init(&match);
-	ds_put_format(&match, "eth.dst == "ETH_ADDR_FMT,
-		      ETH_ADDR_ARGS(mac));
-
-	ds_init(&actions);
-	ds_put_format(&actions, "outport = %s; output;", op->json_key);
-	ovn_lflow_add(lflows, op->od, S_SWITCH_IN_L2_LKUP, 50,
-		      ds_cstr(&match), ds_cstr(&actions));
-	ds_destroy(&actions);
-	ds_destroy(&match);
-      } else if (!strcmp(op->nbs->addresses[i], "unknown")) {
-	if (lport_is_enabled(op->nbs)) {
-	  ovn_multicast_add(mcgroups, &mc_unknown, op);
-	  op->od->has_unknown = true;
-	}
-      } else {
-	static struct vlog_rate_limit rl = VLOG_RATE_LIMIT_INIT(1, 1);
-
-	VLOG_INFO_RL(&rl,
-		     "%s: invalid syntax '%s' in addresses column",
-		     op->nbs->name, op->nbs->addresses[i]);
-      }
-    }
-  }
-
-
-  /* Ingress table 7: Destination lookup for unknown MACs (priority 0). */
-  HMAP_FOR_EACH (od, key_node, datapaths) {
-    if (!od->nbs) {
-      continue;
-    }
-
-    if (od->has_unknown) {
-      ovn_lflow_add(lflows, od, S_SWITCH_IN_L2_LKUP, 0, "1",
-		    "outport = \""MC_UNKNOWN"\"; output;");
-    }
-  }
-
-  /* Egress table 2: Egress port security - IP (priority 0)
-   * port security L2 - multicast/broadcast (priority
-   * 100). */
-  HMAP_FOR_EACH (od, key_node, datapaths) {
-    if (!od->nbs) {
-      continue;
-    }
-
-    ovn_lflow_add(lflows, od, S_SWITCH_OUT_PORT_SEC_IP, 0, "1", "next;");
-    ovn_lflow_add(lflows, od, S_SWITCH_OUT_PORT_SEC_L2, 100, "eth.mcast",
-		  "output;");
-  }
-
-  /* Egress table 2: Egress port security - IP (priorities 90 and 80)
-   * if port security enabled.
-   *
-   * Egress table 3: Egress port security - L2 (priorities 50 and 150).
-   *
-   * Priority 50 rules implement port security for enabled logical port.
-   *
-   * Priority 150 rules drop packets to disabled logical ports, so that they
-   * don't even receive multicast or broadcast packets. */
-  HMAP_FOR_EACH (op, key_node, ports) {
-    if (!op->nbs) {
-      continue;
-    }
-
-    struct ds match = DS_EMPTY_INITIALIZER;
-    ds_put_format(&match, "outport == %s", op->json_key);
-    if (lport_is_enabled(op->nbs)) {
-      build_port_security_l2("eth.dst", op->nbs->port_security,
-			     op->nbs->n_port_security, &match);
-      ovn_lflow_add(lflows, op->od, S_SWITCH_OUT_PORT_SEC_L2, 50,
-		    ds_cstr(&match), "output;");
-    } else {
-      ovn_lflow_add(lflows, op->od, S_SWITCH_OUT_PORT_SEC_L2, 150,
-		    ds_cstr(&match), "drop;");
-    }
-=======
+
+    /* Ingress table 6: Destination lookup, broadcast and multicast handling
+     * (priority 100). */
+    HMAP_FOR_EACH (op, key_node, ports) {
+        if (!op->nbs) {
+            continue;
+        }
+
+        if (lsp_is_enabled(op->nbs)) {
+            ovn_multicast_add(mcgroups, &mc_flood, op);
+        }
+    }
+    HMAP_FOR_EACH (od, key_node, datapaths) {
+        if (!od->nbs) {
+            continue;
+        }
+
+        ovn_lflow_add(lflows, od, S_SWITCH_IN_L2_LKUP, 100, "eth.mcast",
+                      "outport = \""MC_FLOOD"\"; output;");
+    }
+
     /* Ingress table 6: Destination lookup, unicast handling (priority 50), */
     HMAP_FOR_EACH (op, key_node, ports) {
         if (!op->nbs) {
@@ -2562,50 +1982,49 @@
             ovn_lflow_add(lflows, op->od, S_SWITCH_OUT_PORT_SEC_L2, 150,
                           ds_cstr(&match), "drop;");
         }
->>>>>>> 4ef48e9d
-
-    ds_destroy(&match);
-
-    if (op->nbs->n_port_security) {
-      build_port_security_ip(P_OUT, op, lflows);
-    }
-  }
+
+        ds_destroy(&match);
+
+        if (op->nbs->n_port_security) {
+            build_port_security_ip(P_OUT, op, lflows);
+        }
+    }
 }
 
 static bool
 lrport_is_enabled(const struct nbrec_logical_router_port *lrport)
 {
-  return !lrport->enabled || *lrport->enabled;
+    return !lrport->enabled || *lrport->enabled;
 }
 
 static void
 add_route(struct hmap *lflows, const struct ovn_port *op,
           ovs_be32 network, ovs_be32 mask, ovs_be32 gateway)
 {
-  char *match = xasprintf("ip4.dst == "IP_FMT"/"IP_FMT,
-			  IP_ARGS(network), IP_ARGS(mask));
-
-  struct ds actions = DS_EMPTY_INITIALIZER;
-  ds_put_cstr(&actions, "ip.ttl--; reg0 = ");
-  if (gateway) {
-    ds_put_format(&actions, IP_FMT, IP_ARGS(gateway));
-  } else {
-    ds_put_cstr(&actions, "ip4.dst");
-  }
-  ds_put_format(&actions,
-		"; "
-		"reg1 = "IP_FMT"; "
-		"eth.src = "ETH_ADDR_FMT"; "
-		"outport = %s; "
-		"next;",
-		IP_ARGS(op->ip), ETH_ADDR_ARGS(op->mac), op->json_key);
-
-  /* The priority here is calculated to implement longest-prefix-match
-   * routing. */
-  ovn_lflow_add(lflows, op->od, S_ROUTER_IN_IP_ROUTING,
-		count_1bits(ntohl(mask)), match, ds_cstr(&actions));
-  ds_destroy(&actions);
-  free(match);
+    char *match = xasprintf("ip4.dst == "IP_FMT"/"IP_FMT,
+                            IP_ARGS(network), IP_ARGS(mask));
+
+    struct ds actions = DS_EMPTY_INITIALIZER;
+    ds_put_cstr(&actions, "ip.ttl--; reg0 = ");
+    if (gateway) {
+        ds_put_format(&actions, IP_FMT, IP_ARGS(gateway));
+    } else {
+        ds_put_cstr(&actions, "ip4.dst");
+    }
+    ds_put_format(&actions,
+                  "; "
+                  "reg1 = "IP_FMT"; "
+                  "eth.src = "ETH_ADDR_FMT"; "
+                  "outport = %s; "
+                  "next;",
+                  IP_ARGS(op->ip), ETH_ADDR_ARGS(op->mac), op->json_key);
+
+    /* The priority here is calculated to implement longest-prefix-match
+     * routing. */
+    ovn_lflow_add(lflows, op->od, S_ROUTER_IN_IP_ROUTING,
+                  count_1bits(ntohl(mask)), match, ds_cstr(&actions));
+    ds_destroy(&actions);
+    free(match);
 }
 
 static void
@@ -2613,145 +2032,154 @@
                         struct hmap *ports,
                         const struct nbrec_logical_router_static_route *route)
 {
-  ovs_be32 prefix, next_hop, mask;
-
-  /* Verify that next hop is an IP address with 32 bits mask. */
-  char *error = ip_parse_masked(route->nexthop, &next_hop, &mask);
-  if (error || mask != OVS_BE32_MAX) {
-    static struct vlog_rate_limit rl = VLOG_RATE_LIMIT_INIT(5, 1);
-    VLOG_WARN_RL(&rl, "bad next hop ip address %s", route->nexthop);
-    free(error);
-    return;
-  }
-
-  /* Verify that ip prefix is a valid CIDR address. */
-  error = ip_parse_masked(route->ip_prefix, &prefix, &mask);
-  if (error || !ip_is_cidr(mask)) {
-    static struct vlog_rate_limit rl = VLOG_RATE_LIMIT_INIT(5, 1);
-    VLOG_WARN_RL(&rl, "bad 'network' in static routes %s",
-		 route->ip_prefix);
-    free(error);
-    return;
-  }
-
-  /* Find the outgoing port. */
-  struct ovn_port *out_port = NULL;
-  if (route->output_port) {
-    out_port = ovn_port_find(ports, route->output_port);
-    if (!out_port) {
-      static struct vlog_rate_limit rl = VLOG_RATE_LIMIT_INIT(5, 1);
-      VLOG_WARN_RL(&rl, "Bad out port %s for static route %s",
-		   route->output_port, route->ip_prefix);
-      return;
-    }
-  } else {
-    /* output_port is not specified, find the
-     * router port matching the next hop. */
-    int i;
-    for (i = 0; i < od->nbr->n_ports; i++) {
-      struct nbrec_logical_router_port *lrp = od->nbr->ports[i];
-      out_port = ovn_port_find(ports, lrp->name);
-      if (!out_port) {
-	/* This should not happen. */
-	continue;
-      }
-
-      if (out_port->network
-	  && !((out_port->network ^ next_hop) & out_port->mask)) {
-	/* There should be only 1 interface that matches the next hop.
-	 * Otherwise, it's a configuration error, because subnets of
-	 * router's interfaces should NOT overlap. */
-	break;
-      }
-    }
-    if (i == od->nbr->n_ports) {
-      /* There is no matched out port. */
-      static struct vlog_rate_limit rl = VLOG_RATE_LIMIT_INIT(5, 1);
-      VLOG_WARN_RL(&rl, "No path for static route %s; next hop %s",
-		   route->ip_prefix, route->nexthop);
-      return;
-    }
-  }
-
-  add_route(lflows, out_port, prefix, mask, next_hop);
+    ovs_be32 prefix, next_hop, mask;
+
+    /* Verify that next hop is an IP address with 32 bits mask. */
+    char *error = ip_parse_masked(route->nexthop, &next_hop, &mask);
+    if (error || mask != OVS_BE32_MAX) {
+        static struct vlog_rate_limit rl = VLOG_RATE_LIMIT_INIT(5, 1);
+        VLOG_WARN_RL(&rl, "bad next hop ip address %s", route->nexthop);
+        free(error);
+        return;
+    }
+
+    /* Verify that ip prefix is a valid CIDR address. */
+    error = ip_parse_masked(route->ip_prefix, &prefix, &mask);
+    if (error || !ip_is_cidr(mask)) {
+        static struct vlog_rate_limit rl = VLOG_RATE_LIMIT_INIT(5, 1);
+        VLOG_WARN_RL(&rl, "bad 'network' in static routes %s",
+                     route->ip_prefix);
+        free(error);
+        return;
+    }
+
+    /* Find the outgoing port. */
+    struct ovn_port *out_port = NULL;
+    if (route->output_port) {
+        out_port = ovn_port_find(ports, route->output_port);
+        if (!out_port) {
+            static struct vlog_rate_limit rl = VLOG_RATE_LIMIT_INIT(5, 1);
+            VLOG_WARN_RL(&rl, "Bad out port %s for static route %s",
+                         route->output_port, route->ip_prefix);
+            return;
+        }
+    } else {
+        /* output_port is not specified, find the
+         * router port matching the next hop. */
+        int i;
+        for (i = 0; i < od->nbr->n_ports; i++) {
+            struct nbrec_logical_router_port *lrp = od->nbr->ports[i];
+            out_port = ovn_port_find(ports, lrp->name);
+            if (!out_port) {
+                /* This should not happen. */
+                continue;
+            }
+
+            if (out_port->network
+                && !((out_port->network ^ next_hop) & out_port->mask)) {
+                /* There should be only 1 interface that matches the next hop.
+                 * Otherwise, it's a configuration error, because subnets of
+                 * router's interfaces should NOT overlap. */
+                break;
+            }
+        }
+        if (i == od->nbr->n_ports) {
+            /* There is no matched out port. */
+            static struct vlog_rate_limit rl = VLOG_RATE_LIMIT_INIT(5, 1);
+            VLOG_WARN_RL(&rl, "No path for static route %s; next hop %s",
+                         route->ip_prefix, route->nexthop);
+            return;
+        }
+    }
+
+    add_route(lflows, out_port, prefix, mask, next_hop);
 }
 
 static void
 build_lrouter_flows(struct hmap *datapaths, struct hmap *ports,
                     struct hmap *lflows)
 {
-  /* This flow table structure is documented in ovn-northd(8), so please
-   * update ovn-northd.8.xml if you change anything. */
-
-  /* Logical router ingress table 0: Admission control framework. */
-  struct ovn_datapath *od;
-  HMAP_FOR_EACH (od, key_node, datapaths) {
-    if (!od->nbr) {
-      continue;
-    }
-
-    /* Logical VLANs not supported.
-     * Broadcast/multicast source address is invalid. */
-    ovn_lflow_add(lflows, od, S_ROUTER_IN_ADMISSION, 100,
-		  "vlan.present || eth.src[40]", "drop;");
-  }
-
-  /* Logical router ingress table 0: match (priority 50). */
-  struct ovn_port *op;
-  HMAP_FOR_EACH (op, key_node, ports) {
-    if (!op->nbr) {
-      continue;
-    }
-
-    if (!lrport_is_enabled(op->nbr)) {
-      /* Drop packets from disabled logical ports (since logical flow
-       * tables are default-drop). */
-      continue;
-    }
-
-<<<<<<< HEAD
-    char *match = xasprintf(
-			    "(eth.mcast || eth.dst == "ETH_ADDR_FMT") && inport == %s",
-			    ETH_ADDR_ARGS(op->mac), op->json_key);
-    ovn_lflow_add(lflows, op->od, S_ROUTER_IN_ADMISSION, 50,
-		  match, "next;");
-    free(match);
-  }
-
-  /* Logical router ingress table 1: IP Input. */
-  HMAP_FOR_EACH (od, key_node, datapaths) {
-    if (!od->nbr) {
-      continue;
-    }
-
-    /* L3 admission control: drop multicast and broadcast source, localhost
-     * source or destination, and zero network source or destination
-     * (priority 100). */
-    ovn_lflow_add(lflows, od, S_ROUTER_IN_IP_INPUT, 100,
-		  "ip4.mcast || "
-		  "ip4.src == 255.255.255.255 || "
-		  "ip4.src == 127.0.0.0/8 || "
-		  "ip4.dst == 127.0.0.0/8 || "
-		  "ip4.src == 0.0.0.0/8 || "
-		  "ip4.dst == 0.0.0.0/8",
-		  "drop;");
-
-    /* ARP reply handling.  Use ARP replies to populate the logical
-     * router's ARP table. */
-    ovn_lflow_add(lflows, od, S_ROUTER_IN_IP_INPUT, 90, "arp.op == 2",
-		  "put_arp(inport, arp.spa, arp.sha);");
-
-    /* Drop Ethernet local broadcast.  By definition this traffic should
-     * not be forwarded.*/
-    ovn_lflow_add(lflows, od, S_ROUTER_IN_IP_INPUT, 50,
-		  "eth.bcast", "drop;");
-
-    /* Drop IP multicast. */
-    ovn_lflow_add(lflows, od, S_ROUTER_IN_IP_INPUT, 50,
-		  "ip4.mcast", "drop;");
-
-    /* TTL discard.
-=======
+    /* This flow table structure is documented in ovn-northd(8), so please
+     * update ovn-northd.8.xml if you change anything. */
+
+    /* Logical router ingress table 0: Admission control framework. */
+    struct ovn_datapath *od;
+    HMAP_FOR_EACH (od, key_node, datapaths) {
+        if (!od->nbr) {
+            continue;
+        }
+
+        /* Logical VLANs not supported.
+         * Broadcast/multicast source address is invalid. */
+        ovn_lflow_add(lflows, od, S_ROUTER_IN_ADMISSION, 100,
+                      "vlan.present || eth.src[40]", "drop;");
+    }
+
+    /* Logical router ingress table 0: match (priority 50). */
+    struct ovn_port *op;
+    HMAP_FOR_EACH (op, key_node, ports) {
+        if (!op->nbr) {
+            continue;
+        }
+
+        if (!lrport_is_enabled(op->nbr)) {
+            /* Drop packets from disabled logical ports (since logical flow
+             * tables are default-drop). */
+            continue;
+        }
+
+        char *match = xasprintf(
+            "(eth.mcast || eth.dst == "ETH_ADDR_FMT") && inport == %s",
+            ETH_ADDR_ARGS(op->mac), op->json_key);
+        ovn_lflow_add(lflows, op->od, S_ROUTER_IN_ADMISSION, 50,
+                      match, "next;");
+        free(match);
+    }
+
+    /* Logical router ingress table 1: IP Input. */
+    HMAP_FOR_EACH (od, key_node, datapaths) {
+        if (!od->nbr) {
+            continue;
+        }
+
+        /* L3 admission control: drop multicast and broadcast source, localhost
+         * source or destination, and zero network source or destination
+         * (priority 100). */
+        ovn_lflow_add(lflows, od, S_ROUTER_IN_IP_INPUT, 100,
+                      "ip4.mcast || "
+                      "ip4.src == 255.255.255.255 || "
+                      "ip4.src == 127.0.0.0/8 || "
+                      "ip4.dst == 127.0.0.0/8 || "
+                      "ip4.src == 0.0.0.0/8 || "
+                      "ip4.dst == 0.0.0.0/8",
+                      "drop;");
+
+        /* ARP reply handling.  Use ARP replies to populate the logical
+         * router's ARP table. */
+        ovn_lflow_add(lflows, od, S_ROUTER_IN_IP_INPUT, 90, "arp.op == 2",
+                      "put_arp(inport, arp.spa, arp.sha);");
+
+        /* Drop Ethernet local broadcast.  By definition this traffic should
+         * not be forwarded.*/
+        ovn_lflow_add(lflows, od, S_ROUTER_IN_IP_INPUT, 50,
+                      "eth.bcast", "drop;");
+
+        /* Drop IP multicast. */
+        ovn_lflow_add(lflows, od, S_ROUTER_IN_IP_INPUT, 50,
+                      "ip4.mcast", "drop;");
+
+        /* TTL discard.
+         *
+         * XXX Need to send ICMP time exceeded if !ip.later_frag. */
+        char *match = xasprintf("ip4 && ip.ttl == {0, 1}");
+        ovn_lflow_add(lflows, od, S_ROUTER_IN_IP_INPUT, 30, match, "drop;");
+        free(match);
+
+        /* Pass other traffic not already handled to the next table for
+         * routing. */
+        ovn_lflow_add(lflows, od, S_ROUTER_IN_IP_INPUT, 0, "1", "next;");
+    }
+
     HMAP_FOR_EACH (op, key_node, ports) {
         if (!op->nbr) {
             continue;
@@ -3021,106 +2449,38 @@
     }
 
     /* Logical router ingress table 2: IP Routing.
->>>>>>> 4ef48e9d
      *
-     * XXX Need to send ICMP time exceeded if !ip.later_frag. */
-    char *match = xasprintf("ip4 && ip.ttl == {0, 1}");
-    ovn_lflow_add(lflows, od, S_ROUTER_IN_IP_INPUT, 30, match, "drop;");
-    free(match);
-
-    /* Pass other traffic not already handled to the next table for
-     * routing. */
-    ovn_lflow_add(lflows, od, S_ROUTER_IN_IP_INPUT, 0, "1", "next;");
-  }
-
-  HMAP_FOR_EACH (op, key_node, ports) {
-    if (!op->nbr) {
-      continue;
-    }
-
-    /* L3 admission control: drop packets that originate from an IP address
-     * owned by the router or a broadcast address known to the router
-     * (priority 100). */
-    char *match = xasprintf("ip4.src == {"IP_FMT", "IP_FMT"}",
-			    IP_ARGS(op->ip), IP_ARGS(op->bcast));
-    ovn_lflow_add(lflows, op->od, S_ROUTER_IN_IP_INPUT, 100,
-		  match, "drop;");
-    free(match);
-
-    /* ICMP echo reply.  These flows reply to ICMP echo requests
-     * received for the router's IP address. Since packets only
-     * get here as part of the logical router datapath, the inport
-     * (i.e. the incoming locally attached net) does not matter.
-     * The ip.ttl also does not matter (RFC1812 section 4.2.2.9) */
-    match = xasprintf(
-		      "(ip4.dst == "IP_FMT" || ip4.dst == "IP_FMT") && "
-		      "icmp4.type == 8 && icmp4.code == 0",
-		      IP_ARGS(op->ip), IP_ARGS(op->bcast));
-    char *actions = xasprintf(
-			      "ip4.dst = ip4.src; "
-			      "ip4.src = "IP_FMT"; "
-			      "ip.ttl = 255; "
-			      "icmp4.type = 0; "
-			      "inport = \"\"; /* Allow sending out inport. */ "
-			      "next; ",
-			      IP_ARGS(op->ip));
-    ovn_lflow_add(lflows, op->od, S_ROUTER_IN_IP_INPUT, 90,
-		  match, actions);
-    free(match);
-    free(actions);
-
-    /* ARP reply.  These flows reply to ARP requests for the router's own
-     * IP address. */
-    match = xasprintf(
-		      "inport == %s && arp.tpa == "IP_FMT" && arp.op == 1",
-		      op->json_key, IP_ARGS(op->ip));
-    actions = xasprintf(
-			"eth.dst = eth.src; "
-			"eth.src = "ETH_ADDR_FMT"; "
-			"arp.op = 2; /* ARP reply */ "
-			"arp.tha = arp.sha; "
-			"arp.sha = "ETH_ADDR_FMT"; "
-			"arp.tpa = arp.spa; "
-			"arp.spa = "IP_FMT"; "
-			"outport = %s; "
-			"inport = \"\"; /* Allow sending out inport. */ "
-			"output;",
-			ETH_ADDR_ARGS(op->mac),
-			ETH_ADDR_ARGS(op->mac),
-			IP_ARGS(op->ip),
-			op->json_key);
-    ovn_lflow_add(lflows, op->od, S_ROUTER_IN_IP_INPUT, 90,
-		  match, actions);
-    free(match);
-    free(actions);
-
-    /* Drop IP traffic to this router. */
-    match = xasprintf("ip4.dst == "IP_FMT, IP_ARGS(op->ip));
-    ovn_lflow_add(lflows, op->od, S_ROUTER_IN_IP_INPUT, 60,
-		  match, "drop;");
-    free(match);
-  }
-
-  /* Logical router ingress table 2: IP Routing.
-   *
-   * A packet that arrives at this table is an IP packet that should be
-   * routed to the address in ip4.dst. This table sets outport to the correct
-   * output port, eth.src to the output port's MAC address, and reg0 to the
-   * next-hop IP address (leaving ip4.dst, the packet’s final destination,
-   * unchanged), and advances to the next table for ARP resolution. */
-  HMAP_FOR_EACH (op, key_node, ports) {
-    if (!op->nbr) {
-      continue;
-    }
-
-<<<<<<< HEAD
-    add_route(lflows, op, op->network, op->mask, 0);
-  }
-  HMAP_FOR_EACH (od, key_node, datapaths) {
-    if (!od->nbr) {
-      continue;
-    }
-=======
+     * A packet that arrives at this table is an IP packet that should be
+     * routed to the address in ip4.dst. This table sets outport to the correct
+     * output port, eth.src to the output port's MAC address, and reg0 to the
+     * next-hop IP address (leaving ip4.dst, the packet?s final destination,
+     * unchanged), and advances to the next table for ARP resolution. */
+    HMAP_FOR_EACH (op, key_node, ports) {
+        if (!op->nbr) {
+            continue;
+        }
+
+        add_route(lflows, op, op->network, op->mask, 0);
+    }
+    HMAP_FOR_EACH (od, key_node, datapaths) {
+        if (!od->nbr) {
+            continue;
+        }
+
+        /* Convert the static routes to flows. */
+        for (int i = 0; i < od->nbr->n_static_routes; i++) {
+            const struct nbrec_logical_router_static_route *route;
+
+            route = od->nbr->static_routes[i];
+            build_static_route_flow(lflows, od, ports, route);
+        }
+
+        if (od->gateway && od->gateway_port) {
+            add_route(lflows, od->gateway_port, 0, 0, od->gateway);
+        }
+    }
+    /* XXX destination unreachable */
+
     /* Local router ingress table 3: ARP Resolution.
      *
      * Any packet that reaches this table is an IP packet whose next-hop IP
@@ -3296,208 +2656,18 @@
         if (!op->nbr) {
             continue;
         }
->>>>>>> 4ef48e9d
-
-    /* Convert the static routes to flows. */
-    for (int i = 0; i < od->nbr->n_static_routes; i++) {
-      const struct nbrec_logical_router_static_route *route;
-
-      route = od->nbr->static_routes[i];
-      build_static_route_flow(lflows, od, ports, route);
-    }
-
-    if (od->gateway && od->gateway_port) {
-      add_route(lflows, od->gateway_port, 0, 0, od->gateway);
-    }
-  }
-  /* XXX destination unreachable */
-
-  /* Local router ingress table 3: ARP Resolution.
-   *
-   * Any packet that reaches this table is an IP packet whose next-hop IP
-   * address is in reg0. (ip4.dst is the final destination.) This table
-   * resolves the IP address in reg0 into an output port in outport and an
-   * Ethernet address in eth.dst. */
-  HMAP_FOR_EACH (op, key_node, ports) {
-    if (op->nbr) {
-      /* This is a logical router port. If next-hop IP address in 'reg0'
-       * matches ip address of this router port, then the packet is
-       * intended to eventually be sent to this logical port. Set the
-       * destination mac address using this port's mac address.
-       *
-       * The packet is still in peer's logical pipeline. So the match
-       * should be on peer's outport. */
-      if (op->nbr->peer) {
-	struct ovn_port *peer = ovn_port_find(ports, op->nbr->peer);
-	if (!peer) {
-	  continue;
-	}
-
-	if (!peer->ip || !op->ip) {
-	  continue;
-	}
-	char *match = xasprintf("outport == %s && reg0 == "IP_FMT,
-				peer->json_key, IP_ARGS(op->ip));
-	char *actions = xasprintf("eth.dst = "ETH_ADDR_FMT"; "
-				  "next;", ETH_ADDR_ARGS(op->mac));
-	ovn_lflow_add(lflows, peer->od, S_ROUTER_IN_ARP_RESOLVE,
-		      100, match, actions);
-	free(actions);
-	free(match);
-      }
-    } else if (op->od->n_router_ports && strcmp(op->nbs->type, "router")) {
-      /* This is a logical switch port that backs a VM or a container.
-       * Extract its addresses. For each of the address, go through all
-       * the router ports attached to the switch (to which this port
-       * connects) and if the address in question is reachable from the
-       * router port, add an ARP entry in that router's pipeline. */
-
-      for (size_t i = 0; i < op->nbs->n_addresses; i++) {
-	struct lport_addresses laddrs;
-	if (!extract_lport_addresses(op->nbs->addresses[i], &laddrs,
-				     false)) {
-	  continue;
-	}
-
-	for (size_t k = 0; k < laddrs.n_ipv4_addrs; k++) {
-	  ovs_be32 ip = laddrs.ipv4_addrs[k].addr;
-	  for (size_t j = 0; j < op->od->n_router_ports; j++) {
-	    /* Get the Logical_Router_Port that the Logical_Port is
-	     * connected to, as 'peer'. */
-	    const char *peer_name = smap_get(
-					     &op->od->router_ports[j]->nbs->options,
-					     "router-port");
-	    if (!peer_name) {
-	      continue;
-	    }
-
-	    struct ovn_port *peer
-	      = ovn_port_find(ports, peer_name);
-	    if (!peer || !peer->nbr) {
-	      continue;
-	    }
-
-	    /* Make sure that 'ip' is in 'peer''s network. */
-	    if ((ip ^ peer->network) & peer->mask) {
-	      continue;
-	    }
-
-	    char *match = xasprintf(
-				    "outport == %s && reg0 == "IP_FMT,
-				    peer->json_key, IP_ARGS(ip));
-	    char *actions = xasprintf("eth.dst = "ETH_ADDR_FMT"; "
-				      "next;",
-				      ETH_ADDR_ARGS(laddrs.ea));
-	    ovn_lflow_add(lflows, peer->od,
-			  S_ROUTER_IN_ARP_RESOLVE,
-			  100, match, actions);
-	    free(actions);
-	    free(match);
-	    break;
-	  }
-	}
-
-	free(laddrs.ipv4_addrs);
-      }
-    } else if (!strcmp(op->nbs->type, "router")) {
-      /* This is a logical switch port that connects to a router. */
-
-      /* The peer of this switch port is the router port for which
-       * we need to add logical flows such that it can resolve
-       * ARP entries for all the other router ports connected to
-       * the switch in question. */
-
-      const char *peer_name = smap_get(&op->nbs->options,
-				       "router-port");
-      if (!peer_name) {
-	continue;
-      }
-
-      struct ovn_port *peer = ovn_port_find(ports, peer_name);
-      if (!peer || !peer->nbr || !peer->ip) {
-	continue;
-      }
-
-      for (size_t j = 0; j < op->od->n_router_ports; j++) {
-	const char *router_port_name = smap_get(
-						&op->od->router_ports[j]->nbs->options,
-						"router-port");
-	struct ovn_port *router_port = ovn_port_find(ports,
-						     router_port_name);
-	if (!router_port || !router_port->nbr || !router_port->ip) {
-	  continue;
-	}
-
-	/* Skip the router port under consideration. */
-	if (router_port == peer) {
-	  continue;
-	}
-
-	if (!router_port->ip) {
-	  continue;
-	}
-	char *match = xasprintf("outport == %s && reg0 == "IP_FMT,
-				peer->json_key,
-				IP_ARGS(router_port->ip));
-	char *actions = xasprintf("eth.dst = "ETH_ADDR_FMT"; next;",
-				  ETH_ADDR_ARGS(router_port->mac));
-	ovn_lflow_add(lflows, peer->od, S_ROUTER_IN_ARP_RESOLVE,
-		      100, match, actions);
-	free(actions);
-	free(match);
-      }
-    }
-  }
-
-  HMAP_FOR_EACH (od, key_node, datapaths) {
-    if (!od->nbr) {
-      continue;
-    }
-
-    ovn_lflow_add(lflows, od, S_ROUTER_IN_ARP_RESOLVE, 0, "1",
-		  "get_arp(outport, reg0); next;");
-  }
-
-  /* Local router ingress table 4: ARP request.
-   *
-   * In the common case where the Ethernet destination has been resolved,
-   * this table outputs the packet (priority 100).  Otherwise, it composes
-   * and sends an ARP request (priority 0). */
-  HMAP_FOR_EACH (od, key_node, datapaths) {
-    if (!od->nbr) {
-      continue;
-    }
-
-    ovn_lflow_add(lflows, od, S_ROUTER_IN_ARP_REQUEST, 100,
-		  "eth.dst == 00:00:00:00:00:00",
-		  "arp { "
-		  "eth.dst = ff:ff:ff:ff:ff:ff; "
-		  "arp.spa = reg1; "
-		  "arp.op = 1; " /* ARP request */
-		  "output; "
-		  "};");
-    ovn_lflow_add(lflows, od, S_ROUTER_IN_ARP_REQUEST, 0, "1", "output;");
-  }
-
-  /* Logical router egress table 0: Delivery (priority 100).
-   *
-   * Priority 100 rules deliver packets to enabled logical ports. */
-  HMAP_FOR_EACH (op, key_node, ports) {
-    if (!op->nbr) {
-      continue;
-    }
-
-    if (!lrport_is_enabled(op->nbr)) {
-      /* Drop packets to disabled logical ports (since logical flow
-       * tables are default-drop). */
-      continue;
-    }
-
-    char *match = xasprintf("outport == %s", op->json_key);
-    ovn_lflow_add(lflows, op->od, S_ROUTER_OUT_DELIVERY, 100,
-		  match, "output;");
-    free(match);
-  }
+
+        if (!lrport_is_enabled(op->nbr)) {
+            /* Drop packets to disabled logical ports (since logical flow
+             * tables are default-drop). */
+            continue;
+        }
+
+        char *match = xasprintf("outport == %s", op->json_key);
+        ovn_lflow_add(lflows, op->od, S_ROUTER_OUT_DELIVERY, 100,
+                      match, "output;");
+        free(match);
+    }
 }
 
 /* Updates the Logical_Flow and Multicast_Group tables in the OVN_SB database,
@@ -3506,111 +2676,111 @@
 build_lflows(struct northd_context *ctx, struct hmap *datapaths,
              struct hmap *ports)
 {
-  struct hmap lflows = HMAP_INITIALIZER(&lflows);
-  struct hmap mcgroups = HMAP_INITIALIZER(&mcgroups);
-
-  build_lswitch_flows(datapaths, ports, &lflows, &mcgroups);
-  build_lrouter_flows(datapaths, ports, &lflows);
-
-  /* Push changes to the Logical_Flow table to database. */
-  const struct sbrec_logical_flow *sbflow, *next_sbflow;
-  SBREC_LOGICAL_FLOW_FOR_EACH_SAFE (sbflow, next_sbflow, ctx->ovnsb_idl) {
-    struct ovn_datapath *od
-      = ovn_datapath_from_sbrec(datapaths, sbflow->logical_datapath);
-    if (!od) {
-      sbrec_logical_flow_delete(sbflow);
-      continue;
-    }
-
-    enum ovn_datapath_type dp_type = od->nbs ? DP_SWITCH : DP_ROUTER;
-    enum ovn_pipeline pipeline
-      = !strcmp(sbflow->pipeline, "ingress") ? P_IN : P_OUT;
-    struct ovn_lflow *lflow = ovn_lflow_find(
-					     &lflows, od, ovn_stage_build(dp_type, pipeline, sbflow->table_id),
-					     sbflow->priority, sbflow->match, sbflow->actions);
-    if (lflow) {
-      ovn_lflow_destroy(&lflows, lflow);
-    } else {
-      sbrec_logical_flow_delete(sbflow);
-    }
-  }
-  struct ovn_lflow *lflow, *next_lflow;
-  HMAP_FOR_EACH_SAFE (lflow, next_lflow, hmap_node, &lflows) {
-    enum ovn_pipeline pipeline = ovn_stage_get_pipeline(lflow->stage);
-    uint8_t table = ovn_stage_get_table(lflow->stage);
-
-    sbflow = sbrec_logical_flow_insert(ctx->ovnsb_txn);
-    sbrec_logical_flow_set_logical_datapath(sbflow, lflow->od->sb);
-    sbrec_logical_flow_set_pipeline(
-				    sbflow, pipeline == P_IN ? "ingress" : "egress");
-    sbrec_logical_flow_set_table_id(sbflow, table);
-    sbrec_logical_flow_set_priority(sbflow, lflow->priority);
-    sbrec_logical_flow_set_match(sbflow, lflow->match);
-    sbrec_logical_flow_set_actions(sbflow, lflow->actions);
-
-    const struct smap ids = SMAP_CONST1(&ids, "stage-name",
-					ovn_stage_to_str(lflow->stage));
-    sbrec_logical_flow_set_external_ids(sbflow, &ids);
-
-    ovn_lflow_destroy(&lflows, lflow);
-  }
-  hmap_destroy(&lflows);
-
-  /* Push changes to the Multicast_Group table to database. */
-  const struct sbrec_multicast_group *sbmc, *next_sbmc;
-  SBREC_MULTICAST_GROUP_FOR_EACH_SAFE (sbmc, next_sbmc, ctx->ovnsb_idl) {
-    struct ovn_datapath *od = ovn_datapath_from_sbrec(datapaths,
-						      sbmc->datapath);
-    if (!od) {
-      sbrec_multicast_group_delete(sbmc);
-      continue;
-    }
-
-    struct multicast_group group = { .name = sbmc->name,
-				     .key = sbmc->tunnel_key };
-    struct ovn_multicast *mc = ovn_multicast_find(&mcgroups, od, &group);
-    if (mc) {
-      ovn_multicast_update_sbrec(mc, sbmc);
-      ovn_multicast_destroy(&mcgroups, mc);
-    } else {
-      sbrec_multicast_group_delete(sbmc);
-    }
-  }
-  struct ovn_multicast *mc, *next_mc;
-  HMAP_FOR_EACH_SAFE (mc, next_mc, hmap_node, &mcgroups) {
-    sbmc = sbrec_multicast_group_insert(ctx->ovnsb_txn);
-    sbrec_multicast_group_set_datapath(sbmc, mc->datapath->sb);
-    sbrec_multicast_group_set_name(sbmc, mc->group->name);
-    sbrec_multicast_group_set_tunnel_key(sbmc, mc->group->key);
-    ovn_multicast_update_sbrec(mc, sbmc);
-    ovn_multicast_destroy(&mcgroups, mc);
-  }
-  hmap_destroy(&mcgroups);
+    struct hmap lflows = HMAP_INITIALIZER(&lflows);
+    struct hmap mcgroups = HMAP_INITIALIZER(&mcgroups);
+
+    build_lswitch_flows(datapaths, ports, &lflows, &mcgroups);
+    build_lrouter_flows(datapaths, ports, &lflows);
+
+    /* Push changes to the Logical_Flow table to database. */
+    const struct sbrec_logical_flow *sbflow, *next_sbflow;
+    SBREC_LOGICAL_FLOW_FOR_EACH_SAFE (sbflow, next_sbflow, ctx->ovnsb_idl) {
+        struct ovn_datapath *od
+            = ovn_datapath_from_sbrec(datapaths, sbflow->logical_datapath);
+        if (!od) {
+            sbrec_logical_flow_delete(sbflow);
+            continue;
+        }
+
+        enum ovn_datapath_type dp_type = od->nbs ? DP_SWITCH : DP_ROUTER;
+        enum ovn_pipeline pipeline
+            = !strcmp(sbflow->pipeline, "ingress") ? P_IN : P_OUT;
+        struct ovn_lflow *lflow = ovn_lflow_find(
+            &lflows, od, ovn_stage_build(dp_type, pipeline, sbflow->table_id),
+            sbflow->priority, sbflow->match, sbflow->actions);
+        if (lflow) {
+            ovn_lflow_destroy(&lflows, lflow);
+        } else {
+            sbrec_logical_flow_delete(sbflow);
+        }
+    }
+    struct ovn_lflow *lflow, *next_lflow;
+    HMAP_FOR_EACH_SAFE (lflow, next_lflow, hmap_node, &lflows) {
+        enum ovn_pipeline pipeline = ovn_stage_get_pipeline(lflow->stage);
+        uint8_t table = ovn_stage_get_table(lflow->stage);
+
+        sbflow = sbrec_logical_flow_insert(ctx->ovnsb_txn);
+        sbrec_logical_flow_set_logical_datapath(sbflow, lflow->od->sb);
+        sbrec_logical_flow_set_pipeline(
+            sbflow, pipeline == P_IN ? "ingress" : "egress");
+        sbrec_logical_flow_set_table_id(sbflow, table);
+        sbrec_logical_flow_set_priority(sbflow, lflow->priority);
+        sbrec_logical_flow_set_match(sbflow, lflow->match);
+        sbrec_logical_flow_set_actions(sbflow, lflow->actions);
+
+        const struct smap ids = SMAP_CONST1(&ids, "stage-name",
+                                            ovn_stage_to_str(lflow->stage));
+        sbrec_logical_flow_set_external_ids(sbflow, &ids);
+
+        ovn_lflow_destroy(&lflows, lflow);
+    }
+    hmap_destroy(&lflows);
+
+    /* Push changes to the Multicast_Group table to database. */
+    const struct sbrec_multicast_group *sbmc, *next_sbmc;
+    SBREC_MULTICAST_GROUP_FOR_EACH_SAFE (sbmc, next_sbmc, ctx->ovnsb_idl) {
+        struct ovn_datapath *od = ovn_datapath_from_sbrec(datapaths,
+                                                          sbmc->datapath);
+        if (!od) {
+            sbrec_multicast_group_delete(sbmc);
+            continue;
+        }
+
+        struct multicast_group group = { .name = sbmc->name,
+                                         .key = sbmc->tunnel_key };
+        struct ovn_multicast *mc = ovn_multicast_find(&mcgroups, od, &group);
+        if (mc) {
+            ovn_multicast_update_sbrec(mc, sbmc);
+            ovn_multicast_destroy(&mcgroups, mc);
+        } else {
+            sbrec_multicast_group_delete(sbmc);
+        }
+    }
+    struct ovn_multicast *mc, *next_mc;
+    HMAP_FOR_EACH_SAFE (mc, next_mc, hmap_node, &mcgroups) {
+        sbmc = sbrec_multicast_group_insert(ctx->ovnsb_txn);
+        sbrec_multicast_group_set_datapath(sbmc, mc->datapath->sb);
+        sbrec_multicast_group_set_name(sbmc, mc->group->name);
+        sbrec_multicast_group_set_tunnel_key(sbmc, mc->group->key);
+        ovn_multicast_update_sbrec(mc, sbmc);
+        ovn_multicast_destroy(&mcgroups, mc);
+    }
+    hmap_destroy(&mcgroups);
 }
  
 static void
 ovnnb_db_run(struct northd_context *ctx)
 {
-  if (!ctx->ovnsb_txn) {
-    return;
-  }
-  struct hmap datapaths, ports;
-  build_datapaths(ctx, &datapaths);
-  build_ports(ctx, &datapaths, &ports);
-  build_lflows(ctx, &datapaths, &ports);
-
-  struct ovn_datapath *dp, *next_dp;
-  HMAP_FOR_EACH_SAFE (dp, next_dp, key_node, &datapaths) {
-    ovn_datapath_destroy(&datapaths, dp);
-  }
-  hmap_destroy(&datapaths);
-
-  struct ovn_port *port, *next_port;
-  HMAP_FOR_EACH_SAFE (port, next_port, key_node, &ports) {
-    ovn_port_destroy(&ports, port);
-  }
-  hmap_destroy(&ports);
+    if (!ctx->ovnsb_txn) {
+        return;
+    }
+    struct hmap datapaths, ports;
+    build_datapaths(ctx, &datapaths);
+    build_ports(ctx, &datapaths, &ports);
+    build_lflows(ctx, &datapaths, &ports);
+
+    struct ovn_datapath *dp, *next_dp;
+    HMAP_FOR_EACH_SAFE (dp, next_dp, key_node, &datapaths) {
+        ovn_datapath_destroy(&datapaths, dp);
+    }
+    hmap_destroy(&datapaths);
+
+    struct ovn_port *port, *next_port;
+    HMAP_FOR_EACH_SAFE (port, next_port, key_node, &ports) {
+        ovn_port_destroy(&ports, port);
+    }
+    hmap_destroy(&ports);
 }
 
 /*
@@ -3621,59 +2791,6 @@
 static void
 ovnsb_db_run(struct northd_context *ctx)
 {
-<<<<<<< HEAD
-  if (!ctx->ovnnb_txn) {
-    return;
-  }
-  struct hmap lports_hmap;
-  const struct sbrec_port_binding *sb;
-  const struct nbrec_logical_port *nb;
-
-  struct lport_hash_node {
-    struct hmap_node node;
-    const struct nbrec_logical_port *nb;
-  } *hash_node;
-
-  hmap_init(&lports_hmap);
-
-  NBREC_LOGICAL_PORT_FOR_EACH(nb, ctx->ovnnb_idl) {
-    hash_node = xzalloc(sizeof *hash_node);
-    hash_node->nb = nb;
-    hmap_insert(&lports_hmap, &hash_node->node, hash_string(nb->name, 0));
-  }
-
-  SBREC_PORT_BINDING_FOR_EACH(sb, ctx->ovnsb_idl) {
-    nb = NULL;
-    HMAP_FOR_EACH_WITH_HASH(hash_node, node,
-			    hash_string(sb->logical_port, 0),
-			    &lports_hmap) {
-      if (!strcmp(sb->logical_port, hash_node->nb->name)) {
-	nb = hash_node->nb;
-	break;
-      }
-    }
-
-    if (!nb) {
-      /* The logical port doesn't exist for this port binding.  This can
-       * happen under normal circumstances when ovn-northd hasn't gotten
-       * around to pruning the Port_Binding yet. */
-      continue;
-    }
-
-    if (sb->chassis && (!nb->up || !*nb->up)) {
-      bool up = true;
-      nbrec_logical_port_set_up(nb, &up, 1);
-    } else if (!sb->chassis && (!nb->up || *nb->up)) {
-      bool up = false;
-      nbrec_logical_port_set_up(nb, &up, 1);
-    }
-  }
-
-  HMAP_FOR_EACH_POP(hash_node, node, &lports_hmap) {
-    free(hash_node);
-  }
-  hmap_destroy(&lports_hmap);
-=======
     if (!ctx->ovnnb_txn) {
         return;
     }
@@ -3725,7 +2842,6 @@
         free(hash_node);
     }
     hmap_destroy(&lports_hmap);
->>>>>>> 4ef48e9d
 }
  
@@ -3735,10 +2851,10 @@
 static const char *
 default_nb_db(void)
 {
-  if (!default_nb_db_) {
-    default_nb_db_ = xasprintf("unix:%s/ovnnb_db.sock", ovs_rundir());
-  }
-  return default_nb_db_;
+    if (!default_nb_db_) {
+        default_nb_db_ = xasprintf("unix:%s/ovnnb_db.sock", ovs_rundir());
+    }
+    return default_nb_db_;
 }
 
 static char *default_sb_db_;
@@ -3746,202 +2862,202 @@
 static const char *
 default_sb_db(void)
 {
-  if (!default_sb_db_) {
-    default_sb_db_ = xasprintf("unix:%s/ovnsb_db.sock", ovs_rundir());
-  }
-  return default_sb_db_;
+    if (!default_sb_db_) {
+        default_sb_db_ = xasprintf("unix:%s/ovnsb_db.sock", ovs_rundir());
+    }
+    return default_sb_db_;
 }
 
 static void
 parse_options(int argc OVS_UNUSED, char *argv[] OVS_UNUSED)
 {
-  enum {
-    DAEMON_OPTION_ENUMS,
-    VLOG_OPTION_ENUMS,
-  };
-  static const struct option long_options[] = {
-    {"ovnsb-db", required_argument, NULL, 'd'},
-    {"ovnnb-db", required_argument, NULL, 'D'},
-    {"help", no_argument, NULL, 'h'},
-    {"options", no_argument, NULL, 'o'},
-    {"version", no_argument, NULL, 'V'},
-    DAEMON_LONG_OPTIONS,
-    VLOG_LONG_OPTIONS,
-    STREAM_SSL_LONG_OPTIONS,
-    {NULL, 0, NULL, 0},
-  };
-  char *short_options = ovs_cmdl_long_options_to_short_options(long_options);
-
-  for (;;) {
-    int c;
-
-    c = getopt_long(argc, argv, short_options, long_options, NULL);
-    if (c == -1) {
-      break;
-    }
-
-    switch (c) {
-      DAEMON_OPTION_HANDLERS;
-      VLOG_OPTION_HANDLERS;
-      STREAM_SSL_OPTION_HANDLERS;
-
-    case 'd':
-      ovnsb_db = optarg;
-      break;
-
-    case 'D':
-      ovnnb_db = optarg;
-      break;
-
-    case 'h':
-      usage();
-      exit(EXIT_SUCCESS);
-
-    case 'o':
-      ovs_cmdl_print_options(long_options);
-      exit(EXIT_SUCCESS);
-
-    case 'V':
-      ovs_print_version(0, 0);
-      exit(EXIT_SUCCESS);
-
-    default:
-      break;
-    }
-  }
-
-  if (!ovnsb_db) {
-    ovnsb_db = default_sb_db();
-  }
-
-  if (!ovnnb_db) {
-    ovnnb_db = default_nb_db();
-  }
-
-  free(short_options);
+    enum {
+        DAEMON_OPTION_ENUMS,
+        VLOG_OPTION_ENUMS,
+    };
+    static const struct option long_options[] = {
+        {"ovnsb-db", required_argument, NULL, 'd'},
+        {"ovnnb-db", required_argument, NULL, 'D'},
+        {"help", no_argument, NULL, 'h'},
+        {"options", no_argument, NULL, 'o'},
+        {"version", no_argument, NULL, 'V'},
+        DAEMON_LONG_OPTIONS,
+        VLOG_LONG_OPTIONS,
+        STREAM_SSL_LONG_OPTIONS,
+        {NULL, 0, NULL, 0},
+    };
+    char *short_options = ovs_cmdl_long_options_to_short_options(long_options);
+
+    for (;;) {
+        int c;
+
+        c = getopt_long(argc, argv, short_options, long_options, NULL);
+        if (c == -1) {
+            break;
+        }
+
+        switch (c) {
+        DAEMON_OPTION_HANDLERS;
+        VLOG_OPTION_HANDLERS;
+        STREAM_SSL_OPTION_HANDLERS;
+
+        case 'd':
+            ovnsb_db = optarg;
+            break;
+
+        case 'D':
+            ovnnb_db = optarg;
+            break;
+
+        case 'h':
+            usage();
+            exit(EXIT_SUCCESS);
+
+        case 'o':
+            ovs_cmdl_print_options(long_options);
+            exit(EXIT_SUCCESS);
+
+        case 'V':
+            ovs_print_version(0, 0);
+            exit(EXIT_SUCCESS);
+
+        default:
+            break;
+        }
+    }
+
+    if (!ovnsb_db) {
+        ovnsb_db = default_sb_db();
+    }
+
+    if (!ovnnb_db) {
+        ovnnb_db = default_nb_db();
+    }
+
+    free(short_options);
 }
 
 static void
 add_column_noalert(struct ovsdb_idl *idl,
                    const struct ovsdb_idl_column *column)
 {
-  ovsdb_idl_add_column(idl, column);
-  ovsdb_idl_omit_alert(idl, column);
+    ovsdb_idl_add_column(idl, column);
+    ovsdb_idl_omit_alert(idl, column);
 }
 
 int
 main(int argc, char *argv[])
 {
-  int res = EXIT_SUCCESS;
-  struct unixctl_server *unixctl;
-  int retval;
-  bool exiting;
-
-  fatal_ignore_sigpipe();
-  set_program_name(argv[0]);
-  service_start(&argc, &argv);
-  parse_options(argc, argv);
-
-  daemonize_start(false);
-
-  retval = unixctl_server_create(NULL, &unixctl);
-  if (retval) {
-    exit(EXIT_FAILURE);
-  }
-  unixctl_command_register("exit", "", 0, 0, ovn_northd_exit, &exiting);
-
-  daemonize_complete();
-
-  nbrec_init();
-  sbrec_init();
-
-  /* We want to detect all changes to the ovn-nb db. */
-  struct ovsdb_idl_loop ovnnb_idl_loop = OVSDB_IDL_LOOP_INITIALIZER(
-								    ovsdb_idl_create(ovnnb_db, &nbrec_idl_class, true, true));
-
-  struct ovsdb_idl_loop ovnsb_idl_loop = OVSDB_IDL_LOOP_INITIALIZER(
-								    ovsdb_idl_create(ovnsb_db, &sbrec_idl_class, false, true));
-
-  ovsdb_idl_add_table(ovnsb_idl_loop.idl, &sbrec_table_logical_flow);
-  add_column_noalert(ovnsb_idl_loop.idl,
-		     &sbrec_logical_flow_col_logical_datapath);
-  add_column_noalert(ovnsb_idl_loop.idl, &sbrec_logical_flow_col_pipeline);
-  add_column_noalert(ovnsb_idl_loop.idl, &sbrec_logical_flow_col_table_id);
-  add_column_noalert(ovnsb_idl_loop.idl, &sbrec_logical_flow_col_priority);
-  add_column_noalert(ovnsb_idl_loop.idl, &sbrec_logical_flow_col_match);
-  add_column_noalert(ovnsb_idl_loop.idl, &sbrec_logical_flow_col_actions);
-
-  ovsdb_idl_add_table(ovnsb_idl_loop.idl, &sbrec_table_multicast_group);
-  add_column_noalert(ovnsb_idl_loop.idl,
-		     &sbrec_multicast_group_col_datapath);
-  add_column_noalert(ovnsb_idl_loop.idl,
-		     &sbrec_multicast_group_col_tunnel_key);
-  add_column_noalert(ovnsb_idl_loop.idl, &sbrec_multicast_group_col_name);
-  add_column_noalert(ovnsb_idl_loop.idl, &sbrec_multicast_group_col_ports);
-
-  ovsdb_idl_add_table(ovnsb_idl_loop.idl, &sbrec_table_datapath_binding);
-  add_column_noalert(ovnsb_idl_loop.idl,
-		     &sbrec_datapath_binding_col_tunnel_key);
-  add_column_noalert(ovnsb_idl_loop.idl,
-		     &sbrec_datapath_binding_col_external_ids);
-
-  ovsdb_idl_add_table(ovnsb_idl_loop.idl, &sbrec_table_port_binding);
-  add_column_noalert(ovnsb_idl_loop.idl, &sbrec_port_binding_col_datapath);
-  add_column_noalert(ovnsb_idl_loop.idl,
-		     &sbrec_port_binding_col_logical_port);
-  add_column_noalert(ovnsb_idl_loop.idl,
-		     &sbrec_port_binding_col_tunnel_key);
-  add_column_noalert(ovnsb_idl_loop.idl,
-		     &sbrec_port_binding_col_parent_port);
-  add_column_noalert(ovnsb_idl_loop.idl, &sbrec_port_binding_col_tag);
-  add_column_noalert(ovnsb_idl_loop.idl, &sbrec_port_binding_col_type);
-  add_column_noalert(ovnsb_idl_loop.idl, &sbrec_port_binding_col_options);
-  add_column_noalert(ovnsb_idl_loop.idl, &sbrec_port_binding_col_mac);
-  ovsdb_idl_add_column(ovnsb_idl_loop.idl, &sbrec_port_binding_col_chassis);
-
-  /* Main loop. */
-  exiting = false;
-  while (!exiting) {
-    struct northd_context ctx = {
-      .ovnnb_idl = ovnnb_idl_loop.idl,
-      .ovnnb_txn = ovsdb_idl_loop_run(&ovnnb_idl_loop),
-      .ovnsb_idl = ovnsb_idl_loop.idl,
-      .ovnsb_txn = ovsdb_idl_loop_run(&ovnsb_idl_loop),
-    };
-
-    ovnnb_db_run(&ctx);
-    ovnsb_db_run(&ctx);
-
-    unixctl_server_run(unixctl);
-    unixctl_server_wait(unixctl);
-    if (exiting) {
-      poll_immediate_wake();
-    }
-    ovsdb_idl_loop_commit_and_wait(&ovnnb_idl_loop);
-    ovsdb_idl_loop_commit_and_wait(&ovnsb_idl_loop);
-
-    poll_block();
-    if (should_service_stop()) {
-      exiting = true;
-    }
-  }
-
-  unixctl_server_destroy(unixctl);
-  ovsdb_idl_loop_destroy(&ovnnb_idl_loop);
-  ovsdb_idl_loop_destroy(&ovnsb_idl_loop);
-  service_stop();
-
-  free(default_nb_db_);
-  free(default_sb_db_);
-  exit(res);
+    int res = EXIT_SUCCESS;
+    struct unixctl_server *unixctl;
+    int retval;
+    bool exiting;
+
+    fatal_ignore_sigpipe();
+    set_program_name(argv[0]);
+    service_start(&argc, &argv);
+    parse_options(argc, argv);
+
+    daemonize_start(false);
+
+    retval = unixctl_server_create(NULL, &unixctl);
+    if (retval) {
+        exit(EXIT_FAILURE);
+    }
+    unixctl_command_register("exit", "", 0, 0, ovn_northd_exit, &exiting);
+
+    daemonize_complete();
+
+    nbrec_init();
+    sbrec_init();
+
+    /* We want to detect all changes to the ovn-nb db. */
+    struct ovsdb_idl_loop ovnnb_idl_loop = OVSDB_IDL_LOOP_INITIALIZER(
+        ovsdb_idl_create(ovnnb_db, &nbrec_idl_class, true, true));
+
+    struct ovsdb_idl_loop ovnsb_idl_loop = OVSDB_IDL_LOOP_INITIALIZER(
+        ovsdb_idl_create(ovnsb_db, &sbrec_idl_class, false, true));
+
+    ovsdb_idl_add_table(ovnsb_idl_loop.idl, &sbrec_table_logical_flow);
+    add_column_noalert(ovnsb_idl_loop.idl,
+                       &sbrec_logical_flow_col_logical_datapath);
+    add_column_noalert(ovnsb_idl_loop.idl, &sbrec_logical_flow_col_pipeline);
+    add_column_noalert(ovnsb_idl_loop.idl, &sbrec_logical_flow_col_table_id);
+    add_column_noalert(ovnsb_idl_loop.idl, &sbrec_logical_flow_col_priority);
+    add_column_noalert(ovnsb_idl_loop.idl, &sbrec_logical_flow_col_match);
+    add_column_noalert(ovnsb_idl_loop.idl, &sbrec_logical_flow_col_actions);
+
+    ovsdb_idl_add_table(ovnsb_idl_loop.idl, &sbrec_table_multicast_group);
+    add_column_noalert(ovnsb_idl_loop.idl,
+                       &sbrec_multicast_group_col_datapath);
+    add_column_noalert(ovnsb_idl_loop.idl,
+                       &sbrec_multicast_group_col_tunnel_key);
+    add_column_noalert(ovnsb_idl_loop.idl, &sbrec_multicast_group_col_name);
+    add_column_noalert(ovnsb_idl_loop.idl, &sbrec_multicast_group_col_ports);
+
+    ovsdb_idl_add_table(ovnsb_idl_loop.idl, &sbrec_table_datapath_binding);
+    add_column_noalert(ovnsb_idl_loop.idl,
+                       &sbrec_datapath_binding_col_tunnel_key);
+    add_column_noalert(ovnsb_idl_loop.idl,
+                       &sbrec_datapath_binding_col_external_ids);
+
+    ovsdb_idl_add_table(ovnsb_idl_loop.idl, &sbrec_table_port_binding);
+    add_column_noalert(ovnsb_idl_loop.idl, &sbrec_port_binding_col_datapath);
+    add_column_noalert(ovnsb_idl_loop.idl,
+                       &sbrec_port_binding_col_logical_port);
+    add_column_noalert(ovnsb_idl_loop.idl,
+                       &sbrec_port_binding_col_tunnel_key);
+    add_column_noalert(ovnsb_idl_loop.idl,
+                       &sbrec_port_binding_col_parent_port);
+    add_column_noalert(ovnsb_idl_loop.idl, &sbrec_port_binding_col_tag);
+    add_column_noalert(ovnsb_idl_loop.idl, &sbrec_port_binding_col_type);
+    add_column_noalert(ovnsb_idl_loop.idl, &sbrec_port_binding_col_options);
+    add_column_noalert(ovnsb_idl_loop.idl, &sbrec_port_binding_col_mac);
+    ovsdb_idl_add_column(ovnsb_idl_loop.idl, &sbrec_port_binding_col_chassis);
+
+    /* Main loop. */
+    exiting = false;
+    while (!exiting) {
+        struct northd_context ctx = {
+            .ovnnb_idl = ovnnb_idl_loop.idl,
+            .ovnnb_txn = ovsdb_idl_loop_run(&ovnnb_idl_loop),
+            .ovnsb_idl = ovnsb_idl_loop.idl,
+            .ovnsb_txn = ovsdb_idl_loop_run(&ovnsb_idl_loop),
+        };
+
+        ovnnb_db_run(&ctx);
+        ovnsb_db_run(&ctx);
+
+        unixctl_server_run(unixctl);
+        unixctl_server_wait(unixctl);
+        if (exiting) {
+            poll_immediate_wake();
+        }
+        ovsdb_idl_loop_commit_and_wait(&ovnnb_idl_loop);
+        ovsdb_idl_loop_commit_and_wait(&ovnsb_idl_loop);
+
+        poll_block();
+        if (should_service_stop()) {
+            exiting = true;
+        }
+    }
+
+    unixctl_server_destroy(unixctl);
+    ovsdb_idl_loop_destroy(&ovnnb_idl_loop);
+    ovsdb_idl_loop_destroy(&ovnsb_idl_loop);
+    service_stop();
+
+    free(default_nb_db_);
+    free(default_sb_db_);
+    exit(res);
 }
 
 static void
 ovn_northd_exit(struct unixctl_conn *conn, int argc OVS_UNUSED,
                 const char *argv[] OVS_UNUSED, void *exiting_)
 {
-  bool *exiting = exiting_;
-  *exiting = true;
-
-  unixctl_command_reply(conn, NULL);
+    bool *exiting = exiting_;
+    *exiting = true;
+
+    unixctl_command_reply(conn, NULL);
 }