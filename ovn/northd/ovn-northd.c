--- conflicted
+++ resolved
@@ -299,16 +299,6 @@
     uint32_t port_key_hint;
 
     bool has_unknown;
-<<<<<<< HEAD
-  };
-
-  static struct ovn_datapath *
-  ovn_datapath_create(struct hmap *datapaths, const struct uuid *key,
-		      const struct nbrec_logical_switch *nbs,
-		      const struct nbrec_logical_router *nbr,
-		      const struct sbrec_datapath_binding *sb)
-  {
-=======
 
     /* IPAM data. */
     struct hmap ipam;
@@ -349,7 +339,6 @@
                     const struct nbrec_logical_router *nbr,
                     const struct sbrec_datapath_binding *sb)
 {
->>>>>>> abb37b6b
     struct ovn_datapath *od = xzalloc(sizeof *od);
     od->key = *key;
     od->sb = sb;
@@ -536,13 +525,6 @@
 
 	od->sb = sbrec_datapath_binding_insert(ctx->ovnsb_txn);
 
-<<<<<<< HEAD
-	char uuid_s[UUID_LEN + 1];
-	sprintf(uuid_s, UUID_FMT, UUID_ARGS(&od->key));
-	const char *key = od->nbs ? "logical-switch" : "logical-router";
-	const struct smap id = SMAP_CONST1(&id, key, uuid_s);
-	sbrec_datapath_binding_set_external_ids(od->sb, &id);
-=======
             /* Get the logical-switch or logical-router UUID to set in
              * external-ids. */
             char uuid_s[UUID_LEN + 1];
@@ -560,7 +542,6 @@
             }
             sbrec_datapath_binding_set_external_ids(od->sb, &ids);
             smap_destroy(&ids);
->>>>>>> abb37b6b
 
 	sbrec_datapath_binding_set_tunnel_key(od->sb, tunnel_key);
       }
@@ -674,17 +655,6 @@
   ovn_port_allocate_key(struct ovn_datapath *od)
   {
     return allocate_tnlid(&od->port_tnlids, "port",
-<<<<<<< HEAD
-			  (1u << 15) - 1, &od->port_key_hint);
-  }
-
-  static void
-  join_logical_ports(struct northd_context *ctx,
-		     struct hmap *datapaths, struct hmap *ports,
-		     struct ovs_list *sb_only, struct ovs_list *nb_only,
-		     struct ovs_list *both)
-  {
-=======
                           (1u << 15) - 1, &od->port_key_hint);
 }
 
@@ -1001,7 +971,6 @@
                    struct ovs_list *sb_only, struct ovs_list *nb_only,
                    struct ovs_list *both)
 {
->>>>>>> abb37b6b
     hmap_init(ports);
     ovs_list_init(sb_only);
     ovs_list_init(nb_only);
@@ -3241,11 +3210,8 @@
         ds_put_cstr(&actions, gateway);
 
     } else {
-<<<<<<< HEAD
-      ds_put_cstr(&actions, "ip4.dst");
-=======
+
         ds_put_format(&actions, "ip%s.dst", is_ipv4 ? "4" : "6");
->>>>>>> abb37b6b
     }
 
     ds_put_format(&actions, "; "
@@ -3265,13 +3231,7 @@
                   ds_cstr(&match), ds_cstr(&actions));
     ds_destroy(&match);
     ds_destroy(&actions);
-<<<<<<< HEAD
-    free(match);
-  }
-
-=======
-}
->>>>>>> abb37b6b
+}
 
 static void
 build_static_route_flow(struct hmap *lflows, struct ovn_datapath *od,
@@ -3283,15 +3243,7 @@
     unsigned int plen;
     bool is_ipv4;
 
-<<<<<<< HEAD
-    /* Verify that next hop is an IP address with 32 bits mask. */
-    char *error = ip_parse_masked(route->nexthop, &nexthop, &mask);
-    if (error || mask != OVS_BE32_MAX) {
-      static struct vlog_rate_limit rl = VLOG_RATE_LIMIT_INIT(5, 1);
-      VLOG_WARN_RL(&rl, "bad next hop ip address %s", route->nexthop);
-      free(error);
-      return;
-=======
+
     /* Verify that the next hop is an IP address with an all-ones mask. */
     char *error = ip_parse_cidr(route->nexthop, &nexthop, &plen);
     if (!error) {
@@ -3319,7 +3271,7 @@
             free(error);
             return;
         }
->>>>>>> abb37b6b
+
     }
 
     char *prefix_s;
@@ -3416,12 +3368,7 @@
     ds_put_cstr(ds, "}");
 }
 
-<<<<<<< HEAD
-  static void
-  build_lrouter_flows(struct hmap *datapaths, struct hmap *ports,
-		      struct hmap *lflows)
-  {
-=======
+
 static void
 op_put_v6_networks(struct ds *ds, const struct ovn_port *op)
 {
@@ -3443,7 +3390,6 @@
 build_lrouter_flows(struct hmap *datapaths, struct hmap *ports,
                     struct hmap *lflows)
 {
->>>>>>> abb37b6b
     /* This flow table structure is documented in ovn-northd(8), so please
      * update ovn-northd.8.xml if you change anything. */
 
@@ -3885,18 +3831,12 @@
     /* Logical router ingress table 4: IP Routing.
      *
      * A packet that arrives at this table is an IP packet that should be
-<<<<<<< HEAD
-     * routed to the address in ip4.dst. This table sets outport to the correct
-     * output port, eth.src to the output port's MAC address, and reg0 to the
-     * next-hop IP address (leaving ip4.dst, the packet?s final destination,
-     * unchanged), and advances to the next table for ARP resolution. */
-=======
      * routed to the address in 'ip[46].dst'. This table sets outport to
      * the correct output port, eth.src to the output port's MAC
      * address, and '[xx]reg0' to the next-hop IP address (leaving
      * 'ip[46].dst', the packet’s final destination, unchanged), and
      * advances to the next table for ARP/ND resolution. */
->>>>>>> abb37b6b
+
     HMAP_FOR_EACH (op, key_node, ports) {
         if (!op->nbrp) {
             continue;
@@ -3921,15 +3861,8 @@
 	continue;
       }
 
-<<<<<<< HEAD
-      /* Convert the static routes to flows. */
-      for (int i = 0; i < od->nbr->n_static_routes; i++) {
-	const struct nbrec_logical_router_static_route *route;
-=======
         for (int i = 0; i < od->nbr->n_static_routes; i++) {
             const struct nbrec_logical_router_static_route *route;
->>>>>>> abb37b6b
-
             route = od->nbr->static_routes[i];
             build_static_route_flow(lflows, od, ports, route);
         }
@@ -4124,11 +4057,6 @@
       if (!od->nbr) {
 	continue;
       }
-
-<<<<<<< HEAD
-      ovn_lflow_add(lflows, od, S_ROUTER_IN_ARP_RESOLVE, 0, "1",
-		    "get_arp(outport, reg0); next;");
-=======
         ovn_lflow_add(lflows, od, S_ROUTER_IN_ARP_RESOLVE, 0, "1",
                       "get_arp(outport, reg0); next;");
         ovn_lflow_add(lflows, od, S_ROUTER_IN_ARP_RESOLVE, 0, "ip4",
@@ -4136,7 +4064,6 @@
 
         ovn_lflow_add(lflows, od, S_ROUTER_IN_ARP_RESOLVE, 0, "ip6",
                       "get_nd(outport, xxreg0); next;");
->>>>>>> abb37b6b
     }
 
     /* Local router ingress table 6: ARP request.
@@ -4149,17 +4076,6 @@
 	continue;
       }
 
-<<<<<<< HEAD
-      ovn_lflow_add(lflows, od, S_ROUTER_IN_ARP_REQUEST, 100,
-		    "eth.dst == 00:00:00:00:00:00",
-		    "arp { "
-		    "eth.dst = ff:ff:ff:ff:ff:ff; "
-		    "arp.spa = reg1; "
-		    "arp.op = 1; " /* ARP request */
-		    "output; "
-		    "};");
-      ovn_lflow_add(lflows, od, S_ROUTER_IN_ARP_REQUEST, 0, "1", "output;");
-=======
         ovn_lflow_add(lflows, od, S_ROUTER_IN_ARP_REQUEST, 100,
                       "eth.dst == 00:00:00:00:00:00",
                       "arp { "
@@ -4170,7 +4086,6 @@
                       "output; "
                       "};");
         ovn_lflow_add(lflows, od, S_ROUTER_IN_ARP_REQUEST, 0, "1", "output;");
->>>>>>> abb37b6b
     }
 
     /* Logical router egress table 1: Delivery (priority 100).
@@ -4324,19 +4239,12 @@
 
  
-<<<<<<< HEAD
-  static void
-  ovnnb_db_run(struct northd_context *ctx)
-  {
-    if (!ctx->ovnsb_txn) {
-      return;
-=======
+
 static void
 ovnnb_db_run(struct northd_context *ctx, struct ovsdb_idl_loop *sb_loop)
 {
     if (!ctx->ovnsb_txn || !ovsdb_idl_has_ever_connected(ctx->ovnnb_idl)) {
         return;
->>>>>>> abb37b6b
     }
     struct hmap datapaths, ports;
     build_datapaths(ctx, &datapaths);
@@ -4357,21 +4265,6 @@
       ovn_port_destroy(&ports, port);
     }
     hmap_destroy(&ports);
-<<<<<<< HEAD
-  }
-
-  /*
-   * The only change we get notified about is if the 'chassis' column of the
-   * 'Port_Binding' table changes.  When this column is not empty, it means we
-   * need to set the corresponding logical port as 'up' in the northbound DB.
-   */
-  static void
-  ovnsb_db_run(struct northd_context *ctx)
-  {
-    if (!ctx->ovnnb_txn) {
-      return;
-    }
-=======
 
     /* Copy nb_cfg from northbound to southbound database.
      *
@@ -4392,7 +4285,6 @@
 static void
 update_logical_port_status(struct northd_context *ctx)
 {
->>>>>>> abb37b6b
     struct hmap lports_hmap;
     const struct sbrec_port_binding *sb;
     const struct nbrec_logical_switch_port *nbsp;
@@ -4441,13 +4333,8 @@
       free(hash_node);
     }
     hmap_destroy(&lports_hmap);
-<<<<<<< HEAD
-  }
--
-=======
-}
->>>>>>> abb37b6b
+
+}
 
 static struct dhcp_opts_map supported_dhcp_opts[] = {
     OFFERIP,
@@ -4516,33 +4403,6 @@
     hmap_destroy(&dhcp_opts_to_add);
 }
 
-<<<<<<< HEAD
-static char *default_nb_db_;
-
-  static const char *
-  default_nb_db(void)
-  {
-    if (!default_nb_db_) {
-      default_nb_db_ = xasprintf("unix:%s/ovnnb_db.sock", ovs_rundir());
-    }
-    return default_nb_db_;
-  }
-
-  static char *default_sb_db_;
-
-  static const char *
-  default_sb_db(void)
-  {
-    if (!default_sb_db_) {
-      default_sb_db_ = xasprintf("unix:%s/ovnsb_db.sock", ovs_rundir());
-    }
-    return default_sb_db_;
-  }
-
-  static void
-  parse_options(int argc OVS_UNUSED, char *argv[] OVS_UNUSED)
-  {
-=======
 static void
 check_and_add_supported_dhcpv6_opts_to_sb_db(struct northd_context *ctx)
 {
@@ -4622,7 +4482,6 @@
 static void
 parse_options(int argc OVS_UNUSED, char *argv[] OVS_UNUSED)
 {
->>>>>>> abb37b6b
     enum {
       DAEMON_OPTION_ENUMS,
       VLOG_OPTION_ENUMS,
@@ -4725,13 +4584,9 @@
 
     /* We want to detect (almost) all changes to the ovn-nb db. */
     struct ovsdb_idl_loop ovnnb_idl_loop = OVSDB_IDL_LOOP_INITIALIZER(
-<<<<<<< HEAD
-								      ovsdb_idl_create(ovnnb_db, &nbrec_idl_class, true, true));
-=======
         ovsdb_idl_create(ovnnb_db, &nbrec_idl_class, true, true));
     ovsdb_idl_omit_alert(ovnnb_idl_loop.idl, &nbrec_nb_global_col_sb_cfg);
     ovsdb_idl_omit_alert(ovnnb_idl_loop.idl, &nbrec_nb_global_col_hv_cfg);
->>>>>>> abb37b6b
 
     /* We want to detect only selected changes to the ovn-sb db. */
     struct ovsdb_idl_loop ovnsb_idl_loop = OVSDB_IDL_LOOP_INITIALIZER(
