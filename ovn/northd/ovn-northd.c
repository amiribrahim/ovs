--- conflicted
+++ resolved
@@ -100,7 +100,7 @@
  * S_ROUTER_OUT_DELIVERY. */
 enum ovn_stage {
 #define PIPELINE_STAGES                                                   \
-    /* Logical switch ingress stages. */                                  \
+   /* Logical switch ingress stages. */                                  \
     PIPELINE_STAGE(SWITCH, IN,  PORT_SEC_L2,    0, "ls_in_port_sec_l2")   \
     PIPELINE_STAGE(SWITCH, IN,  PORT_SEC_IP,    1, "ls_in_port_sec_ip")   \
     PIPELINE_STAGE(SWITCH, IN,  PORT_SEC_ND,    2, "ls_in_port_sec_nd")   \
@@ -108,37 +108,28 @@
     PIPELINE_STAGE(SWITCH, IN,  PRE_LB,         4, "ls_in_pre_lb")        \
     PIPELINE_STAGE(SWITCH, IN,  PRE_STATEFUL,   5, "ls_in_pre_stateful")  \
     PIPELINE_STAGE(SWITCH, IN,  ACL,            6, "ls_in_acl")           \
-<<<<<<< HEAD
-    PIPELINE_STAGE(SWITCH, IN,  CHAIN,          7, "ls_in_chain")        \
-    PIPELINE_STAGE(SWITCH, IN,  QOS_MARK,       8, "ls_in_qos_mark")    \
-    PIPELINE_STAGE(SWITCH, IN,  LB,             9, "ls_in_lb")            \
-    PIPELINE_STAGE(SWITCH, IN,  STATEFUL,      10, "ls_in_stateful")      \
+    PIPELINE_STAGE(SWITCH, IN,  QOS_MARK,       7, "ls_in_qos_mark")      \
+    PIPELINE_STAGE(SWITCH, IN,  LB,             8, "ls_in_lb")            \
+    PIPELINE_STAGE(SWITCH, IN,  STATEFUL,       9, "ls_in_stateful")      \
+    PIPELINE_STAGE(SWITCH, IN,  CHAIN,         10, "ls_in_chain")        \
     PIPELINE_STAGE(SWITCH, IN,  ARP_ND_RSP,    11, "ls_in_arp_rsp")       \
     PIPELINE_STAGE(SWITCH, IN,  DHCP_OPTIONS,  12, "ls_in_dhcp_options")  \
     PIPELINE_STAGE(SWITCH, IN,  DHCP_RESPONSE, 13, "ls_in_dhcp_response") \
-    PIPELINE_STAGE(SWITCH, IN,  L2_LKUP,       14, "ls_in_l2_lkup")       \
-=======
-    PIPELINE_STAGE(SWITCH, IN,  QOS_MARK,       7, "ls_in_qos_mark")      \
-    PIPELINE_STAGE(SWITCH, IN,  LB,             8, "ls_in_lb")            \
-    PIPELINE_STAGE(SWITCH, IN,  STATEFUL,       9, "ls_in_stateful")      \
-    PIPELINE_STAGE(SWITCH, IN,  ARP_ND_RSP,    10, "ls_in_arp_rsp")       \
-    PIPELINE_STAGE(SWITCH, IN,  DHCP_OPTIONS,  11, "ls_in_dhcp_options")  \
-    PIPELINE_STAGE(SWITCH, IN,  DHCP_RESPONSE, 12, "ls_in_dhcp_response") \
-    PIPELINE_STAGE(SWITCH, IN,  DNS_LOOKUP,      13, "ls_in_dns_lookup") \
-    PIPELINE_STAGE(SWITCH, IN,  DNS_RESPONSE,  14, "ls_in_dns_response") \
-    PIPELINE_STAGE(SWITCH, IN,  L2_LKUP,       15, "ls_in_l2_lkup")       \
->>>>>>> 7468ec78
+    PIPELINE_STAGE(SWITCH, IN,  DNS_LOOKUP,    14, "ls_in_dns_lookup") \
+    PIPELINE_STAGE(SWITCH, IN,  DNS_RESPONSE,  15, "ls_in_dns_response") \
+    PIPELINE_STAGE(SWITCH, IN,  L2_LKUP,       16, "ls_in_l2_lkup")       \
                                                                       \
     /* Logical switch egress stages. */                               \
-    PIPELINE_STAGE(SWITCH, OUT, PRE_LB,       0, "ls_out_pre_lb")     \
-    PIPELINE_STAGE(SWITCH, OUT, PRE_ACL,      1, "ls_out_pre_acl")     \
-    PIPELINE_STAGE(SWITCH, OUT, PRE_STATEFUL, 2, "ls_out_pre_stateful")  \
-    PIPELINE_STAGE(SWITCH, OUT, LB,           3, "ls_out_lb")            \
-    PIPELINE_STAGE(SWITCH, OUT, ACL,          4, "ls_out_acl")            \
-    PIPELINE_STAGE(SWITCH, OUT, QOS_MARK,     5, "ls_out_qos_mark")       \
-    PIPELINE_STAGE(SWITCH, OUT, STATEFUL,     6, "ls_out_stateful")       \
-    PIPELINE_STAGE(SWITCH, OUT, PORT_SEC_IP,  7, "ls_out_port_sec_ip")    \
-    PIPELINE_STAGE(SWITCH, OUT, PORT_SEC_L2,  8, "ls_out_port_sec_l2")    \
+    PIPELINE_STAGE(SWITCH, OUT, CHAIN,        0, "ls_out_chain")          \
+    PIPELINE_STAGE(SWITCH, OUT, PRE_LB,       1, "ls_out_pre_lb")     \
+    PIPELINE_STAGE(SWITCH, OUT, PRE_ACL,      2, "ls_out_pre_acl")     \
+    PIPELINE_STAGE(SWITCH, OUT, PRE_STATEFUL, 3, "ls_out_pre_stateful")  \
+    PIPELINE_STAGE(SWITCH, OUT, LB,           4, "ls_out_lb")            \
+    PIPELINE_STAGE(SWITCH, OUT, ACL,          5, "ls_out_acl")            \
+    PIPELINE_STAGE(SWITCH, OUT, QOS_MARK,     6, "ls_out_qos_mark")       \
+    PIPELINE_STAGE(SWITCH, OUT, STATEFUL,     7, "ls_out_stateful")       \
+    PIPELINE_STAGE(SWITCH, OUT, PORT_SEC_IP,  8, "ls_out_port_sec_ip")    \
+    PIPELINE_STAGE(SWITCH, OUT, PORT_SEC_L2,  9, "ls_out_port_sec_l2")    \
                                                                       \
     /* Logical router ingress stages. */                              \
     PIPELINE_STAGE(ROUTER, IN,  ADMISSION,   0, "lr_in_admission")    \
@@ -3044,10 +3035,6 @@
                              const struct nbrec_acl *acl, 
                              struct ds *ds_action);
 
-static void
-<<<<<<< HEAD
-build_acls(struct ovn_datapath *od, struct hmap *lflows, struct hmap *ports)
-=======
 build_acl_log(struct ds *actions, const struct nbrec_acl *acl)
 {
     if (!acl->log) {
@@ -3082,8 +3069,8 @@
 }
 
 static void
-build_acls(struct ovn_datapath *od, struct hmap *lflows)
->>>>>>> 7468ec78
+build_acls(struct ovn_datapath *od, struct hmap *lflows, struct hmap *ports)
+
 {
     bool has_stateful = has_stateful_acl(od);
 
@@ -3675,7 +3662,7 @@
     ds_destroy(&ds_action);
 }
 
-static void.
+static void
 build_qos(struct ovn_datapath *od, struct hmap *lflows) {
     ovn_lflow_add(lflows, od, S_SWITCH_IN_QOS_MARK, 0, "1", "next;");
     ovn_lflow_add(lflows, od, S_SWITCH_OUT_QOS_MARK, 0, "1", "next;");
@@ -4111,10 +4098,7 @@
         }
     }
 
-<<<<<<< HEAD
-    /* Ingress table 12 and 13: DHCP options and response, by default goto next.
-     * (priority 0). */
-=======
+
     /* Logical switch ingress table 13 and 14: DNS lookup and response
      * priority 100 flows.
      */
@@ -4151,7 +4135,7 @@
      * (priority 0).
      * Ingress table 13 and 14: DNS lookup and response, by default goto next.
      * (priority 0).*/
->>>>>>> 7468ec78
+
 
     HMAP_FOR_EACH (od, key_node, datapaths) {
         if (!od->nbs) {
@@ -4164,12 +4148,8 @@
         ovn_lflow_add(lflows, od, S_SWITCH_IN_DNS_RESPONSE, 0, "1", "next;");
     }
 
-<<<<<<< HEAD
-
-    /* Ingress table 14: Destination lookup, broadcast and multicast handling
-=======
+
     /* Ingress table 15: Destination lookup, broadcast and multicast handling
->>>>>>> 7468ec78
      * (priority 100). */
     HMAP_FOR_EACH (op, key_node, ports) {
         if (!op->nbsp) {
