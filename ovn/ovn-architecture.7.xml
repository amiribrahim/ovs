<?xml version="1.0" encoding="utf-8"?>
<manpage program="ovn-architecture" section="7" title="OVN Architecture">
  <h1>Name</h1>
  <p>ovn-architecture -- Open Virtual Network architecture</p>

  <h1>Description</h1>

  <p>
    OVN, the Open Virtual Network, is a system to support virtual network
    abstraction.  OVN complements the existing capabilities of OVS to add
    native support for virtual network abstractions, such as virtual L2 and L3
    overlays and security groups.  Services such as DHCP are also desirable
    features.  Just like OVS, OVN's design goal is to have a production-quality
    implementation that can operate at significant scale.
  </p>

  <p>
    An OVN deployment consists of several components:
  </p>

  <ul>
    <li>
      <p>
        A <dfn>Cloud Management System</dfn> (<dfn>CMS</dfn>), which is
        OVN's ultimate client (via its users and administrators).  OVN
        integration requires installing a CMS-specific plugin and
        related software (see below).  OVN initially targets OpenStack
        as CMS.
      </p>

      <p>
        We generally speak of ``the'' CMS, but one can imagine scenarios in
        which multiple CMSes manage different parts of an OVN deployment.
      </p>
    </li>

    <li>
      An OVN Database physical or virtual node (or, eventually, cluster)
      installed in a central location.
    </li>

    <li>
      One or more (usually many) <dfn>hypervisors</dfn>.  Hypervisors must run
      Open vSwitch and implement the interface described in
      <code>IntegrationGuide.rst</code> in the OVS source tree.  Any hypervisor
      platform supported by Open vSwitch is acceptable.
    </li>

    <li>
      <p>
        Zero or more <dfn>gateways</dfn>.  A gateway extends a tunnel-based
        logical network into a physical network by bidirectionally forwarding
        packets between tunnels and a physical Ethernet port.  This allows
        non-virtualized machines to participate in logical networks.  A gateway
        may be a physical host, a virtual machine, or an ASIC-based hardware
        switch that supports the <code>vtep</code>(5) schema.  (Support for the
        latter will come later in OVN implementation.)
      </p>

      <p>
        Hypervisors and gateways are together called <dfn>transport node</dfn>
        or <dfn>chassis</dfn>.
      </p>
    </li>
  </ul>

  <p>
    The diagram below shows how the major components of OVN and related
    software interact.  Starting at the top of the diagram, we have:
  </p>

  <ul>
    <li>
      The Cloud Management System, as defined above.
    </li>

    <li>
      <p>
        The <dfn>OVN/CMS Plugin</dfn> is the component of the CMS that
        interfaces to OVN.  In OpenStack, this is a Neutron plugin.
        The plugin's main purpose is to translate the CMS's notion of logical
        network configuration, stored in the CMS's configuration database in a
        CMS-specific format, into an intermediate representation understood by
        OVN.
      </p>

      <p>
        This component is necessarily CMS-specific, so a new plugin needs to be
        developed for each CMS that is integrated with OVN.  All of the
        components below this one in the diagram are CMS-independent.
      </p>
    </li>

    <li>
      <p>
        The <dfn>OVN Northbound Database</dfn> receives the intermediate
        representation of logical network configuration passed down by the
        OVN/CMS Plugin.  The database schema is meant to be ``impedance
        matched'' with the concepts used in a CMS, so that it directly supports
        notions of logical switches, routers, ACLs, and so on.  See
        <code>ovn-nb</code>(5) for details.
      </p>

      <p>
        The OVN Northbound Database has only two clients: the OVN/CMS Plugin
        above it and <code>ovn-northd</code> below it.
      </p>
    </li>

    <li>
      <code>ovn-northd</code>(8) connects to the OVN Northbound Database
      above it and the OVN Southbound Database below it.  It translates the
      logical network configuration in terms of conventional network
      concepts, taken from the OVN Northbound Database, into logical
      datapath flows in the OVN Southbound Database below it.
    </li>

    <li>
      <p>
    The <dfn>OVN Southbound Database</dfn> is the center of the system.
    Its clients are <code>ovn-northd</code>(8) above it and
    <code>ovn-controller</code>(8) on every transport node below it.
      </p>

      <p>
        The OVN Southbound Database contains three kinds of data: <dfn>Physical
        Network</dfn> (PN) tables that specify how to reach hypervisor and
        other nodes, <dfn>Logical Network</dfn> (LN) tables that describe the
        logical network in terms of ``logical datapath flows,'' and
        <dfn>Binding</dfn> tables that link logical network components'
        locations to the physical network.  The hypervisors populate the PN and
        Port_Binding tables, whereas <code>ovn-northd</code>(8) populates the
        LN tables.
      </p>

      <p>
    OVN Southbound Database performance must scale with the number of
    transport nodes.  This will likely require some work on
    <code>ovsdb-server</code>(1) as we encounter bottlenecks.
    Clustering for availability may be needed.
      </p>
    </li>
  </ul>

  <p>
    The remaining components are replicated onto each hypervisor:
  </p>

  <ul>
    <li>
      <code>ovn-controller</code>(8) is OVN's agent on each hypervisor and
      software gateway.  Northbound, it connects to the OVN Southbound
      Database to learn about OVN configuration and status and to
      populate the PN table and the <code>Chassis</code> column in
      <code>Binding</code> table with the hypervisor's status.
      Southbound, it connects to <code>ovs-vswitchd</code>(8) as an
      OpenFlow controller, for control over network traffic, and to the
      local <code>ovsdb-server</code>(1) to allow it to monitor and
      control Open vSwitch configuration.
    </li>

    <li>
      <code>ovs-vswitchd</code>(8) and <code>ovsdb-server</code>(1) are
      conventional components of Open vSwitch.
    </li>
  </ul>

  <pre fixed="yes">
                                  CMS
                                   |
                                   |
                       +-----------|-----------+
                       |           |           |
                       |     OVN/CMS Plugin    |
                       |           |           |
                       |           |           |
                       |   OVN Northbound DB   |
                       |           |           |
                       |           |           |
                       |       ovn-northd      |
                       |           |           |
                       +-----------|-----------+
                                   |
                                   |
                         +-------------------+
                         | OVN Southbound DB |
                         +-------------------+
                                   |
                                   |
                +------------------+------------------+
                |                  |                  |
  HV 1          |                  |    HV n          |
+---------------|---------------+  .  +---------------|---------------+
|               |               |  .  |               |               |
|        ovn-controller         |  .  |        ovn-controller         |
|         |          |          |  .  |         |          |          |
|         |          |          |     |         |          |          |
|  ovs-vswitchd   ovsdb-server  |     |  ovs-vswitchd   ovsdb-server  |
|                               |     |                               |
+-------------------------------+     +-------------------------------+
  </pre>

  <h2>Information Flow in OVN</h2>

  <p>
    Configuration data in OVN flows from north to south.  The CMS, through its
    OVN/CMS plugin, passes the logical network configuration to
    <code>ovn-northd</code> via the northbound database.  In turn,
    <code>ovn-northd</code> compiles the configuration into a lower-level form
    and passes it to all of the chassis via the southbound database.
  </p>

  <p>
    Status information in OVN flows from south to north.  OVN currently
    provides only a few forms of status information.  First,
    <code>ovn-northd</code> populates the <code>up</code> column in the
    northbound <code>Logical_Switch_Port</code> table: if a logical port's
    <code>chassis</code> column in the southbound <code>Port_Binding</code>
    table is nonempty, it sets <code>up</code> to <code>true</code>, otherwise
    to <code>false</code>.  This allows the CMS to detect when a VM's
    networking has come up.
  </p>

  <p>
    Second, OVN provides feedback to the CMS on the realization of its
    configuration, that is, whether the configuration provided by the CMS has
    taken effect.  This feature requires the CMS to participate in a sequence
    number protocol, which works the following way:
  </p>

  <ol>
    <li>
      When the CMS updates the configuration in the northbound database, as
      part of the same transaction, it increments the value of the
      <code>nb_cfg</code> column in the <code>NB_Global</code> table.  (This is
      only necessary if the CMS wants to know when the configuration has been
      realized.)
    </li>

    <li>
      When <code>ovn-northd</code> updates the southbound database based on a
      given snapshot of the northbound database, it copies <code>nb_cfg</code>
      from northbound <code>NB_Global</code> into the southbound database
      <code>SB_Global</code> table, as part of the same transaction.  (Thus, an
      observer monitoring both databases can determine when the southbound
      database is caught up with the northbound.)
    </li>

    <li>
      After <code>ovn-northd</code> receives confirmation from the southbound
      database server that its changes have committed, it updates
      <code>sb_cfg</code> in the northbound <code>NB_Global</code> table to the
      <code>nb_cfg</code> version that was pushed down.  (Thus, the CMS or
      another observer can determine when the southbound database is caught up
      without a connection to the southbound database.)
    </li>

    <li>
      The <code>ovn-controller</code> process on each chassis receives the
      updated southbound database, with the updated <code>nb_cfg</code>.  This
      process in turn updates the physical flows installed in the chassis's
      Open vSwitch instances.  When it receives confirmation from Open vSwitch
      that the physical flows have been updated, it updates <code>nb_cfg</code>
      in its own <code>Chassis</code> record in the southbound database.
    </li>

    <li>
      <code>ovn-northd</code> monitors the <code>nb_cfg</code> column in all of
      the <code>Chassis</code> records in the southbound database.  It keeps
      track of the minimum value among all the records and copies it into the
      <code>hv_cfg</code> column in the northbound <code>NB_Global</code>
      table.  (Thus, the CMS or another observer can determine when all of the
      hypervisors have caught up to the northbound configuration.)
    </li>
  </ol>

  <h2>Chassis Setup</h2>

  <p>
    Each chassis in an OVN deployment must be configured with an Open vSwitch
    bridge dedicated for OVN's use, called the <dfn>integration bridge</dfn>.
    System startup scripts may create this bridge prior to starting
    <code>ovn-controller</code> if desired.  If this bridge does not exist when
    ovn-controller starts, it will be created automatically with the default
    configuration suggested below.  The ports on the integration bridge include:
  </p>

  <ul>
    <li>
      On any chassis, tunnel ports that OVN uses to maintain logical network
      connectivity.  <code>ovn-controller</code> adds, updates, and removes
      these tunnel ports.
    </li>

    <li>
      On a hypervisor, any VIFs that are to be attached to logical networks.
      The hypervisor itself, or the integration between Open vSwitch and the
      hypervisor (described in <code>IntegrationGuide.rst</code>) takes care of
      this.  (This is not part of OVN or new to OVN; this is pre-existing
      integration work that has already been done on hypervisors that support
      OVS.)
    </li>

    <li>
      On a gateway, the physical port used for logical network connectivity.
      System startup scripts add this port to the bridge prior to starting
      <code>ovn-controller</code>.  This can be a patch port to another bridge,
      instead of a physical port, in more sophisticated setups.
    </li>
  </ul>

  <p>
    Other ports should not be attached to the integration bridge.  In
    particular, physical ports attached to the underlay network (as opposed to
    gateway ports, which are physical ports attached to logical networks) must
    not be attached to the integration bridge.  Underlay physical ports should
    instead be attached to a separate Open vSwitch bridge (they need not be
    attached to any bridge at all, in fact).
  </p>

  <p>
    The integration bridge should be configured as described below.
    The effect of each of these settings is documented in
    <code>ovs-vswitchd.conf.db</code>(5):
  </p>

  <!-- Keep the following in sync with create_br_int() in
       ovn/controller/ovn-controller.c. -->
  <dl>
    <dt><code>fail-mode=secure</code></dt>
    <dd>
      Avoids switching packets between isolated logical networks before
      <code>ovn-controller</code> starts up.  See <code>Controller Failure
      Settings</code> in <code>ovs-vsctl</code>(8) for more information.
    </dd>

    <dt><code>other-config:disable-in-band=true</code></dt>
    <dd>
      Suppresses in-band control flows for the integration bridge.  It would be
      unusual for such flows to show up anyway, because OVN uses a local
      controller (over a Unix domain socket) instead of a remote controller.
      It's possible, however, for some other bridge in the same system to have
      an in-band remote controller, and in that case this suppresses the flows
      that in-band control would ordinarily set up.  Refer to the documentation
      for more information.
    </dd>
  </dl>

  <p>
    The customary name for the integration bridge is <code>br-int</code>, but
    another name may be used.
  </p>

  <h2>Logical Networks</h2>

  <p>
    A <dfn>logical network</dfn> implements the same concepts as physical
    networks, but they are insulated from the physical network with tunnels or
    other encapsulations.  This allows logical networks to have separate IP and
    other address spaces that overlap, without conflicting, with those used for
    physical networks.  Logical network topologies can be arranged without
    regard for the topologies of the physical networks on which they run.
  </p>

  <p>
    Logical network concepts in OVN include:
  </p>

  <ul>
    <li>
      <dfn>Logical switches</dfn>, the logical version of Ethernet switches.
    </li>

    <li>
      <dfn>Logical routers</dfn>, the logical version of IP routers.  Logical
      switches and routers can be connected into sophisticated topologies.
    </li>

    <li>
      <dfn>Logical datapaths</dfn> are the logical version of an OpenFlow
      switch.  Logical switches and routers are both implemented as logical
      datapaths.
    </li>

    <li>
<<<<<<< HEAD
      <dfn>Logical port chains</dfn> are logical references to virtual network 
      functions (VNF). Adding a logical port chain requires adding one or more
      VNFs to a port chain and tehn steering traffic into the port chain by
      setting an ACL classification with the action 'sfc'. 
      See <code>Life Cycle of an inserted VNF</code>, below, for details.
    </li>
=======
      <dfn>Logical port chains</dfn> are logical references to virtual network
      functions (VNF). Adding a logical port chain requires adding one or more
      VNFs to a port chain and then steering traffic into the port chain by
      adding the port chain to a port chain classifier. The port chain
      classifier defines the flows to direct into the port chain, the
      direction to apply to the flows on ( to or from a logical port) and
      whether to apply the port chain in one direction (uni-directional) or
      both directions, (bi-directional). This separation enables the port
      chain to be defined once and used in several classifiers.
      See <code>Life Cycle of an inserted VNF</code>, below, for details.
    </li>

>>>>>>> 8c0a5aa4
    <li>
      <p>
        <dfn>Logical ports</dfn> represent the points of connectivity in and
        out of logical switches and logical routers.  Some common types of
        logical ports are:
      </p>

      <ul>
        <li>
          Logical ports representing VIFs.
        </li>

        <li>
          <dfn>Localnet ports</dfn> represent the points of connectivity
          between logical switches and the physical network.  They are
          implemented as OVS patch ports between the integration bridge
          and the separate Open vSwitch bridge that underlay physical
          ports attach to.
        </li>

        <li>
          <dfn>Logical patch ports</dfn> represent the points of
          connectivity between logical switches and logical routers, and
          in some cases between peer logical routers.  There is a pair of
          logical patch ports at each such point of connectivity, one on
          each side.
        </li>
      </ul>
    </li>
  </ul>

  <h2>Life Cycle of a VIF</h2>

  <p>
    Tables and their schemas presented in isolation are difficult to
    understand.  Here's an example.
  </p>

  <p>
    A VIF on a hypervisor is a virtual network interface attached either
    to a VM or a container running directly on that hypervisor (This is
    different from the interface of a container running inside a VM).
  </p>

  <p>
    The steps in this example refer often to details of the OVN and OVN
    Northbound database schemas.  Please see <code>ovn-sb</code>(5) and
    <code>ovn-nb</code>(5), respectively, for the full story on these
    databases.
  </p>

  <ol>
    <li>
      A VIF's life cycle begins when a CMS administrator creates a new VIF
      using the CMS user interface or API and adds it to a switch (one
      implemented by OVN as a logical switch).  The CMS updates its own
      configuration.  This includes associating unique, persistent identifier
      <var>vif-id</var> and Ethernet address <var>mac</var> with the VIF.
    </li>

    <li>
      The CMS plugin updates the OVN Northbound database to include the new
      VIF, by adding a row to the <code>Logical_Switch_Port</code>
      table.  In the new row, <code>name</code> is <var>vif-id</var>,
      <code>mac</code> is <var>mac</var>, <code>switch</code> points to
      the OVN logical switch's Logical_Switch record, and other columns
      are initialized appropriately.
    </li>

    <li>
      <code>ovn-northd</code> receives the OVN Northbound database update.  In
      turn, it makes the corresponding updates to the OVN Southbound database,
      by adding rows to the OVN Southbound database <code>Logical_Flow</code>
      table to reflect the new port, e.g. add a flow to recognize that packets
      destined to the new port's MAC address should be delivered to it, and
      update the flow that delivers broadcast and multicast packets to include
      the new port.  It also creates a record in the <code>Binding</code> table
      and populates all its columns except the column that identifies the
      <code>chassis</code>.
    </li>

    <li>
      On every hypervisor, <code>ovn-controller</code> receives the
      <code>Logical_Flow</code> table updates that <code>ovn-northd</code> made
      in the previous step.  As long as the VM that owns the VIF is powered
      off, <code>ovn-controller</code> cannot do much; it cannot, for example,
      arrange to send packets to or receive packets from the VIF, because the
      VIF does not actually exist anywhere.
    </li>

    <li>
      Eventually, a user powers on the VM that owns the VIF.  On the hypervisor
      where the VM is powered on, the integration between the hypervisor and
      Open vSwitch (described in <code>IntegrationGuide.rst</code>) adds the VIF
      to the OVN integration bridge and stores <var>vif-id</var> in
      <code>external_ids</code>:<code>iface-id</code> to indicate that the
      interface is an instantiation of the new VIF.  (None of this code is new
      in OVN; this is pre-existing integration work that has already been done
      on hypervisors that support OVS.)
    </li>

    <li>
      On the hypervisor where the VM is powered on, <code>ovn-controller</code>
      notices <code>external_ids</code>:<code>iface-id</code> in the new
      Interface. In response, in the OVN Southbound DB, it updates the
      <code>Binding</code> table's <code>chassis</code> column for the
      row that links the logical port from <code>external_ids</code>:<code>
      iface-id</code> to the hypervisor. Afterward, <code>ovn-controller</code>
      updates the local hypervisor's OpenFlow tables so that packets to and from
      the VIF are properly handled.
    </li>

    <li>
      Some CMS systems, including OpenStack, fully start a VM only when its
      networking is ready.  To support this, <code>ovn-northd</code> notices
      the <code>chassis</code> column updated for the row in
      <code>Binding</code> table and pushes this upward by updating the
      <ref column="up" table="Logical_Switch_Port" db="OVN_NB"/> column
      in the OVN Northbound database's <ref table="Logical_Switch_Port"
      db="OVN_NB"/> table to indicate that the VIF is now up.  The CMS,
      if it uses this feature, can then react by allowing the VM's
      execution to proceed.
    </li>

    <li>
      On every hypervisor but the one where the VIF resides,
      <code>ovn-controller</code> notices the completely populated row in the
      <code>Binding</code> table.  This provides <code>ovn-controller</code>
      the physical location of the logical port, so each instance updates the
      OpenFlow tables of its switch (based on logical datapath flows in the OVN
      DB <code>Logical_Flow</code> table) so that packets to and from the VIF
      can be properly handled via tunnels.
    </li>

    <li>
      Eventually, a user powers off the VM that owns the VIF.  On the
      hypervisor where the VM was powered off, the VIF is deleted from the OVN
      integration bridge.
    </li>

    <li>
      On the hypervisor where the VM was powered off,
      <code>ovn-controller</code> notices that the VIF was deleted.  In
      response, it removes the <code>Chassis</code> column content in the
      <code>Binding</code> table for the logical port.
    </li>

    <li>
      On every hypervisor, <code>ovn-controller</code> notices the empty
      <code>Chassis</code> column in the <code>Binding</code> table's row
      for the logical port.  This means that <code>ovn-controller</code> no
      longer knows the physical location of the logical port, so each instance
      updates its OpenFlow table to reflect that.
    </li>

    <li>
      Eventually, when the VIF (or its entire VM) is no longer needed by
      anyone, an administrator deletes the VIF using the CMS user interface or
      API.  The CMS updates its own configuration.
    </li>

    <li>
      The CMS plugin removes the VIF from the OVN Northbound database,
      by deleting its row in the <code>Logical_Switch_Port</code> table.
    </li>

    <li>
      <code>ovn-northd</code> receives the OVN Northbound update and in turn
      updates the OVN Southbound database accordingly, by removing or updating
      the rows from the OVN Southbound database <code>Logical_Flow</code> table
      and <code>Binding</code> table that were related to the now-destroyed
      VIF.
    </li>

    <li>
      On every hypervisor, <code>ovn-controller</code> receives the
      <code>Logical_Flow</code> table updates that <code>ovn-northd</code> made
      in the previous step.  <code>ovn-controller</code> updates OpenFlow
      tables to reflect the update, although there may not be much to do, since
      the VIF had already become unreachable when it was removed from the
      <code>Binding</code> table in a previous step.
    </li>
  </ol>

 <h2>Life Cycle of an Inserted Virtual Network Function (VNF)</h2>

 <p>
<<<<<<< HEAD
   OVN provides an abstraction to enable the insertion of an arbitrary virtual 
   network function (VNF) into the path of traffic to and from an application. 
   A VNF is different from an application VM in that it acts on traffic between 
   applications, and in most cases does not terminate a flow. Proxy functions 
   are an exception as they terminate the flow from the source and create a 
   new flow to the destination. Examples of VNFs are security functions
   (e.g. intrusion detection systems), load balancers, and traffic enhancement 
   services.
 </p>
 <p>
   The requirements on the VNF to be inserted are minimal: it must act as a 
   <code>bump in the wire (BITW)</code> and can have one or two virtual network
   ports for traffic. If it has two network ports, it accepts traffic on one 
   port and transmits it out the other; if it has only one port, that port 
   serves both purposes. The requirement for the VNF to act as a BITW removes 
   the need for the VNF to participate in L2/L3 networking, which provides
   improved agility and reduces the coupling between OVN and the VNF.
 </p>
 <p>
   The steps in this example refer to the details of the OVN Northbound 
   database schema. There is a new table in the OVN Northbound database to 
   support service insertion called <code>Services</code>, which contains the 
   required information for each new service inserted. The same service can be 
   used for multiple applications, as there is typically an N:1 relationship 
   between applications and VNFs. A single VNF may be part of several service 
   insertions, but each one is logically separate.
 </p>
 <p>
   The following steps are an overview to inserting a new VNF into the traffic 
=======
   OVN provides an abstraction to enable the insertion of an arbitrary virtual
   network function (VNF) into the path of traffic to or from an application.
   A VNF is different from an application VM in that it acts on traffic
   between applications, and in most cases does not terminate a flow. Proxy
   functions are an exception as they terminate the flow from the source and
   create a new flow to the destination. Examples of VNFs are security
   functions (e.g. intrusion detection systems, firewalls), load balancers,
   and traffic enhancement services.
 </p>
 <p>
   The requirements on the VNF to be inserted here are minimal: it must act as
   a <code>bump in the wire (BITW)</code> and can have one or two virtual
   network ports for traffic. If it has two network ports, it accepts traffic
   on one port and transmits it out the other; if it has only one port, that
   port serves both purposes. The requirement for the VNF to act as a BITW
   removes the need for the VNF to participate in L2/L3 networking, which
   provides improved agility and reduces the coupling between OVN and the VNF.
   Not havign the VNF participate in L2/L3 networking makes scale up/down
   scenarios easier to implement.
 </p>
 <p>
   The steps in this example refer to the details of the OVN Northbound
   database schema. There is a new table in the OVN Northbound database to
   direct traffic to VNFs called <code>port_chain_classifiers</code>, which
   contains the required information to direct traffic. This table takes as
   input a port chain which defines an ordered list of VNFs, and
   classification parameters to define the traffic to send to the port chain.
   The same port chain can be used for multiple applications, as there is
   typically an N:1 relationship between applications and VNFs. A single
   VNF may be part of several service insertions, but each one is logically
   separate.
 </p>
 <p>
   The following steps are an overview to inserting a new VNF into the traffic
>>>>>>> 8c0a5aa4
   path. The sections below go into each step in more detail.
 </p>
 <ol>
   <li>
<<<<<<< HEAD
     The CMS administrator creates a new
     virtual network function <code>(VNF)</code>, using the CMS user interface 
     or API. The CMS administrator creates the logical ports (ingress and 
     egress) for the VNF. If the CMS is OpenStack, this creates a reusable 
     port-pair defining the interface to the VNF. The administrator also 
     typically creates a separate management port for the VNF, but that is not 
     relevant to the service insertion workflow. A single VNF can participate 
     with several applications, either as a security VM, protecting multiple
     applications, or as a load balancer VM, distributing load across multiple 
     applications.
   </li>

   <li>
     The CMS administrator creates a new application with a VIF using the CMS
     user interface or API (or chooses a running application) and adds it to an
     OVN logical switch.
   </li>

   <li>
     The CMS administrator attaches the VNF port pair to the VIF by defining
     the logical port in the service function classifier.  To do so, the CMS
     inserts a row into the <code>ACL</code> table in the OVN northbound
     database.  The ACL's <code>type</code> is <code>sfc</code> and its
     <code>options:sfc-port-chain</code> designates the VNF.  This directs
     traffic to the VIF to go through the VNF, applying the rules discussed
     earlier.
=======
     The CMS administrator creates a new virtual network function
     <code>(VNF)</code>, using the CMS user interface or API. The CMS
     administrator creates the logical ports (ingress and egress) for the VNF.
     If the CMS is OpenStack, this creates a reusable port-pair defining the
     interface to the VNF. The administrator also typically creates a separate
     management port for the VNF, but that is not relevant to the service
     insertion workflow. A single VNF can participate with several
     applications, either as a security VM, protecting multiple applications,
     or as a load balancer VM, distributing load across multiple applications.
   </li>

   <li>
    <p>
     The CMS administrator attaches the VNF port pair to a port pair group.
     The purpose o fthe port pair group is to enable load balancing across
     multiple port-pairs. The port-pair-group is added to an ordered list of
     port-pair-groups contained in a port chain. At this point the port-chain
     is just a logicial set of operations with no flows attached.
     </p>
     <p> Creating a port-chain-classifier, defining the flow classification
     parameters and the chain to operate on flows inserts a row into the
     <code>port-chain-classifier</code> table in the OVN northbound
     database. This directs traffic to go through the VNF chain, applying
     the operations defined in the port chain.
   </p>
>>>>>>> 8c0a5aa4
   </li>

   <li>
     <p>
       Eventually, the application VM shuts down and the CMS removes the
<<<<<<< HEAD
       <code>sfc</code> ACL.  (However, it is harmless if it remains, since no
       traffic will be sent to the application.)
     </p>

     <p>
       Alternatively, eventually the CMS administrator detaches the VIF from
       the VNF.  The CMS deletes the <code>sfc</code> ACL row, and traffic
       reverts to the pre-VNF traffic paths.
=======
       <code>port-chain-classifier</code>.  (However, it is harmless if it
       remains, since no traffic will be sent to the port-chain unless it is
       included in a port-chain-classifier.
>>>>>>> 8c0a5aa4
     </p>
  </li>
</ol>

  <h2>Life Cycle of a Container Interface Inside a VM</h2>

  <p>
    OVN provides virtual network abstractions by converting information
    written in OVN_NB database to OpenFlow flows in each hypervisor.  Secure
    virtual networking for multi-tenants can only be provided if OVN controller
    is the only entity that can modify flows in Open vSwitch.  When the
    Open vSwitch integration bridge resides in the hypervisor, it is a
    fair assumption to make that tenant workloads running inside VMs cannot
    make any changes to Open vSwitch flows.
  </p>

  <p>
    If the infrastructure provider trusts the applications inside the
    containers not to break out and modify the Open vSwitch flows, then
    containers can be run in hypervisors.  This is also the case when
    containers are run inside the VMs and Open vSwitch integration bridge
    with flows added by OVN controller resides in the same VM.  For both
    the above cases, the workflow is the same as explained with an example
    in the previous section ("Life Cycle of a VIF").
  </p>

  <p>
    This section talks about the life cycle of a container interface (CIF)
    when containers are created in the VMs and the Open vSwitch integration
    bridge resides inside the hypervisor.  In this case, even if a container
    application breaks out, other tenants are not affected because the
    containers running inside the VMs cannot modify the flows in the
    Open vSwitch integration bridge.
  </p>

  <p>
    When multiple containers are created inside a VM, there are multiple
    CIFs associated with them.  The network traffic associated with these
    CIFs need to reach the Open vSwitch integration bridge running in the
    hypervisor for OVN to support virtual network abstractions.  OVN should
    also be able to distinguish network traffic coming from different CIFs.
    There are two ways to distinguish network traffic of CIFs.
  </p>

  <p>
    One way is to provide one VIF for every CIF (1:1 model).  This means that
    there could be a lot of network devices in the hypervisor.  This would slow
    down OVS because of all the additional CPU cycles needed for the management
    of all the VIFs.  It would also mean that the entity creating the
    containers in a VM should also be able to create the corresponding VIFs in
    the hypervisor.
  </p>

  <p>
    The second way is to provide a single VIF for all the CIFs (1:many model).
    OVN could then distinguish network traffic coming from different CIFs via
    a tag written in every packet.  OVN uses this mechanism and uses VLAN as
    the tagging mechanism.
  </p>

  <ol>
    <li>
      A CIF's life cycle begins when a container is spawned inside a VM by
      the either the same CMS that created the VM or a tenant that owns that VM
      or even a container Orchestration System that is different than the CMS
      that initially created the VM.  Whoever the entity is, it will need to
      know the <var>vif-id</var> that is associated with the network interface
      of the VM through which the container interface's network traffic is
      expected to go through.  The entity that creates the container interface
      will also need to choose an unused VLAN inside that VM.
    </li>

    <li>
      The container spawning entity (either directly or through the CMS that
      manages the underlying infrastructure) updates the OVN Northbound
      database to include the new CIF, by adding a row to the
      <code>Logical_Switch_Port</code> table.  In the new row,
      <code>name</code> is any unique identifier,
      <code>parent_name</code> is the <var>vif-id</var> of the VM
      through which the CIF's network traffic is expected to go through
      and the <code>tag</code> is the VLAN tag that identifies the
      network traffic of that CIF.
    </li>

    <li>
      <code>ovn-northd</code> receives the OVN Northbound database update.  In
      turn, it makes the corresponding updates to the OVN Southbound database,
      by adding rows to the OVN Southbound database's <code>Logical_Flow</code>
      table to reflect the new port and also by creating a new row in the
      <code>Binding</code> table and populating all its columns except the
      column that identifies the <code>chassis</code>.
    </li>

    <li>
      On every hypervisor, <code>ovn-controller</code> subscribes to the
      changes in the <code>Binding</code> table.  When a new row is created
      by <code>ovn-northd</code> that includes a value in
      <code>parent_port</code> column of <code>Binding</code> table, the
      <code>ovn-controller</code> in the hypervisor whose OVN integration bridge
      has that same value in <var>vif-id</var> in
      <code>external_ids</code>:<code>iface-id</code>
      updates the local hypervisor's OpenFlow tables so that packets to and
      from the VIF with the particular VLAN <code>tag</code> are properly
      handled.  Afterward it updates the <code>chassis</code> column of
      the <code>Binding</code> to reflect the physical location.
    </li>

    <li>
      One can only start the application inside the container after the
      underlying network is ready.  To support this, <code>ovn-northd</code>
      notices the updated <code>chassis</code> column in <code>Binding</code>
      table and updates the <ref column="up" table="Logical_Switch_Port"
      db="OVN_NB"/> column in the OVN Northbound database's
      <ref table="Logical_Switch_Port" db="OVN_NB"/> table to indicate that the
      CIF is now up.  The entity responsible to start the container application
      queries this value and starts the application.
    </li>

    <li>
      Eventually the entity that created and started the container, stops it.
      The entity, through the CMS (or directly) deletes its row in the
      <code>Logical_Switch_Port</code> table.
    </li>

    <li>
      <code>ovn-northd</code> receives the OVN Northbound update and in turn
      updates the OVN Southbound database accordingly, by removing or updating
      the rows from the OVN Southbound database <code>Logical_Flow</code> table
      that were related to the now-destroyed CIF.  It also deletes the row in
      the <code>Binding</code> table for that CIF.
    </li>

    <li>
      On every hypervisor, <code>ovn-controller</code> receives the
      <code>Logical_Flow</code> table updates that <code>ovn-northd</code> made
      in the previous step.  <code>ovn-controller</code> updates OpenFlow
      tables to reflect the update.
    </li>
  </ol>

  <h2>Architectural Physical Life Cycle of a Packet</h2>

  <p>
    This section describes how a packet travels from one virtual machine or
    container to another through OVN.  This description focuses on the physical
    treatment of a packet; for a description of the logical life cycle of a
    packet, please refer to the <code>Logical_Flow</code> table in
    <code>ovn-sb</code>(5).
  </p>

  <p>
    This section mentions several data and metadata fields, for clarity
    summarized here:
  </p>

  <dl>
    <dt>tunnel key</dt>
    <dd>
      When OVN encapsulates a packet in Geneve or another tunnel, it attaches
      extra data to it to allow the receiving OVN instance to process it
      correctly.  This takes different forms depending on the particular
      encapsulation, but in each case we refer to it here as the ``tunnel
      key.''  See <code>Tunnel Encapsulations</code>, below, for details.
    </dd>

    <dt>logical datapath field</dt>
    <dd>
      A field that denotes the logical datapath through which a packet is being
      processed.
      <!-- Keep the following in sync with MFF_LOG_DATAPATH in
           ovn/lib/logical-fields.h. -->
      OVN uses the field that OpenFlow 1.1+ simply (and confusingly) calls
      ``metadata'' to store the logical datapath.  (This field is passed across
      tunnels as part of the tunnel key.)
    </dd>

    <dt>logical input port field</dt>
    <dd>
      <p>
        A field that denotes the logical port from which the packet
        entered the logical datapath.
        <!-- Keep the following in sync with MFF_LOG_INPORT in
             ovn/lib/logical-fields.h. -->
        OVN stores this in Open vSwitch extension register number 14.
      </p>

      <p>
        Geneve and STT tunnels pass this field as part of the tunnel key.
        Although VXLAN tunnels do not explicitly carry a logical input port,
        OVN only uses VXLAN to communicate with gateways that from OVN's
        perspective consist of only a single logical port, so that OVN can set
        the logical input port field to this one on ingress to the OVN logical
        pipeline.
      </p>
    </dd>

    <dt>logical output port field</dt>
    <dd>
      <p>
        A field that denotes the logical port from which the packet will
        leave the logical datapath.  This is initialized to 0 at the
        beginning of the logical ingress pipeline.
        <!-- Keep the following in sync with MFF_LOG_OUTPORT in
             ovn/lib/logical-fields.h. -->
        OVN stores this in Open vSwitch extension register number 15.
      </p>

      <p>
        Geneve and STT tunnels pass this field as part of the tunnel key.
        VXLAN tunnels do not transmit the logical output port field.
        Since VXLAN tunnels do not carry a logical output port field in
        the tunnel key, when a packet is received from VXLAN tunnel by
        an OVN hypervisor, the packet is resubmitted to table 16 to
        determine the output port(s);  when the packet reaches table 32,
        these packets are resubmitted to table 33 for local delivery by
        checking a MLF_RCV_FROM_VXLAN flag, which is set when the packet
        arrives from a VXLAN tunnel.
      </p>
    </dd>

    <dt>conntrack zone field for logical ports</dt>
    <dd>
      A field that denotes the connection tracking zone for logical ports.
      The value only has local significance and is not meaningful between
      chassis.  This is initialized to 0 at the beginning of the logical
        <!-- Keep the following in sync with MFF_LOG_CT_ZONE in
             ovn/lib/logical-fields.h. -->
      ingress pipeline.  OVN stores this in Open vSwitch extension register
      number 13.
    </dd>

    <dt>conntrack zone fields for routers</dt>
    <dd>
      Fields that denote the connection tracking zones for routers.  These
      values only have local significance and are not meaningful between
      chassis.  OVN stores the zone information for DNATting in Open vSwitch
        <!-- Keep the following in sync with MFF_LOG_DNAT_ZONE and
        MFF_LOG_SNAT_ZONE in ovn/lib/logical-fields.h. -->
      extension register number 11 and zone information for SNATing in
      Open vSwitch extension register number 12.
    </dd>

    <dt>logical flow flags</dt>
    <dd>
      The logical flags are intended to handle keeping context between
      tables in order to decide which rules in subsequent tables are
      matched.  These values only have local significance and are not
      meaningful between chassis.  OVN stores the logical flags in
        <!-- Keep the following in sync with MFF_LOG_FLAGS in
             ovn/lib/logical-fields.h. -->
      Open vSwitch extension register number 10.
    </dd>

    <dt>VLAN ID</dt>
    <dd>
      The VLAN ID is used as an interface between OVN and containers nested
      inside a VM (see <code>Life Cycle of a container interface inside a
      VM</code>, above, for more information).
    </dd>
  </dl>

  <p>
    Initially, a VM or container on the ingress hypervisor sends a packet on a
    port attached to the OVN integration bridge.  Then:
  </p>

  <ol>
    <li>
      <p>
        OpenFlow table 0 performs physical-to-logical translation.  It matches
        the packet's ingress port.  Its actions annotate the packet with
        logical metadata, by setting the logical datapath field to identify the
        logical datapath that the packet is traversing and the logical input
        port field to identify the ingress port.  Then it resubmits to table 16
        to enter the logical ingress pipeline.
      </p>

      <p>
        Packets that originate from a container nested within a VM are treated
        in a slightly different way.  The originating container can be
        distinguished based on the VIF-specific VLAN ID, so the
        physical-to-logical translation flows additionally match on VLAN ID and
        the actions strip the VLAN header.  Following this step, OVN treats
        packets from containers just like any other packets.
      </p>

      <p>
        Table 0 also processes packets that arrive from other chassis.  It
        distinguishes them from other packets by ingress port, which is a
        tunnel.  As with packets just entering the OVN pipeline, the actions
        annotate these packets with logical datapath and logical ingress port
        metadata.  In addition, the actions set the logical output port field,
        which is available because in OVN tunneling occurs after the logical
        output port is known.  These three pieces of information are obtained
        from the tunnel encapsulation metadata (see <code>Tunnel
        Encapsulations</code> for encoding details).  Then the actions resubmit
        to table 33 to enter the logical egress pipeline.
      </p>
    </li>

    <li>
      <p>
        OpenFlow tables 16 through 31 execute the logical ingress pipeline from
        the <code>Logical_Flow</code> table in the OVN Southbound database.
        These tables are expressed entirely in terms of logical concepts like
        logical ports and logical datapaths.  A big part of
        <code>ovn-controller</code>'s job is to translate them into equivalent
        OpenFlow (in particular it translates the table numbers:
        <code>Logical_Flow</code> tables 0 through 15 become OpenFlow tables 16
        through 31).
      </p>

      <p>
        Each logical flow maps to one or more OpenFlow flows.  An actual packet
        ordinarily matches only one of these, although in some cases it can
        match more than one of these flows (which is not a problem because all
        of them have the same actions).  <code>ovn-controller</code> uses the
        first 32 bits of the logical flow's UUID as the cookie for its OpenFlow
        flow or flows.  (This is not necessarily unique, since the first 32
        bits of a logical flow's UUID is not necessarily unique.)
      </p>

      <p>
        Some logical flows can map to the Open vSwitch ``conjunctive match''
        extension (see <code>ovs-fields</code>(7)).  Flows with a
        <code>conjunction</code> action use an OpenFlow cookie of 0, because
        they can correspond to multiple logical flows.  The OpenFlow flow for a
        conjunctive match includes a match on <code>conj_id</code>.
      </p>

      <p>
        Some logical flows may not be represented in the OpenFlow tables on a
        given hypervisor, if they could not be used on that hypervisor.  For
        example, if no VIF in a logical switch resides on a given hypervisor,
        and the logical switch is not otherwise reachable on that hypervisor
        (e.g. over a series of hops through logical switches and routers
        starting from a VIF on the hypervisor), then the logical flow may not
        be represented there.
      </p>

      <p>
        Most OVN actions have fairly obvious implementations in OpenFlow (with
        OVS extensions), e.g. <code>next;</code> is implemented as
        <code>resubmit</code>, <code><var>field</var> =
        <var>constant</var>;</code> as <code>set_field</code>.  A few are worth
        describing in more detail:
      </p>

      <dl>
        <dt><code>output:</code></dt>
        <dd>
          Implemented by resubmitting the packet to table 32.  If the pipeline
          executes more than one <code>output</code> action, then each one is
          separately resubmitted to table 32.  This can be used to send
          multiple copies of the packet to multiple ports.  (If the packet was
          not modified between the <code>output</code> actions, and some of the
          copies are destined to the same hypervisor, then using a logical
          multicast output port would save bandwidth between hypervisors.)
        </dd>

        <dt><code>get_arp(<var>P</var>, <var>A</var>);</code></dt>
        <dt><code>get_nd(<var>P</var>, <var>A</var>);</code></dt>
        <dd>
          <p>
            Implemented by storing arguments into OpenFlow fields, then
            resubmitting to table 66, which <code>ovn-controller</code>
            populates with flows generated from the <code>MAC_Binding</code>
            table in the OVN Southbound database.  If there is a match in table
            66, then its actions store the bound MAC in the Ethernet
            destination address field.
          </p>

          <p>
            (The OpenFlow actions save and restore the OpenFlow fields used for
            the arguments, so that the OVN actions do not have to be aware of
            this temporary use.)
          </p>
        </dd>

        <dt><code>put_arp(<var>P</var>, <var>A</var>, <var>E</var>);</code></dt>
        <dt><code>put_nd(<var>P</var>, <var>A</var>, <var>E</var>);</code></dt>
        <dd>
          <p>
            Implemented by storing the arguments into OpenFlow fields, then
            outputting a packet to <code>ovn-controller</code>, which updates
            the <code>MAC_Binding</code> table.
          </p>

          <p>
            (The OpenFlow actions save and restore the OpenFlow fields used for
            the arguments, so that the OVN actions do not have to be aware of
            this temporary use.)
          </p>
        </dd>
      </dl>
    </li>

    <li>
      <p>
        OpenFlow tables 32 through 47 implement the <code>output</code> action
        in the logical ingress pipeline.  Specifically, table 32 handles
        packets to remote hypervisors, table 33 handles packets to the local
        hypervisor, and table 34 checks whether packets whose logical ingress
        and egress port are the same should be discarded.
      </p>

      <p>
        Logical patch ports are a special case.  Logical patch ports do not
        have a physical location and effectively reside on every hypervisor.
        Thus, flow table 33, for output to ports on the local hypervisor,
        naturally implements output to unicast logical patch ports too.
        However, applying the same logic to a logical patch port that is part
        of a logical multicast group yields packet duplication, because each
        hypervisor that contains a logical port in the multicast group will
        also output the packet to the logical patch port.  Thus, multicast
        groups implement output to logical patch ports in table 32.
      </p>

      <p>
        Each flow in table 32 matches on a logical output port for unicast or
        multicast logical ports that include a logical port on a remote
        hypervisor.  Each flow's actions implement sending a packet to the port
        it matches.  For unicast logical output ports on remote hypervisors,
        the actions set the tunnel key to the correct value, then send the
        packet on the tunnel port to the correct hypervisor.  (When the remote
        hypervisor receives the packet, table 0 there will recognize it as a
        tunneled packet and pass it along to table 33.)  For multicast logical
        output ports, the actions send one copy of the packet to each remote
        hypervisor, in the same way as for unicast destinations.  If a
        multicast group includes a logical port or ports on the local
        hypervisor, then its actions also resubmit to table 33.  Table 32 also
        includes a fallback flow that resubmits to table 33 if there is no
        other match.  Table 32 also contains a higher priority rule to match
        packets received from VXLAN tunnels, based on flag MLF_RCV_FROM_VXLAN
        and resubmit these packets to table 33 for local delivery. Packets
        received from VXLAN tunnels reach here because of a lack of logical
        output port field in the tunnel key and thus these packets needed to
        be submitted to table 16 to determine the output port.
      </p>

      <p>
        Flows in table 33 resemble those in table 32 but for logical ports that
        reside locally rather than remotely.  For unicast logical output ports
        on the local hypervisor, the actions just resubmit to table 34.  For
        multicast output ports that include one or more logical ports on the
        local hypervisor, for each such logical port <var>P</var>, the actions
        change the logical output port to <var>P</var>, then resubmit to table
        34.
      </p>

      <p>
        A special case is that when a localnet port exists on the datapath,
        remote port is connected by switching to the localnet port. In this
        case, instead of adding a flow in table 32 to reach the remote port, a
        flow is added in table 33 to switch the logical outport to the localnet
        port, and resubmit to table 33 as if it were unicasted to a logical
        port on the local hypervisor.
      </p>

      <p>
        Table 34 matches and drops packets for which the logical input and
        output ports are the same and the MLF_ALLOW_LOOPBACK flag is not
        set.  It resubmits other packets to table 48.
      </p>
    </li>

    <li>
      <p>
        OpenFlow tables 48 through 63 execute the logical egress pipeline from
        the <code>Logical_Flow</code> table in the OVN Southbound database.
        The egress pipeline can perform a final stage of validation before
        packet delivery.  Eventually, it may execute an <code>output</code>
        action, which <code>ovn-controller</code> implements by resubmitting to
        table 64.  A packet for which the pipeline never executes
        <code>output</code> is effectively dropped (although it may have been
        transmitted through a tunnel across a physical network).
      </p>

      <p>
        The egress pipeline cannot change the logical output port or cause
        further tunneling.
      </p>
    </li>

    <li>
     <p>
       Table 64 bypasses OpenFlow loopback when MLF_ALLOW_LOOPBACK is set.
       Logical loopback was handled in table 34, but OpenFlow by default also
       prevents loopback to the OpenFlow ingress port.  Thus, when
       MLF_ALLOW_LOOPBACK is set, OpenFlow table 64 saves the OpenFlow ingress
       port, sets it to zero, resubmits to table 65 for logical-to-physical
       transformation, and then restores the OpenFlow ingress port,
       effectively disabling OpenFlow loopback prevents.  When
       MLF_ALLOW_LOOPBACK is unset, table 64 flow simply resubmits to table
       65.
     </p>
    </li>

    <li>
      <p>
        OpenFlow table 65 performs logical-to-physical translation, the
        opposite of table 0.  It matches the packet's logical egress port.  Its
        actions output the packet to the port attached to the OVN integration
        bridge that represents that logical port.  If the logical egress port
        is a container nested with a VM, then before sending the packet the
        actions push on a VLAN header with an appropriate VLAN ID.
      </p>
    </li>
  </ol>

  <h2>Logical Routers and Logical Patch Ports</h2>

  <p>
    Typically logical routers and logical patch ports do not have a
    physical location and effectively reside on every hypervisor.  This is
    the case for logical patch ports between logical routers and logical
    switches behind those logical routers, to which VMs (and VIFs) attach.
  </p>

  <p>
    Consider a packet sent from one virtual machine or container to another
    VM or container that resides on a different subnet.  The packet will
    traverse tables 0 to 65 as described in the previous section
    <code>Architectural Physical Life Cycle of a Packet</code>, using the
    logical datapath representing the logical switch that the sender is
    attached to.  At table 32, the packet will use the fallback flow that
    resubmits locally to table 33 on the same hypervisor.  In this case,
    all of the processing from table 0 to table 65 occurs on the hypervisor
    where the sender resides.
  </p>

  <p>
    When the packet reaches table 65, the logical egress port is a logical
    patch port.  The implementation in table 65 differs depending on the OVS
    version, although the observed behavior is meant to be the same:
  </p>

  <ul>
    <li>
      In OVS versions 2.6 and earlier, table 65 outputs to an OVS patch
      port that represents the logical patch port.  The packet re-enters
      the OpenFlow flow table from the OVS patch port's peer in table 0,
      which identifies the logical datapath and logical input port based
      on the OVS patch port's OpenFlow port number.
    </li>

    <li>
      In OVS versions 2.7 and later, the packet is cloned and resubmitted
      directly to OpenFlow flow table 16, setting the logical ingress
      port to the peer logical patch port, and using the peer logical
      patch port's logical datapath (that represents the logical router).
    </li>
  </ul>

  <p>
    The packet re-enters the ingress pipeline in order to traverse tables
    16 to 65 again, this time using the logical datapath representing the
    logical router.  The processing continues as described in the previous
    section <code>Architectural Physical Life Cycle of a Packet</code>.
    When the packet reachs table 65, the logical egress port will once
    again be a logical patch port.  In the same manner as described above,
    this logical patch port will cause the packet to be resubmitted to
    OpenFlow tables 16 to 65, this time using the logical datapath
    representing the logical switch that the destination VM or container
    is attached to.
  </p>

  <p>
    The packet traverses tables 16 to 65 a third and final time.  If the
    destination VM or container resides on a remote hypervisor, then table
    32 will send the packet on a tunnel port from the sender's hypervisor
    to the remote hypervisor.  Finally table 65 will output the packet
    directly to the destination VM or container.
  </p>

  <p>
    The following sections describe two exceptions, where logical routers
    and/or logical patch ports are associated with a physical location.
  </p>

  <h3>Gateway Routers</h3>

  <p>
    A <dfn>gateway router</dfn> is a logical router that is bound to a
    physical location.  This includes all of the logical patch ports of
    the logical router, as well as all of the peer logical patch ports on
    logical switches.  In the OVN Southbound database, the
    <code>Port_Binding</code> entries for these logical patch ports use
    the type <code>l3gateway</code> rather than <code>patch</code>, in
    order to distinguish that these logical patch ports are bound to a
    chassis.
  </p>

  <p>
    When a hypervisor processes a packet on a logical datapath
    representing a logical switch, and the logical egress port is a
    <code>l3gateway</code> port representing connectivity to a gateway
    router, the packet will match a flow in table 32 that sends the
    packet on a tunnel port to the chassis where the gateway router
    resides.  This processing in table 32 is done in the same manner as
    for VIFs.
  </p>

  <p>
    Gateway routers are typically used in between distributed logical
    routers and physical networks.  The distributed logical router and
    the logical switches behind it, to which VMs and containers attach,
    effectively reside on each hypervisor.  The distributed router and
    the gateway router are connected by another logical switch, sometimes
    referred to as a <code>join</code> logical switch.  On the other
    side, the gateway router connects to another logical switch that has
    a localnet port connecting to the physical network.
  </p>

  <p>
    When using gateway routers, DNAT and SNAT rules are associated with
    the gateway router, which provides a central location that can handle
    one-to-many SNAT (aka IP masquerading).
  </p>

  <h3>Distributed Gateway Ports</h3>

  <p>
    <dfn>Distributed gateway ports</dfn> are logical router patch ports
    that directly connect distributed logical routers to logical
    switches with localnet ports.
  </p>

  <p>
    The primary design goal of distributed gateway ports is to allow as
    much traffic as possible to be handled locally on the hypervisor
    where a VM or container resides.  Whenever possible, packets from
    the VM or container to the outside world should be processed
    completely on that VM's or container's hypervisor, eventually
    traversing a localnet port instance on that hypervisor to the
    physical network.  Whenever possible, packets from the outside
    world to a VM or container should be directed through the physical
    network directly to the VM's or container's hypervisor, where the
    packet will enter the integration bridge through a localnet port.
  </p>

  <p>
    In order to allow for the distributed processing of packets
    described in the paragraph above, distributed gateway ports need to
    be logical patch ports that effectively reside on every hypervisor,
    rather than <code>l3gateway</code> ports that are bound to a
    particular chassis.  However, the flows associated with distributed
    gateway ports often need to be associated with physical locations,
    for the following reasons:
  </p>

  <ul>
    <li>
      <p>
        The physical network that the localnet port is attached to
        typically uses L2 learning.  Any Ethernet address used over the
        distributed gateway port must be restricted to a single physical
        location so that upstream L2 learning is not confused.  Traffic
        sent out the distributed gateway port towards the localnet port
        with a specific Ethernet address must be sent out one specific
        instance of the distributed gateway port on one specific
        chassis.  Traffic received from the localnet port (or from a VIF
        on the same logical switch as the localnet port) with a specific
        Ethernet address must be directed to the logical switch's patch
        port instance on that specific chassis.
      </p>

      <p>
        Due to the implications of L2 learning, the Ethernet address and
        IP address of the distributed gateway port need to be restricted
        to a single physical location.  For this reason, the user must
        specify one chassis associated with the distributed gateway
        port.  Note that traffic traversing the distributed gateway port
        using other Ethernet addresses and IP addresses (e.g. one-to-one
        NAT) is not restricted to this chassis.
      </p>

      <p>
        Replies to ARP and ND requests must be restricted to a single
        physical location, where the Ethernet address in the reply
        resides.  This includes ARP and ND replies for the IP address
        of the distributed gateway port, which are restricted to the
        chassis that the user associated with the distributed gateway
        port.
      </p>
    </li>

    <li>
      In order to support one-to-many SNAT (aka IP masquerading), where
      multiple logical IP addresses spread across multiple chassis are
      mapped to a single external IP address, it will be necessary to
      handle some of the logical router processing on a specific chassis
      in a centralized manner.  Since the SNAT external IP address is
      typically the distributed gateway port IP address, and for
      simplicity, the same chassis associated with the distributed
      gateway port is used.
    </li>
  </ul>

  <p>
    The details of flow restrictions to specific chassis are described
    in the <code>ovn-northd</code> documentation.
  </p>

  <p>
    While most of the physical location dependent aspects of distributed
    gateway ports can be handled by restricting some flows to specific
    chassis, one additional mechanism is required.  When a packet
    leaves the ingress pipeline and the logical egress port is the
    distributed gateway port, one of two different sets of actions is
    required at table 32:
  </p>

  <ul>
    <li>
      If the packet can be handled locally on the sender's hypervisor
      (e.g. one-to-one NAT traffic), then the packet should just be
      resubmitted locally to table 33, in the normal manner for
      distributed logical patch ports.
    </li>

    <li>
      However, if the packet needs to be handled on the chassis
      associated with the distributed gateway port (e.g. one-to-many
      SNAT traffic or non-NAT traffic), then table 32 must send the
      packet on a tunnel port to that chassis.
    </li>
  </ul>

  <p>
    In order to trigger the second set of actions, the
    <code>chassisredirect</code> type of southbound
    <code>Port_Binding</code> has been added.  Setting the logical
    egress port to the type <code>chassisredirect</code> logical port is
    simply a way to indicate that although the packet is destined for
    the distributed gateway port, it needs to be redirected to a
    different chassis.  At table 32, packets with this logical egress
    port are sent to a specific chassis, in the same way that table 32
    directs packets whose logical egress port is a VIF or a type
    <code>l3gateway</code> port to different chassis.  Once the packet
    arrives at that chassis, table 33 resets the logical egress port to
    the value representing the distributed gateway port.  For each
    distributed gateway port, there is one type
    <code>chassisredirect</code> port, in addition to the distributed
    logical patch port representing the distributed gateway port.
  </p>

  <h2>Life Cycle of a VTEP gateway</h2>

  <p>
    A gateway is a chassis that forwards traffic between the OVN-managed
    part of a logical network and a physical VLAN,  extending a
    tunnel-based logical network into a physical network.
  </p>

  <p>
    The steps below refer often to details of the OVN and VTEP database
    schemas.  Please see <code>ovn-sb</code>(5), <code>ovn-nb</code>(5)
    and <code>vtep</code>(5), respectively, for the full story on these
    databases.
  </p>

  <ol>
    <li>
      A VTEP gateway's life cycle begins with the administrator registering
      the VTEP gateway as a <code>Physical_Switch</code> table entry in the
      <code>VTEP</code> database.  The <code>ovn-controller-vtep</code>
      connected to this VTEP database, will recognize the new VTEP gateway
      and create a new <code>Chassis</code> table entry for it in the
      <code>OVN_Southbound</code> database.
    </li>

    <li>
      The administrator can then create a new <code>Logical_Switch</code>
      table entry, and bind a particular vlan on a VTEP gateway's port to
      any VTEP logical switch.  Once a VTEP logical switch is bound to
      a VTEP gateway, the <code>ovn-controller-vtep</code> will detect
      it and add its name to the <var>vtep_logical_switches</var>
      column of the <code>Chassis</code> table in the <code>
      OVN_Southbound</code> database.  Note, the <var>tunnel_key</var>
      column of VTEP logical switch is not filled at creation.  The
      <code>ovn-controller-vtep</code> will set the column when the
      correponding vtep logical switch is bound to an OVN logical network.
    </li>

    <li>
      Now, the administrator can use the CMS to add a VTEP logical switch
      to the OVN logical network.  To do that, the CMS must first create a
      new <code>Logical_Switch_Port</code> table entry in the <code>
      OVN_Northbound</code> database.  Then, the <var>type</var> column
      of this entry must be set to "vtep".  Next, the <var>
      vtep-logical-switch</var> and <var>vtep-physical-switch</var> keys
      in the <var>options</var> column must also be specified, since
      multiple VTEP gateways can attach to the same VTEP logical switch.
    </li>

    <li>
      The newly created logical port in the <code>OVN_Northbound</code>
      database and its configuration will be passed down to the <code>
      OVN_Southbound</code> database as a new <code>Port_Binding</code>
      table entry.  The <code>ovn-controller-vtep</code> will recognize the
      change and bind the logical port to the corresponding VTEP gateway
      chassis.  Configuration of binding the same VTEP logical switch to
      a different OVN logical networks is not allowed and a warning will be
      generated in the log.
    </li>

    <li>
      Beside binding to the VTEP gateway chassis, the <code>
      ovn-controller-vtep</code> will update the <var>tunnel_key</var>
      column of the VTEP logical switch to the corresponding <code>
      Datapath_Binding</code> table entry's <var>tunnel_key</var> for the
      bound OVN logical network.
    </li>

    <li>
      Next, the <code>ovn-controller-vtep</code> will keep reacting to the
      configuration change in the <code>Port_Binding</code> in the
      <code>OVN_Northbound</code> database, and updating the
      <code>Ucast_Macs_Remote</code> table in the <code>VTEP</code> database.
      This allows the VTEP gateway to understand where to forward the unicast
      traffic coming from the extended external network.
    </li>

    <li>
      Eventually, the VTEP gateway's life cycle ends when the administrator
      unregisters the VTEP gateway from the <code>VTEP</code> database.
      The <code>ovn-controller-vtep</code> will recognize the event and
      remove all related configurations (<code>Chassis</code> table entry
      and port bindings) in the <code>OVN_Southbound</code> database.
    </li>

    <li>
      When the <code>ovn-controller-vtep</code> is terminated, all related
      configurations in the <code>OVN_Southbound</code> database and
      the <code>VTEP</code> database will be cleaned, including
      <code>Chassis</code> table entries for all registered VTEP gateways
      and their port bindings, and all <code>Ucast_Macs_Remote</code> table
      entries and the <code>Logical_Switch</code> tunnel keys.
    </li>
  </ol>

  <h1>Design Decisions</h1>

  <h2>Tunnel Encapsulations</h2>

  <p>
    OVN annotates logical network packets that it sends from one hypervisor to
    another with the following three pieces of metadata, which are encoded in
    an encapsulation-specific fashion:
  </p>

  <ul>
    <li>
      24-bit logical datapath identifier, from the <code>tunnel_key</code>
      column in the OVN Southbound <code>Datapath_Binding</code> table.
    </li>

    <li>
      15-bit logical ingress port identifier.  ID 0 is reserved for internal
      use within OVN.  IDs 1 through 32767, inclusive, may be assigned to
      logical ports (see the <code>tunnel_key</code> column in the OVN
      Southbound <code>Port_Binding</code> table).
    </li>

    <li>
      16-bit logical egress port identifier.  IDs 0 through 32767 have the same
      meaning as for logical ingress ports.  IDs 32768 through 65535,
      inclusive, may be assigned to logical multicast groups (see the
      <code>tunnel_key</code> column in the OVN Southbound
      <code>Multicast_Group</code> table).
    </li>
  </ul>

  <p>
    For hypervisor-to-hypervisor traffic, OVN supports only Geneve and STT
    encapsulations, for the following reasons:
  </p>

  <ul>
    <li>
      Only STT and Geneve support the large amounts of metadata (over 32 bits
      per packet) that OVN uses (as described above).
    </li>

    <li>
      STT and Geneve use randomized UDP or TCP source ports that allows
      efficient distribution among multiple paths in environments that use ECMP
      in their underlay.
    </li>

    <li>
      NICs are available to offload STT and Geneve encapsulation and
      decapsulation.
    </li>
  </ul>

  <p>
    Due to its flexibility, the preferred encapsulation between hypervisors is
    Geneve.  For Geneve encapsulation, OVN transmits the logical datapath
    identifier in the Geneve VNI.

    <!-- Keep the following in sync with ovn/controller/physical.h. -->
    OVN transmits the logical ingress and logical egress ports in a TLV with
    class 0x0102, type 0x80, and a 32-bit value encoded as follows, from MSB to
    LSB:
  </p>

  <diagram>
    <header name="">
      <bits name="rsv" above="1" below="0" width=".25"/>
      <bits name="ingress port" above="15" width=".75"/>
      <bits name="egress port" above="16" width=".75"/>
    </header>
  </diagram>

  <p>
    Environments whose NICs lack Geneve offload may prefer STT encapsulation
    for performance reasons.  For STT encapsulation, OVN encodes all three
    pieces of logical metadata in the STT 64-bit tunnel ID as follows, from MSB
    to LSB:
  </p>

  <diagram>
    <header name="">
      <bits name="reserved" above="9" below="0" width=".5"/>
      <bits name="ingress port" above="15" width=".75"/>
      <bits name="egress port" above="16" width=".75"/>
      <bits name="datapath" above="24" width="1.25"/>
    </header>
  </diagram>

  <p>
    For connecting to gateways, in addition to Geneve and STT, OVN supports
    VXLAN, because only VXLAN support is common on top-of-rack (ToR) switches.
    Currently, gateways have a feature set that matches the capabilities as
    defined by the VTEP schema, so fewer bits of metadata are necessary.  In
    the future, gateways that do not support encapsulations with large amounts
    of metadata may continue to have a reduced feature set.
  </p>
</manpage><|MERGE_RESOLUTION|>--- conflicted
+++ resolved
@@ -383,14 +383,6 @@
     </li>
 
     <li>
-<<<<<<< HEAD
-      <dfn>Logical port chains</dfn> are logical references to virtual network 
-      functions (VNF). Adding a logical port chain requires adding one or more
-      VNFs to a port chain and tehn steering traffic into the port chain by
-      setting an ACL classification with the action 'sfc'. 
-      See <code>Life Cycle of an inserted VNF</code>, below, for details.
-    </li>
-=======
       <dfn>Logical port chains</dfn> are logical references to virtual network
       functions (VNF). Adding a logical port chain requires adding one or more
       VNFs to a port chain and then steering traffic into the port chain by
@@ -403,7 +395,6 @@
       See <code>Life Cycle of an inserted VNF</code>, below, for details.
     </li>
 
->>>>>>> 8c0a5aa4
     <li>
       <p>
         <dfn>Logical ports</dfn> represent the points of connectivity in and
@@ -591,37 +582,6 @@
  <h2>Life Cycle of an Inserted Virtual Network Function (VNF)</h2>
 
  <p>
-<<<<<<< HEAD
-   OVN provides an abstraction to enable the insertion of an arbitrary virtual 
-   network function (VNF) into the path of traffic to and from an application. 
-   A VNF is different from an application VM in that it acts on traffic between 
-   applications, and in most cases does not terminate a flow. Proxy functions 
-   are an exception as they terminate the flow from the source and create a 
-   new flow to the destination. Examples of VNFs are security functions
-   (e.g. intrusion detection systems), load balancers, and traffic enhancement 
-   services.
- </p>
- <p>
-   The requirements on the VNF to be inserted are minimal: it must act as a 
-   <code>bump in the wire (BITW)</code> and can have one or two virtual network
-   ports for traffic. If it has two network ports, it accepts traffic on one 
-   port and transmits it out the other; if it has only one port, that port 
-   serves both purposes. The requirement for the VNF to act as a BITW removes 
-   the need for the VNF to participate in L2/L3 networking, which provides
-   improved agility and reduces the coupling between OVN and the VNF.
- </p>
- <p>
-   The steps in this example refer to the details of the OVN Northbound 
-   database schema. There is a new table in the OVN Northbound database to 
-   support service insertion called <code>Services</code>, which contains the 
-   required information for each new service inserted. The same service can be 
-   used for multiple applications, as there is typically an N:1 relationship 
-   between applications and VNFs. A single VNF may be part of several service 
-   insertions, but each one is logically separate.
- </p>
- <p>
-   The following steps are an overview to inserting a new VNF into the traffic 
-=======
    OVN provides an abstraction to enable the insertion of an arbitrary virtual
    network function (VNF) into the path of traffic to or from an application.
    A VNF is different from an application VM in that it acts on traffic
@@ -656,39 +616,10 @@
  </p>
  <p>
    The following steps are an overview to inserting a new VNF into the traffic
->>>>>>> 8c0a5aa4
    path. The sections below go into each step in more detail.
  </p>
  <ol>
    <li>
-<<<<<<< HEAD
-     The CMS administrator creates a new
-     virtual network function <code>(VNF)</code>, using the CMS user interface 
-     or API. The CMS administrator creates the logical ports (ingress and 
-     egress) for the VNF. If the CMS is OpenStack, this creates a reusable 
-     port-pair defining the interface to the VNF. The administrator also 
-     typically creates a separate management port for the VNF, but that is not 
-     relevant to the service insertion workflow. A single VNF can participate 
-     with several applications, either as a security VM, protecting multiple
-     applications, or as a load balancer VM, distributing load across multiple 
-     applications.
-   </li>
-
-   <li>
-     The CMS administrator creates a new application with a VIF using the CMS
-     user interface or API (or chooses a running application) and adds it to an
-     OVN logical switch.
-   </li>
-
-   <li>
-     The CMS administrator attaches the VNF port pair to the VIF by defining
-     the logical port in the service function classifier.  To do so, the CMS
-     inserts a row into the <code>ACL</code> table in the OVN northbound
-     database.  The ACL's <code>type</code> is <code>sfc</code> and its
-     <code>options:sfc-port-chain</code> designates the VNF.  This directs
-     traffic to the VIF to go through the VNF, applying the rules discussed
-     earlier.
-=======
      The CMS administrator creates a new virtual network function
      <code>(VNF)</code>, using the CMS user interface or API. The CMS
      administrator creates the logical ports (ingress and egress) for the VNF.
@@ -714,26 +645,14 @@
      database. This directs traffic to go through the VNF chain, applying
      the operations defined in the port chain.
    </p>
->>>>>>> 8c0a5aa4
    </li>
 
    <li>
      <p>
        Eventually, the application VM shuts down and the CMS removes the
-<<<<<<< HEAD
-       <code>sfc</code> ACL.  (However, it is harmless if it remains, since no
-       traffic will be sent to the application.)
-     </p>
-
-     <p>
-       Alternatively, eventually the CMS administrator detaches the VIF from
-       the VNF.  The CMS deletes the <code>sfc</code> ACL row, and traffic
-       reverts to the pre-VNF traffic paths.
-=======
        <code>port-chain-classifier</code>.  (However, it is harmless if it
        remains, since no traffic will be sent to the port-chain unless it is
        included in a port-chain-classifier.
->>>>>>> 8c0a5aa4
      </p>
   </li>
 </ol>
