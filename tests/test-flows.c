/*
 * Copyright (c) 2009, 2010 Nicira Networks.
 *
 * Licensed under the Apache License, Version 2.0 (the "License");
 * you may not use this file except in compliance with the License.
 * You may obtain a copy of the License at:
 *
 *     http://www.apache.org/licenses/LICENSE-2.0
 *
 * Unless required by applicable law or agreed to in writing, software
 * distributed under the License is distributed on an "AS IS" BASIS,
 * WITHOUT WARRANTIES OR CONDITIONS OF ANY KIND, either express or implied.
 * See the License for the specific language governing permissions and
 * limitations under the License.
 */

#include <config.h>
#include "flow.h"
#include <errno.h>
#include <stdlib.h>
#include <string.h>
#include "openflow/openflow.h"
#include "timeval.h"
#include "ofpbuf.h"
#include "ofp-print.h"
#include "pcap.h"
#include "util.h"
#include "vlog.h"

#undef NDEBUG
#include <assert.h>

int
main(int argc OVS_UNUSED, char *argv[])
{
    struct ofp_match expected_match;
    FILE *flows, *pcap;
    int retval;
    int n = 0, errors = 0;

    set_program_name(argv[0]);
    time_init();
    vlog_init();

    flows = stdin;
    pcap = fdopen(3, "rb");
    if (!pcap) {
        ovs_fatal(errno, "failed to open fd 3 for reading");
    }

    retval = pcap_read_header(pcap);
    if (retval) {
        ovs_fatal(retval > 0 ? retval : 0, "reading pcap header failed");
    }

    while (fread(&expected_match, sizeof expected_match, 1, flows)) {
        struct ofpbuf *packet;
        struct ofp_match extracted_match;
        flow_t flow;

        n++;

        retval = pcap_read(pcap, &packet);
        if (retval == EOF) {
            ovs_fatal(0, "unexpected end of file reading pcap file");
        } else if (retval) {
            ovs_fatal(retval, "error reading pcap file");
        }

<<<<<<< HEAD
        flow_extract(packet, 1, &flow);
        flow_to_match(&flow, &extracted_match);
=======
        flow_extract(packet, 0, 1, &flow);
        flow_to_match(&flow, 0, false, &extracted_match);
>>>>>>> ca247927

        if (memcmp(&expected_match, &extracted_match, sizeof expected_match)) {
            char *exp_s = ofp_match_to_string(&expected_match, 2);
            char *got_s = ofp_match_to_string(&extracted_match, 2);
            errors++;
            printf("mismatch on packet #%d (1-based).\n", n);
            printf("Packet:\n");
            ofp_print_packet(stdout, packet->data, packet->size, packet->size);
            printf("Expected flow:\n%s\n", exp_s);
            printf("Actually extracted flow:\n%s\n", got_s);
            printf("\n");
            free(exp_s);
            free(got_s);
        }

        ofpbuf_delete(packet);
    }
    printf("checked %d packets, %d errors\n", n, errors);
    return errors != 0;
}
<|MERGE_RESOLUTION|>--- conflicted
+++ resolved
@@ -67,13 +67,8 @@
             ovs_fatal(retval, "error reading pcap file");
         }
 
-<<<<<<< HEAD
-        flow_extract(packet, 1, &flow);
-        flow_to_match(&flow, &extracted_match);
-=======
         flow_extract(packet, 0, 1, &flow);
-        flow_to_match(&flow, 0, false, &extracted_match);
->>>>>>> ca247927
+        flow_to_match(&flow, false, &extracted_match);
 
         if (memcmp(&expected_match, &extracted_match, sizeof expected_match)) {
             char *exp_s = ofp_match_to_string(&expected_match, 2);
