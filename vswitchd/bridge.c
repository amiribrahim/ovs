/* Copyright (c) 2008, 2009 Nicira Networks
 *
 * Licensed under the Apache License, Version 2.0 (the "License");
 * you may not use this file except in compliance with the License.
 * You may obtain a copy of the License at:
 *
 *     http://www.apache.org/licenses/LICENSE-2.0
 *
 * Unless required by applicable law or agreed to in writing, software
 * distributed under the License is distributed on an "AS IS" BASIS,
 * WITHOUT WARRANTIES OR CONDITIONS OF ANY KIND, either express or implied.
 * See the License for the specific language governing permissions and
 * limitations under the License.
 */

#include <config.h>
#include "bridge.h"
#include <assert.h>
#include <errno.h>
#include <arpa/inet.h>
#include <ctype.h>
#include <inttypes.h>
#include <net/if.h>
#include <openflow/openflow.h>
#include <signal.h>
#include <stdlib.h>
#include <strings.h>
#include <sys/stat.h>
#include <sys/socket.h>
#include <sys/types.h>
#include <unistd.h>
#include "bitmap.h"
#include "cfg.h"
#include "coverage.h"
#include "dirs.h"
#include "dpif.h"
#include "dynamic-string.h"
#include "flow.h"
#include "hash.h"
#include "list.h"
#include "mac-learning.h"
#include "netdev.h"
#include "odp-util.h"
#include "ofp-print.h"
#include "ofpbuf.h"
#include "ofproto/ofproto.h"
#include "packets.h"
#include "poll-loop.h"
#include "port-array.h"
#include "proc-net-compat.h"
#include "process.h"
<<<<<<< HEAD
=======
#include "secchan/netflow.h"
#include "secchan/ofproto.h"
>>>>>>> f2d7fd66
#include "socket-util.h"
#include "stp.h"
#include "svec.h"
#include "timeval.h"
#include "util.h"
#include "unixctl.h"
#include "vconn.h"
#include "vconn-ssl.h"
#include "xenserver.h"
#include "xtoxll.h"

#define THIS_MODULE VLM_bridge
#include "vlog.h"

struct dst {
    uint16_t vlan;
    uint16_t dp_ifidx;
};

extern uint64_t mgmt_id;

struct iface {
    /* These members are always valid. */
    struct port *port;          /* Containing port. */
    size_t port_ifidx;          /* Index within containing port. */
    char *name;                 /* Host network device name. */
    tag_type tag;               /* Tag associated with this interface. */
    long long delay_expires;    /* Time after which 'enabled' may change. */

    /* These members are valid only after bridge_reconfigure() causes them to
     * be initialized.*/
    int dp_ifidx;               /* Index within kernel datapath. */
    struct netdev *netdev;      /* Network device. */
    bool enabled;               /* May be chosen for flows? */
};

#define BOND_MASK 0xff
struct bond_entry {
    int iface_idx;              /* Index of assigned iface, or -1 if none. */
    uint64_t tx_bytes;          /* Count of bytes recently transmitted. */
    tag_type iface_tag;         /* Tag associated with iface_idx. */
};

#define MAX_MIRRORS 32
typedef uint32_t mirror_mask_t;
#define MIRROR_MASK_C(X) UINT32_C(X)
BUILD_ASSERT_DECL(sizeof(mirror_mask_t) * CHAR_BIT >= MAX_MIRRORS);
struct mirror {
    struct bridge *bridge;
    size_t idx;
    char *name;

    /* Selection criteria. */
    struct svec src_ports;
    struct svec dst_ports;
    int *vlans;
    size_t n_vlans;

    /* Output. */
    struct port *out_port;
    int out_vlan;
};

#define FLOOD_PORT ((struct port *) 1) /* The 'flood' output port. */
struct port {
    struct bridge *bridge;
    size_t port_idx;
    int vlan;                   /* -1=trunk port, else a 12-bit VLAN ID. */
    unsigned long *trunks;      /* Bitmap of trunked VLANs, if 'vlan' == -1. */
    char *name;

    /* An ordinary bridge port has 1 interface.
     * A bridge port for bonding has at least 2 interfaces. */
    struct iface **ifaces;
    size_t n_ifaces, allocated_ifaces;

    /* Bonding info. */
    struct bond_entry *bond_hash; /* An array of (BOND_MASK + 1) elements. */
    int active_iface;           /* Ifidx on which bcasts accepted, or -1. */
    tag_type active_iface_tag;  /* Tag for bcast flows. */
    tag_type no_ifaces_tag;     /* Tag for flows when all ifaces disabled. */
    int updelay, downdelay;     /* Delay before iface goes up/down, in ms. */
    bool bond_compat_is_stale;  /* Need to call port_update_bond_compat()? */

    /* Port mirroring info. */
    mirror_mask_t src_mirrors;  /* Mirrors triggered when packet received. */
    mirror_mask_t dst_mirrors;  /* Mirrors triggered when packet sent. */
    bool is_mirror_output_port; /* Does port mirroring send frames here? */

    /* Spanning tree info. */
    enum stp_state stp_state;   /* Always STP_FORWARDING if STP not in use. */
    tag_type stp_state_tag;     /* Tag for STP state change. */
};

#define DP_MAX_PORTS 255
struct bridge {
    struct list node;           /* Node in global list of bridges. */
    char *name;                 /* User-specified arbitrary name. */
    struct mac_learning *ml;    /* MAC learning table. */
    bool sent_config_request;   /* Successfully sent config request? */
    uint8_t default_ea[ETH_ADDR_LEN]; /* Default MAC. */

    /* Support for remote controllers. */
    char *controller;           /* NULL if there is no remote controller;
                                 * "discover" to do controller discovery;
                                 * otherwise a vconn name. */

    /* OpenFlow switch processing. */
    struct ofproto *ofproto;    /* OpenFlow switch. */

    /* Kernel datapath information. */
    struct dpif *dpif;          /* Datapath. */
    struct port_array ifaces;   /* Indexed by kernel datapath port number. */

    /* Bridge ports. */
    struct port **ports;
    size_t n_ports, allocated_ports;

    /* Bonding. */
    bool has_bonded_ports;
    long long int bond_next_rebalance;

    /* Flow tracking. */
    bool flush;

    /* Flow statistics gathering. */
    time_t next_stats_request;

    /* Port mirroring. */
    struct mirror *mirrors[MAX_MIRRORS];

    /* Spanning tree. */
    struct stp *stp;
    long long int stp_last_tick;
};

/* List of all bridges. */
static struct list all_bridges = LIST_INITIALIZER(&all_bridges);

/* Maximum number of datapaths. */
enum { DP_MAX = 256 };

static struct bridge *bridge_create(const char *name);
static void bridge_destroy(struct bridge *);
static struct bridge *bridge_lookup(const char *name);
static void bridge_unixctl_dump_flows(struct unixctl_conn *, const char *);
static int bridge_run_one(struct bridge *);
static void bridge_reconfigure_one(struct bridge *);
static void bridge_reconfigure_controller(struct bridge *);
static void bridge_get_all_ifaces(const struct bridge *, struct svec *ifaces);
static void bridge_fetch_dp_ifaces(struct bridge *);
static void bridge_flush(struct bridge *);
static void bridge_pick_local_hw_addr(struct bridge *,
                                      uint8_t ea[ETH_ADDR_LEN],
                                      struct iface **hw_addr_iface);
static uint64_t bridge_pick_datapath_id(struct bridge *,
                                        const uint8_t bridge_ea[ETH_ADDR_LEN],
                                        struct iface *hw_addr_iface);
static struct iface *bridge_get_local_iface(struct bridge *);
static uint64_t dpid_from_hash(const void *, size_t nbytes);

static void bridge_unixctl_fdb_show(struct unixctl_conn *, const char *args);

static void bond_init(void);
static void bond_run(struct bridge *);
static void bond_wait(struct bridge *);
static void bond_rebalance_port(struct port *);
static void bond_send_learning_packets(struct port *);
static void bond_enable_slave(struct iface *iface, bool enable);

static void port_create(struct bridge *, const char *name);
static void port_reconfigure(struct port *);
static void port_destroy(struct port *);
static struct port *port_lookup(const struct bridge *, const char *name);
static struct iface *port_lookup_iface(const struct port *, const char *name);
static struct port *port_from_dp_ifidx(const struct bridge *,
                                       uint16_t dp_ifidx);
static void port_update_bond_compat(struct port *);
static void port_update_vlan_compat(struct port *);
static void port_update_bonding(struct port *);

static void mirror_create(struct bridge *, const char *name);
static void mirror_destroy(struct mirror *);
static void mirror_reconfigure(struct bridge *);
static void mirror_reconfigure_one(struct mirror *);
static bool vlan_is_mirrored(const struct mirror *, int vlan);

static void brstp_reconfigure(struct bridge *);
static void brstp_adjust_timers(struct bridge *);
static void brstp_run(struct bridge *);
static void brstp_wait(struct bridge *);

static void iface_create(struct port *, const char *name);
static void iface_destroy(struct iface *);
static struct iface *iface_lookup(const struct bridge *, const char *name);
static struct iface *iface_from_dp_ifidx(const struct bridge *,
                                         uint16_t dp_ifidx);
static bool iface_is_internal(const struct bridge *, const char *name);
static void iface_set_mac(struct iface *);

/* Hooks into ofproto processing. */
static struct ofhooks bridge_ofhooks;

/* Public functions. */

/* Adds the name of each interface used by a bridge, including local and
 * internal ports, to 'svec'. */
void
bridge_get_ifaces(struct svec *svec) 
{
    struct bridge *br, *next;
    size_t i, j;

    LIST_FOR_EACH_SAFE (br, next, struct bridge, node, &all_bridges) {
        for (i = 0; i < br->n_ports; i++) {
            struct port *port = br->ports[i];

            for (j = 0; j < port->n_ifaces; j++) {
                struct iface *iface = port->ifaces[j];
                if (iface->dp_ifidx < 0) {
                    VLOG_ERR("%s interface not in datapath %s, ignoring",
                             iface->name, dpif_name(br->dpif));
                } else {
                    if (iface->dp_ifidx != ODPP_LOCAL) {
                        svec_add(svec, iface->name);
                    }
                }
            }
        }
    }
}

/* The caller must already have called cfg_read(). */
void
bridge_init(void)
{
    struct svec dpif_names;
    size_t i;

    unixctl_command_register("fdb/show", bridge_unixctl_fdb_show);

    svec_init(&dpif_names);
    dp_enumerate(&dpif_names);
    for (i = 0; i < dpif_names.n; i++) {
        const char *dpif_name = dpif_names.names[i];
        struct dpif *dpif;
        int retval;

        retval = dpif_open(dpif_name, &dpif);
        if (!retval) {
            struct svec all_names;
            size_t j;

            svec_init(&all_names);
            dpif_get_all_names(dpif, &all_names);
            for (j = 0; j < all_names.n; j++) {
                if (cfg_has("bridge.%s.port", all_names.names[j])) {
                    goto found;
                }
            }
            dpif_delete(dpif);
        found:
            svec_destroy(&all_names);
            dpif_close(dpif);
        }
    }
    svec_destroy(&dpif_names);

    unixctl_command_register("bridge/dump-flows", bridge_unixctl_dump_flows);

    bond_init();
    bridge_reconfigure();
}

#ifdef HAVE_OPENSSL
static bool
config_string_change(const char *key, char **valuep)
{
    const char *value = cfg_get_string(0, "%s", key);
    if (value && (!*valuep || strcmp(value, *valuep))) {
        free(*valuep);
        *valuep = xstrdup(value);
        return true;
    } else {
        return false;
    }
}

static void
bridge_configure_ssl(void)
{
    /* XXX SSL should be configurable on a per-bridge basis.
     * XXX should be possible to de-configure SSL. */
    static char *private_key_file;
    static char *certificate_file;
    static char *cacert_file;
    struct stat s;

    if (config_string_change("ssl.private-key", &private_key_file)) {
        vconn_ssl_set_private_key_file(private_key_file);
    }

    if (config_string_change("ssl.certificate", &certificate_file)) {
        vconn_ssl_set_certificate_file(certificate_file);
    }

    /* We assume that even if the filename hasn't changed, if the CA cert 
     * file has been removed, that we want to move back into
     * boot-strapping mode.  This opens a small security hole, because
     * the old certificate will still be trusted until vSwitch is
     * restarted.  We may want to address this in vconn's SSL library. */
    if (config_string_change("ssl.ca-cert", &cacert_file)
        || (cacert_file && stat(cacert_file, &s) && errno == ENOENT)) {
        vconn_ssl_set_ca_cert_file(cacert_file,
                                   cfg_get_bool(0, "ssl.bootstrap-ca-cert"));
    }
}
#endif

/* iterate_and_prune_ifaces() callback function that opens the network device
 * for 'iface', if it is not already open, and retrieves the interface's MAC
 * address and carrier status. */
static bool
init_iface_netdev(struct bridge *br UNUSED, struct iface *iface,
                  void *aux UNUSED)
{
    if (iface->netdev) {
        return true;
    } else if (!netdev_open(iface->name, NETDEV_ETH_TYPE_NONE,
                            &iface->netdev)) {
        netdev_get_carrier(iface->netdev, &iface->enabled);
        return true;
    } else {
        /* If the network device can't be opened, then we're not going to try
         * to do anything with this interface. */
        return false;
    }
}

static bool
check_iface_dp_ifidx(struct bridge *br, struct iface *iface, void *aux UNUSED)
{
    if (iface->dp_ifidx >= 0) {
        VLOG_DBG("%s has interface %s on port %d",
                 dpif_name(br->dpif),
                 iface->name, iface->dp_ifidx);
        return true;
    } else {
        VLOG_ERR("%s interface not in %s, dropping",
                 iface->name, dpif_name(br->dpif));
        return false;
    }
}

static bool
set_iface_properties(struct bridge *br UNUSED, struct iface *iface,
                   void *aux UNUSED)
{
    int rate, burst;

    /* Set policing attributes. */
    rate = cfg_get_int(0, "port.%s.ingress.policing-rate", iface->name);
    burst = cfg_get_int(0, "port.%s.ingress.policing-burst", iface->name);
    netdev_set_policing(iface->netdev, rate, burst);

    /* Set MAC address of internal interfaces other than the local
     * interface. */
    if (iface->dp_ifidx != ODPP_LOCAL
        && iface_is_internal(br, iface->name)) {
        iface_set_mac(iface);
    }

    return true;
}

/* Calls 'cb' for each interfaces in 'br', passing along the 'aux' argument.
 * Deletes from 'br' all the interfaces for which 'cb' returns false, and then
 * deletes from 'br' any ports that no longer have any interfaces. */
static void
iterate_and_prune_ifaces(struct bridge *br,
                         bool (*cb)(struct bridge *, struct iface *,
                                    void *aux),
                         void *aux)
{
    size_t i, j;

    for (i = 0; i < br->n_ports; ) {
        struct port *port = br->ports[i];
        for (j = 0; j < port->n_ifaces; ) {
            struct iface *iface = port->ifaces[j];
            if (cb(br, iface, aux)) {
                j++;
            } else {
                iface_destroy(iface);
            }
        }

        if (port->n_ifaces) {
            i++;
        } else  {
            VLOG_ERR("%s port has no interfaces, dropping", port->name);
            port_destroy(port);
        }
    }
}

void
bridge_reconfigure(void)
{
    struct svec old_br, new_br;
    struct bridge *br, *next;
    size_t i;

    COVERAGE_INC(bridge_reconfigure);

    /* Collect old and new bridges. */
    svec_init(&old_br);
    svec_init(&new_br);
    LIST_FOR_EACH (br, struct bridge, node, &all_bridges) {
        svec_add(&old_br, br->name);
    }
    cfg_get_subsections(&new_br, "bridge");

    /* Get rid of deleted bridges and add new bridges. */
    svec_sort(&old_br);
    svec_sort(&new_br);
    assert(svec_is_unique(&old_br));
    assert(svec_is_unique(&new_br));
    LIST_FOR_EACH_SAFE (br, next, struct bridge, node, &all_bridges) {
        if (!svec_contains(&new_br, br->name)) {
            bridge_destroy(br);
        }
    }
    for (i = 0; i < new_br.n; i++) {
        const char *name = new_br.names[i];
        if (!svec_contains(&old_br, name)) {
            bridge_create(name);
        }
    }
    svec_destroy(&old_br);
    svec_destroy(&new_br);

#ifdef HAVE_OPENSSL
    /* Configure SSL. */
    bridge_configure_ssl();
#endif

    /* Reconfigure all bridges. */
    LIST_FOR_EACH (br, struct bridge, node, &all_bridges) {
        bridge_reconfigure_one(br);
    }

    /* Add and delete ports on all datapaths.
     *
     * The kernel will reject any attempt to add a given port to a datapath if
     * that port already belongs to a different datapath, so we must do all
     * port deletions before any port additions. */
    LIST_FOR_EACH (br, struct bridge, node, &all_bridges) {
        struct odp_port *dpif_ports;
        size_t n_dpif_ports;
        struct svec want_ifaces;

        dpif_port_list(br->dpif, &dpif_ports, &n_dpif_ports);
        bridge_get_all_ifaces(br, &want_ifaces);
        for (i = 0; i < n_dpif_ports; i++) {
            const struct odp_port *p = &dpif_ports[i];
            if (!svec_contains(&want_ifaces, p->devname)
                && strcmp(p->devname, br->name)) {
                int retval = dpif_port_del(br->dpif, p->port);
                if (retval) {
                    VLOG_ERR("failed to remove %s interface from %s: %s",
                             p->devname, dpif_name(br->dpif),
                             strerror(retval));
                }
            }
        }
        svec_destroy(&want_ifaces);
        free(dpif_ports);
    }
    LIST_FOR_EACH (br, struct bridge, node, &all_bridges) {
        struct odp_port *dpif_ports;
        size_t n_dpif_ports;
        struct svec cur_ifaces, want_ifaces, add_ifaces;

        dpif_port_list(br->dpif, &dpif_ports, &n_dpif_ports);
        svec_init(&cur_ifaces);
        for (i = 0; i < n_dpif_ports; i++) {
            svec_add(&cur_ifaces, dpif_ports[i].devname);
        }
        free(dpif_ports);
        svec_sort_unique(&cur_ifaces);
        bridge_get_all_ifaces(br, &want_ifaces);
        svec_diff(&want_ifaces, &cur_ifaces, &add_ifaces, NULL, NULL);

        for (i = 0; i < add_ifaces.n; i++) {
            const char *if_name = add_ifaces.names[i];
            bool internal;
            int error;

            /* Add to datapath. */
            internal = iface_is_internal(br, if_name);
            error = dpif_port_add(br->dpif, if_name,
                                  internal ? ODP_PORT_INTERNAL : 0, NULL);
            if (error == EFBIG) {
                VLOG_ERR("ran out of valid port numbers on %s",
                         dpif_name(br->dpif));
                break;
            } else if (error) {
                VLOG_ERR("failed to add %s interface to %s: %s",
                         if_name, dpif_name(br->dpif), strerror(error));
            }
        }
        svec_destroy(&cur_ifaces);
        svec_destroy(&want_ifaces);
        svec_destroy(&add_ifaces);
    }
    LIST_FOR_EACH (br, struct bridge, node, &all_bridges) {
        uint8_t ea[8];
        uint64_t dpid;
<<<<<<< HEAD
        struct iface *local_iface;
        struct iface *hw_addr_iface;
        uint8_t engine_type, engine_id;
        bool add_id_to_iface = false;
        struct svec nf_hosts;
=======
        struct iface *local_iface = NULL;
        const char *devname;
        struct netflow_options nf_options;
>>>>>>> f2d7fd66

        bridge_fetch_dp_ifaces(br);
        iterate_and_prune_ifaces(br, init_iface_netdev, NULL);

        iterate_and_prune_ifaces(br, check_iface_dp_ifidx, NULL);

        /* Pick local port hardware address, datapath ID. */
        bridge_pick_local_hw_addr(br, ea, &hw_addr_iface);
        local_iface = bridge_get_local_iface(br);
        if (local_iface) {
            int error = netdev_set_etheraddr(local_iface->netdev, ea);
            if (error) {
                static struct vlog_rate_limit rl = VLOG_RATE_LIMIT_INIT(1, 5);
                VLOG_ERR_RL(&rl, "bridge %s: failed to set bridge "
                            "Ethernet address: %s",
                            br->name, strerror(error));
            }
        }

        dpid = bridge_pick_datapath_id(br, ea, hw_addr_iface);
        ofproto_set_datapath_id(br->ofproto, dpid);

        /* Set NetFlow configuration on this bridge. */
<<<<<<< HEAD
        dpif_get_netflow_ids(br->dpif, &engine_type, &engine_id);
=======
        memset(&nf_options, 0, sizeof nf_options);
        nf_options.engine_type = br->dpif.minor;
        nf_options.engine_id = br->dpif.minor;
        nf_options.active_timeout = -1;

>>>>>>> f2d7fd66
        if (cfg_has("netflow.%s.engine-type", br->name)) {
            nf_options.engine_type = cfg_get_int(0, "netflow.%s.engine-type", 
                    br->name);
        }
        if (cfg_has("netflow.%s.engine-id", br->name)) {
            nf_options.engine_id = cfg_get_int(0, "netflow.%s.engine-id",
                                               br->name);
        }
        if (cfg_has("netflow.%s.active-timeout", br->name)) {
            nf_options.active_timeout = cfg_get_int(0,
                                                    "netflow.%s.active-timeout",
                                                    br->name);
        }
        if (cfg_has("netflow.%s.add-id-to-iface", br->name)) {
            nf_options.add_id_to_iface = cfg_get_bool(0,
                                                   "netflow.%s.add-id-to-iface",
                                                    br->name);
        }
        if (nf_options.add_id_to_iface && nf_options.engine_id > 0x7f) {
            VLOG_WARN("bridge %s: netflow port mangling may conflict with "
                    "another vswitch, choose an engine id less than 128", 
                    br->name);
        }
        if (nf_options.add_id_to_iface && br->n_ports > 508) {
            VLOG_WARN("bridge %s: netflow port mangling will conflict with "
                    "another port when more than 508 ports are used", 
                    br->name);
        }
        svec_init(&nf_options.collectors);
        cfg_get_all_keys(&nf_options.collectors, "netflow.%s.host", br->name);
        if (ofproto_set_netflow(br->ofproto, &nf_options)) {
            VLOG_ERR("bridge %s: problem setting netflow collectors", 
                    br->name);
        }
        svec_destroy(&nf_options.collectors);

        /* Update the controller and related settings.  It would be more
         * straightforward to call this from bridge_reconfigure_one(), but we
         * can't do it there for two reasons.  First, and most importantly, at
         * that point we don't know the dp_ifidx of any interfaces that have
         * been added to the bridge (because we haven't actually added them to
         * the datapath).  Second, at that point we haven't set the datapath ID
         * yet; when a controller is configured, resetting the datapath ID will
         * immediately disconnect from the controller, so it's better to set
         * the datapath ID before the controller. */
        bridge_reconfigure_controller(br);
    }
    LIST_FOR_EACH (br, struct bridge, node, &all_bridges) {
        for (i = 0; i < br->n_ports; i++) {
            struct port *port = br->ports[i];

            port_update_vlan_compat(port);
            port_update_bonding(port);
        }
    }
    LIST_FOR_EACH (br, struct bridge, node, &all_bridges) {
        brstp_reconfigure(br);
        iterate_and_prune_ifaces(br, set_iface_properties, NULL);
    }
}

static void
bridge_pick_local_hw_addr(struct bridge *br, uint8_t ea[ETH_ADDR_LEN],
                          struct iface **hw_addr_iface)
{
    uint64_t requested_ea;
    size_t i, j;
    int error;

    *hw_addr_iface = NULL;

    /* Did the user request a particular MAC? */
    requested_ea = cfg_get_mac(0, "bridge.%s.mac", br->name);
    if (requested_ea) {
        eth_addr_from_uint64(requested_ea, ea);
        if (eth_addr_is_multicast(ea)) {
            VLOG_ERR("bridge %s: cannot set MAC address to multicast "
                     "address "ETH_ADDR_FMT, br->name, ETH_ADDR_ARGS(ea));
        } else if (eth_addr_is_zero(ea)) {
            VLOG_ERR("bridge %s: cannot set MAC address to zero", br->name);
        } else {
            return;
        }
    }

    /* Otherwise choose the minimum MAC address among all of the interfaces.
     * (Xen uses FE:FF:FF:FF:FF:FF for virtual interfaces so this will get the
     * MAC of the physical interface in such an environment.) */
    memset(ea, 0xff, sizeof ea);
    for (i = 0; i < br->n_ports; i++) {
        struct port *port = br->ports[i];
        uint8_t iface_ea[ETH_ADDR_LEN];
        uint64_t iface_ea_u64;
        struct iface *iface;

        /* Mirror output ports don't participate. */
        if (port->is_mirror_output_port) {
            continue;
        }

        /* Choose the MAC address to represent the port. */
        iface_ea_u64 = cfg_get_mac(0, "port.%s.mac", port->name);
        if (iface_ea_u64) {
            /* User specified explicitly. */
            eth_addr_from_uint64(iface_ea_u64, iface_ea);

            /* Find the interface with this Ethernet address (if any) so that
             * we can provide the correct devname to the caller. */
            iface = NULL;
            for (j = 0; j < port->n_ifaces; j++) {
                struct iface *candidate = port->ifaces[j];
                uint8_t candidate_ea[ETH_ADDR_LEN];
                if (!netdev_get_etheraddr(candidate->netdev, candidate_ea)
                    && eth_addr_equals(iface_ea, candidate_ea)) {
                    iface = candidate;
                }
            }
        } else {
            /* Choose the interface whose MAC address will represent the port.
             * The Linux kernel bonding code always chooses the MAC address of
             * the first slave added to a bond, and the Fedora networking
             * scripts always add slaves to a bond in alphabetical order, so
             * for compatibility we choose the interface with the name that is
             * first in alphabetical order. */
            iface = port->ifaces[0];
            for (j = 1; j < port->n_ifaces; j++) {
                struct iface *candidate = port->ifaces[j];
                if (strcmp(candidate->name, iface->name) < 0) {
                    iface = candidate;
                }
            }

            /* The local port doesn't count (since we're trying to choose its
             * MAC address anyway).  Other internal ports don't count because
             * we really want a physical MAC if we can get it, and internal
             * ports typically have randomly generated MACs. */
            if (iface->dp_ifidx == ODPP_LOCAL
                || cfg_get_bool(0, "iface.%s.internal", iface->name)) {
                continue;
            }

            /* Grab MAC. */
            error = netdev_get_etheraddr(iface->netdev, iface_ea);
            if (error) {
                static struct vlog_rate_limit rl = VLOG_RATE_LIMIT_INIT(1, 5);
                VLOG_ERR_RL(&rl, "failed to obtain Ethernet address of %s: %s",
                            iface->name, strerror(error));
                continue;
            }
        }

        /* Compare against our current choice. */
        if (!eth_addr_is_multicast(iface_ea) &&
            !eth_addr_is_reserved(iface_ea) &&
            !eth_addr_is_zero(iface_ea) &&
            memcmp(iface_ea, ea, ETH_ADDR_LEN) < 0)
        {
            memcpy(ea, iface_ea, ETH_ADDR_LEN);
            *hw_addr_iface = iface;
        }
    }
    if (eth_addr_is_multicast(ea) || eth_addr_is_vif(ea)) {
        memcpy(ea, br->default_ea, ETH_ADDR_LEN);
        *hw_addr_iface = NULL;
        VLOG_WARN("bridge %s: using default bridge Ethernet "
                  "address "ETH_ADDR_FMT, br->name, ETH_ADDR_ARGS(ea));
    } else {
        VLOG_DBG("bridge %s: using bridge Ethernet address "ETH_ADDR_FMT,
                 br->name, ETH_ADDR_ARGS(ea));
    }
}

/* Choose and returns the datapath ID for bridge 'br' given that the bridge
 * Ethernet address is 'bridge_ea'.  If 'bridge_ea' is the Ethernet address of
 * an interface on 'br', then that interface must be passed in as
 * 'hw_addr_iface'; if 'bridge_ea' was derived some other way, then
 * 'hw_addr_iface' must be passed in as a null pointer. */
static uint64_t
bridge_pick_datapath_id(struct bridge *br,
                        const uint8_t bridge_ea[ETH_ADDR_LEN],
                        struct iface *hw_addr_iface)
{
    /*
     * The procedure for choosing a bridge MAC address will, in the most
     * ordinary case, also choose a unique MAC that we can use as a datapath
     * ID.  In some special cases, though, multiple bridges will end up with
     * the same MAC address.  This is OK for the bridges, but it will confuse
     * the OpenFlow controller, because each datapath needs a unique datapath
     * ID.
     *
     * Datapath IDs must be unique.  It is also very desirable that they be
     * stable from one run to the next, so that policy set on a datapath
     * "sticks".
     */
    uint64_t dpid;

    dpid = cfg_get_dpid(0, "bridge.%s.datapath-id", br->name);
    if (dpid) {
        return dpid;
    }

    if (hw_addr_iface) {
        int vlan;
        if (!netdev_get_vlan_vid(hw_addr_iface->netdev, &vlan)) {
            /*
             * A bridge whose MAC address is taken from a VLAN network device
             * (that is, a network device created with vconfig(8) or similar
             * tool) will have the same MAC address as a bridge on the VLAN
             * device's physical network device.
             *
             * Handle this case by hashing the physical network device MAC
             * along with the VLAN identifier.
             */
            uint8_t buf[ETH_ADDR_LEN + 2];
            memcpy(buf, bridge_ea, ETH_ADDR_LEN);
            buf[ETH_ADDR_LEN] = vlan >> 8;
            buf[ETH_ADDR_LEN + 1] = vlan;
            return dpid_from_hash(buf, sizeof buf);
        } else {
            /*
             * Assume that this bridge's MAC address is unique, since it
             * doesn't fit any of the cases we handle specially.
             */
        }
    } else {
        /*
         * A purely internal bridge, that is, one that has no non-virtual
         * network devices on it at all, is more difficult because it has no
         * natural unique identifier at all.
         *
         * When the host is a XenServer, we handle this case by hashing the
         * host's UUID with the name of the bridge.  Names of bridges are
         * persistent across XenServer reboots, although they can be reused if
         * an internal network is destroyed and then a new one is later
         * created, so this is fairly effective.
         *
         * When the host is not a XenServer, we punt by using a random MAC
         * address on each run.
         */
        const char *host_uuid = xenserver_get_host_uuid();
        if (host_uuid) {
            char *combined = xasprintf("%s,%s", host_uuid, br->name);
            dpid = dpid_from_hash(combined, strlen(combined));
            free(combined);
            return dpid;
        }
    }

    return eth_addr_to_uint64(bridge_ea);
}

static uint64_t
dpid_from_hash(const void *data, size_t n)
{
    uint8_t hash[SHA1_DIGEST_SIZE];

    BUILD_ASSERT_DECL(sizeof hash >= ETH_ADDR_LEN);
    sha1_bytes(data, n, hash);
    eth_addr_mark_random(hash);
    return eth_addr_to_uint64(hash);
}

int
bridge_run(void)
{
    struct bridge *br, *next;
    int retval;

    retval = 0;
    LIST_FOR_EACH_SAFE (br, next, struct bridge, node, &all_bridges) {
        int error = bridge_run_one(br);
        if (error) {
            static struct vlog_rate_limit rl = VLOG_RATE_LIMIT_INIT(1, 5);
            VLOG_ERR_RL(&rl, "bridge %s: datapath was destroyed externally, "
                        "forcing reconfiguration", br->name);
            if (!retval) {
                retval = error;
            }
        }
    }
    return retval;
}

void
bridge_wait(void)
{
    struct bridge *br;

    LIST_FOR_EACH (br, struct bridge, node, &all_bridges) {
        ofproto_wait(br->ofproto);
        if (br->controller) {
            continue;
        }

        mac_learning_wait(br->ml);
        bond_wait(br);
        brstp_wait(br);
    }
}

/* Forces 'br' to revalidate all of its flows.  This is appropriate when 'br''s
 * configuration changes.  */
static void
bridge_flush(struct bridge *br)
{
    COVERAGE_INC(bridge_flush);
    br->flush = true;
    mac_learning_flush(br->ml);
}

/* Returns the 'br' interface for the ODPP_LOCAL port, or null if 'br' has no
 * such interface. */
static struct iface *
bridge_get_local_iface(struct bridge *br)
{
    size_t i, j;

    for (i = 0; i < br->n_ports; i++) {
        struct port *port = br->ports[i];
        for (j = 0; j < port->n_ifaces; j++) {
            struct iface *iface = port->ifaces[j];
            if (iface->dp_ifidx == ODPP_LOCAL) {
                return iface;
            }
        }
    }

    return NULL;
}

/* Bridge unixctl user interface functions. */
static void
bridge_unixctl_fdb_show(struct unixctl_conn *conn, const char *args)
{
    struct ds ds = DS_EMPTY_INITIALIZER;
    const struct bridge *br;
    const struct mac_entry *e;

    br = bridge_lookup(args);
    if (!br) {
        unixctl_command_reply(conn, 501, "no such bridge");
        return;
    }

    ds_put_cstr(&ds, " port  VLAN  MAC                Age\n");
    LIST_FOR_EACH (e, struct mac_entry, lru_node, &br->ml->lrus) {
        if (e->port < 0 || e->port >= br->n_ports) {
            continue;
        }
        ds_put_format(&ds, "%5d  %4d  "ETH_ADDR_FMT"  %3d\n",
                      br->ports[e->port]->ifaces[0]->dp_ifidx,
                      e->vlan, ETH_ADDR_ARGS(e->mac), mac_entry_age(e));
    }
    unixctl_command_reply(conn, 200, ds_cstr(&ds));
    ds_destroy(&ds);
}

/* Bridge reconfiguration functions. */

static struct bridge *
bridge_create(const char *name)
{
    struct bridge *br;
    int error;

    assert(!bridge_lookup(name));
    br = xcalloc(1, sizeof *br);

    error = dpif_create(name, &br->dpif);
    if (error == EEXIST || error == EBUSY) {
        error = dpif_open(name, &br->dpif);
        if (error) {
            VLOG_ERR("datapath %s already exists but cannot be opened: %s",
                     name, strerror(error));
            free(br);
            return NULL;
        }
        dpif_flow_flush(br->dpif);
    } else if (error) {
        VLOG_ERR("failed to create datapath %s: %s", name, strerror(error));
        free(br);
        return NULL;
    }

    error = ofproto_create(name, &bridge_ofhooks, br, &br->ofproto);
    if (error) {
        VLOG_ERR("failed to create switch %s: %s", name, strerror(error));
        dpif_delete(br->dpif);
        dpif_close(br->dpif);
        free(br);
        return NULL;
    }

    br->name = xstrdup(name);
    br->ml = mac_learning_create();
    br->sent_config_request = false;
    eth_addr_random(br->default_ea);

    port_array_init(&br->ifaces);

    br->flush = false;
    br->bond_next_rebalance = time_msec() + 10000;

    list_push_back(&all_bridges, &br->node);

    VLOG_INFO("created bridge %s on %s", br->name, dpif_name(br->dpif));

    return br;
}

static void
bridge_destroy(struct bridge *br)
{
    if (br) {
        int error;

        while (br->n_ports > 0) {
            port_destroy(br->ports[br->n_ports - 1]);
        }
        list_remove(&br->node);
        error = dpif_delete(br->dpif);
        if (error && error != ENOENT) {
            VLOG_ERR("failed to delete %s: %s",
                     dpif_name(br->dpif), strerror(error));
        }
        dpif_close(br->dpif);
        ofproto_destroy(br->ofproto);
        free(br->controller);
        mac_learning_destroy(br->ml);
        port_array_destroy(&br->ifaces);
        free(br->ports);
        free(br->name);
        free(br);
    }
}

static struct bridge *
bridge_lookup(const char *name)
{
    struct bridge *br;

    LIST_FOR_EACH (br, struct bridge, node, &all_bridges) {
        if (!strcmp(br->name, name)) {
            return br;
        }
    }
    return NULL;
}

bool
bridge_exists(const char *name)
{
    return bridge_lookup(name) ? true : false;
}

uint64_t
bridge_get_datapathid(const char *name)
{
    struct bridge *br = bridge_lookup(name);
    return br ? ofproto_get_datapath_id(br->ofproto) : 0;
}

/* Handle requests for a listing of all flows known by the OpenFlow
 * stack, including those normally hidden. */
static void
bridge_unixctl_dump_flows(struct unixctl_conn *conn, const char *args)
{
    struct bridge *br;
    struct ds results;
    
    br = bridge_lookup(args);
    if (!br) {
        unixctl_command_reply(conn, 501, "Unknown bridge");
        return;
    }

    ds_init(&results);
    ofproto_get_all_flows(br->ofproto, &results);

    unixctl_command_reply(conn, 200, ds_cstr(&results));
    ds_destroy(&results);
}

static int
bridge_run_one(struct bridge *br)
{
    int error;

    error = ofproto_run1(br->ofproto);
    if (error) {
        return error;
    }

    mac_learning_run(br->ml, ofproto_get_revalidate_set(br->ofproto));
    bond_run(br);
    brstp_run(br);

    error = ofproto_run2(br->ofproto, br->flush);
    br->flush = false;

    return error;
}

static const char *
bridge_get_controller(const struct bridge *br)
{
    const char *controller;

    controller = cfg_get_string(0, "bridge.%s.controller", br->name);
    if (!controller) {
        controller = cfg_get_string(0, "mgmt.controller");
    }
    return controller && controller[0] ? controller : NULL;
}

static bool
check_duplicate_ifaces(struct bridge *br, struct iface *iface, void *ifaces_)
{
    struct svec *ifaces = ifaces_;
    if (!svec_contains(ifaces, iface->name)) {
        svec_add(ifaces, iface->name);
        svec_sort(ifaces);
        return true;
    } else {
        VLOG_ERR("bridge %s: %s interface is on multiple ports, "
                 "removing from %s",
                 br->name, iface->name, iface->port->name);
        return false;
    }
}

static void
bridge_reconfigure_one(struct bridge *br)
{
    struct svec old_ports, new_ports, ifaces;
    struct svec listeners, old_listeners;
    struct svec snoops, old_snoops;
    size_t i;

    /* Collect old ports. */
    svec_init(&old_ports);
    for (i = 0; i < br->n_ports; i++) {
        svec_add(&old_ports, br->ports[i]->name);
    }
    svec_sort(&old_ports);
    assert(svec_is_unique(&old_ports));

    /* Collect new ports. */
    svec_init(&new_ports);
    cfg_get_all_keys(&new_ports, "bridge.%s.port", br->name);
    svec_sort(&new_ports);
    if (bridge_get_controller(br)) {
        char local_name[IF_NAMESIZE];
        int error;

        error = dpif_port_get_name(br->dpif, ODPP_LOCAL,
                                   local_name, sizeof local_name);
        if (!error && !svec_contains(&new_ports, local_name)) {
            svec_add(&new_ports, local_name);
            svec_sort(&new_ports);
        }
    }
    if (!svec_is_unique(&new_ports)) {
        VLOG_WARN("bridge %s: %s specified twice as bridge port",
                  br->name, svec_get_duplicate(&new_ports));
        svec_unique(&new_ports);
    }

    ofproto_set_mgmt_id(br->ofproto, mgmt_id);

    /* Get rid of deleted ports and add new ports. */
    for (i = 0; i < br->n_ports; ) {
        struct port *port = br->ports[i];
        if (!svec_contains(&new_ports, port->name)) {
            port_destroy(port);
        } else {
            i++;
        }
    }
    for (i = 0; i < new_ports.n; i++) {
        const char *name = new_ports.names[i];
        if (!svec_contains(&old_ports, name)) {
            port_create(br, name);
        }
    }
    svec_destroy(&old_ports);
    svec_destroy(&new_ports);

    /* Reconfigure all ports. */
    for (i = 0; i < br->n_ports; i++) {
        port_reconfigure(br->ports[i]);
    }

    /* Check and delete duplicate interfaces. */
    svec_init(&ifaces);
    iterate_and_prune_ifaces(br, check_duplicate_ifaces, &ifaces);
    svec_destroy(&ifaces);

    /* Delete all flows if we're switching from connected to standalone or vice
     * versa.  (XXX Should we delete all flows if we are switching from one
     * controller to another?) */

    /* Configure OpenFlow management listeners. */
    svec_init(&listeners);
    cfg_get_all_strings(&listeners, "bridge.%s.openflow.listeners", br->name);
    if (!listeners.n) {
        svec_add_nocopy(&listeners, xasprintf("punix:%s/%s.mgmt",
                                              ovs_rundir, br->name));
    } else if (listeners.n == 1 && !strcmp(listeners.names[0], "none")) {
        svec_clear(&listeners);
    }
    svec_sort_unique(&listeners);

    svec_init(&old_listeners);
    ofproto_get_listeners(br->ofproto, &old_listeners);
    svec_sort_unique(&old_listeners);

    if (!svec_equal(&listeners, &old_listeners)) {
        ofproto_set_listeners(br->ofproto, &listeners);
    }
    svec_destroy(&listeners);
    svec_destroy(&old_listeners);

    /* Configure OpenFlow controller connection snooping. */
    svec_init(&snoops);
    cfg_get_all_strings(&snoops, "bridge.%s.openflow.snoops", br->name);
    if (!snoops.n) {
        svec_add_nocopy(&snoops, xasprintf("punix:%s/%s.snoop",
                                           ovs_rundir, br->name));
    } else if (snoops.n == 1 && !strcmp(snoops.names[0], "none")) {
        svec_clear(&snoops);
    }
    svec_sort_unique(&snoops);

    svec_init(&old_snoops);
    ofproto_get_snoops(br->ofproto, &old_snoops);
    svec_sort_unique(&old_snoops);

    if (!svec_equal(&snoops, &old_snoops)) {
        ofproto_set_snoops(br->ofproto, &snoops);
    }
    svec_destroy(&snoops);
    svec_destroy(&old_snoops);

    mirror_reconfigure(br);
}

static void
bridge_reconfigure_controller(struct bridge *br)
{
    char *pfx = xasprintf("bridge.%s.controller", br->name);
    const char *controller;

    controller = bridge_get_controller(br);
    if ((br->controller != NULL) != (controller != NULL)) {
        ofproto_flush_flows(br->ofproto);
    }
    free(br->controller);
    br->controller = controller ? xstrdup(controller) : NULL;

    if (controller) {
        const char *fail_mode;
        int max_backoff, probe;
        int rate_limit, burst_limit;

        if (!strcmp(controller, "discover")) {
            bool update_resolv_conf = true;

            if (cfg_has("%s.update-resolv.conf", pfx)) {
                update_resolv_conf = cfg_get_bool(0, "%s.update-resolv.conf",
                        pfx);
            }
            ofproto_set_discovery(br->ofproto, true,
                                  cfg_get_string(0, "%s.accept-regex", pfx),
                                  update_resolv_conf);
        } else {
            struct iface *local_iface;
            bool in_band;

            in_band = (!cfg_is_valid(CFG_BOOL | CFG_REQUIRED,
                                     "%s.in-band", pfx)
                       || cfg_get_bool(0, "%s.in-band", pfx));
            ofproto_set_discovery(br->ofproto, false, NULL, NULL);
            ofproto_set_in_band(br->ofproto, in_band);

            local_iface = bridge_get_local_iface(br);
            if (local_iface
                && cfg_is_valid(CFG_IP | CFG_REQUIRED, "%s.ip", pfx)) {
                struct netdev *netdev = local_iface->netdev;
                struct in_addr ip, mask, gateway;
                ip.s_addr = cfg_get_ip(0, "%s.ip", pfx);
                mask.s_addr = cfg_get_ip(0, "%s.netmask", pfx);
                gateway.s_addr = cfg_get_ip(0, "%s.gateway", pfx);

                netdev_turn_flags_on(netdev, NETDEV_UP, true);
                if (!mask.s_addr) {
                    mask.s_addr = guess_netmask(ip.s_addr);
                }
                if (!netdev_set_in4(netdev, ip, mask)) {
                    VLOG_INFO("bridge %s: configured IP address "IP_FMT", "
                              "netmask "IP_FMT,
                              br->name, IP_ARGS(&ip.s_addr),
                              IP_ARGS(&mask.s_addr));
                }

                if (gateway.s_addr) {
                    if (!netdev_add_router(netdev, gateway)) {
                        VLOG_INFO("bridge %s: configured gateway "IP_FMT,
                                  br->name, IP_ARGS(&gateway.s_addr));
                    }
                }
            }
        }

        fail_mode = cfg_get_string(0, "%s.fail-mode", pfx);
        if (!fail_mode) {
            fail_mode = cfg_get_string(0, "mgmt.fail-mode");
        }
        ofproto_set_failure(br->ofproto,
                            (!fail_mode
                             || !strcmp(fail_mode, "standalone")
                             || !strcmp(fail_mode, "open")));

        probe = cfg_get_int(0, "%s.inactivity-probe", pfx);
        if (probe < 5) {
            probe = cfg_get_int(0, "mgmt.inactivity-probe");
            if (probe < 5) {
                probe = 5;
            }
        }
        ofproto_set_probe_interval(br->ofproto, probe);

        max_backoff = cfg_get_int(0, "%s.max-backoff", pfx);
        if (!max_backoff) {
            max_backoff = cfg_get_int(0, "mgmt.max-backoff");
            if (!max_backoff) {
                max_backoff = 8;
            }
        }
        ofproto_set_max_backoff(br->ofproto, max_backoff);

        rate_limit = cfg_get_int(0, "%s.rate-limit", pfx);
        if (!rate_limit) {
            rate_limit = cfg_get_int(0, "mgmt.rate-limit");
        }
        burst_limit = cfg_get_int(0, "%s.burst-limit", pfx);
        if (!burst_limit) {
            burst_limit = cfg_get_int(0, "mgmt.burst-limit");
        }
        ofproto_set_rate_limit(br->ofproto, rate_limit, burst_limit);

        ofproto_set_stp(br->ofproto, cfg_get_bool(0, "%s.stp", pfx));

        if (cfg_has("%s.commands.acl", pfx)) {
            struct svec command_acls;
            char *command_acl;

            svec_init(&command_acls);
            cfg_get_all_strings(&command_acls, "%s.commands.acl", pfx);
            command_acl = svec_join(&command_acls, ",", "");

            ofproto_set_remote_execution(br->ofproto, command_acl,
                                         cfg_get_string(0, "%s.commands.dir",
                                                        pfx));

            svec_destroy(&command_acls);
            free(command_acl);
        } else {
            ofproto_set_remote_execution(br->ofproto, NULL, NULL);
        }
    } else {
        union ofp_action action;
        flow_t flow;

        /* Set up a flow that matches every packet and directs them to
         * OFPP_NORMAL (which goes to us). */
        memset(&action, 0, sizeof action);
        action.type = htons(OFPAT_OUTPUT);
        action.output.len = htons(sizeof action);
        action.output.port = htons(OFPP_NORMAL);
        memset(&flow, 0, sizeof flow);
        ofproto_add_flow(br->ofproto, &flow, OFPFW_ALL, 0,
                         &action, 1, 0);

        ofproto_set_in_band(br->ofproto, false);
        ofproto_set_max_backoff(br->ofproto, 1);
        ofproto_set_probe_interval(br->ofproto, 5);
        ofproto_set_failure(br->ofproto, false);
        ofproto_set_stp(br->ofproto, false);
    }
    free(pfx);

    ofproto_set_controller(br->ofproto, br->controller);
}

static void
bridge_get_all_ifaces(const struct bridge *br, struct svec *ifaces)
{
    size_t i, j;

    svec_init(ifaces);
    for (i = 0; i < br->n_ports; i++) {
        struct port *port = br->ports[i];
        for (j = 0; j < port->n_ifaces; j++) {
            struct iface *iface = port->ifaces[j];
            svec_add(ifaces, iface->name);
        }
        if (port->n_ifaces > 1
            && cfg_get_bool(0, "bonding.%s.fake-iface", port->name)) {
            svec_add(ifaces, port->name);
        }
    }
    svec_sort_unique(ifaces);
}

/* For robustness, in case the administrator moves around datapath ports behind
 * our back, we re-check all the datapath port numbers here.
 *
 * This function will set the 'dp_ifidx' members of interfaces that have
 * disappeared to -1, so only call this function from a context where those
 * 'struct iface's will be removed from the bridge.  Otherwise, the -1
 * 'dp_ifidx'es will cause trouble later when we try to send them to the
 * datapath, which doesn't support UINT16_MAX+1 ports. */
static void
bridge_fetch_dp_ifaces(struct bridge *br)
{
    struct odp_port *dpif_ports;
    size_t n_dpif_ports;
    size_t i, j;

    /* Reset all interface numbers. */
    for (i = 0; i < br->n_ports; i++) {
        struct port *port = br->ports[i];
        for (j = 0; j < port->n_ifaces; j++) {
            struct iface *iface = port->ifaces[j];
            iface->dp_ifidx = -1;
        }
    }
    port_array_clear(&br->ifaces);

    dpif_port_list(br->dpif, &dpif_ports, &n_dpif_ports);
    for (i = 0; i < n_dpif_ports; i++) {
        struct odp_port *p = &dpif_ports[i];
        struct iface *iface = iface_lookup(br, p->devname);
        if (iface) {
            if (iface->dp_ifidx >= 0) {
                VLOG_WARN("%s reported interface %s twice",
                          dpif_name(br->dpif), p->devname);
            } else if (iface_from_dp_ifidx(br, p->port)) {
                VLOG_WARN("%s reported interface %"PRIu16" twice",
                          dpif_name(br->dpif), p->port);
            } else {
                port_array_set(&br->ifaces, p->port, iface);
                iface->dp_ifidx = p->port;
            }
        }
    }
    free(dpif_ports);
}

/* Bridge packet processing functions. */

static int
bond_hash(const uint8_t mac[ETH_ADDR_LEN])
{
    return hash_bytes(mac, ETH_ADDR_LEN, 0) & BOND_MASK;
}

static struct bond_entry *
lookup_bond_entry(const struct port *port, const uint8_t mac[ETH_ADDR_LEN])
{
    return &port->bond_hash[bond_hash(mac)];
}

static int
bond_choose_iface(const struct port *port)
{
    static struct vlog_rate_limit rl = VLOG_RATE_LIMIT_INIT(5, 20);
    size_t i, best_down_slave = -1;
    long long next_delay_expiration = LLONG_MAX;

    for (i = 0; i < port->n_ifaces; i++) {
        struct iface *iface = port->ifaces[i];

        if (iface->enabled) {
            return i;
        } else if (iface->delay_expires < next_delay_expiration) {
            best_down_slave = i;
            next_delay_expiration = iface->delay_expires;
        }
    }

    if (best_down_slave != -1) {
        struct iface *iface = port->ifaces[best_down_slave];

        VLOG_INFO_RL(&rl, "interface %s: skipping remaining %lli ms updelay "
                     "since no other interface is up", iface->name,
                     iface->delay_expires - time_msec());
        bond_enable_slave(iface, true);
    }

    return best_down_slave;
}

static bool
choose_output_iface(const struct port *port, const uint8_t *dl_src,
                    uint16_t *dp_ifidx, tag_type *tags)
{
    struct iface *iface;

    assert(port->n_ifaces);
    if (port->n_ifaces == 1) {
        iface = port->ifaces[0];
    } else {
        struct bond_entry *e = lookup_bond_entry(port, dl_src);
        if (e->iface_idx < 0 || e->iface_idx >= port->n_ifaces
            || !port->ifaces[e->iface_idx]->enabled) {
            /* XXX select interface properly.  The current interface selection
             * is only good for testing the rebalancing code. */
            e->iface_idx = bond_choose_iface(port);
            if (e->iface_idx < 0) {
                *tags |= port->no_ifaces_tag;
                return false;
            }
            e->iface_tag = tag_create_random();
            ((struct port *) port)->bond_compat_is_stale = true;
        }
        *tags |= e->iface_tag;
        iface = port->ifaces[e->iface_idx];
    }
    *dp_ifidx = iface->dp_ifidx;
    *tags |= iface->tag;        /* Currently only used for bonding. */
    return true;
}

static void
bond_link_status_update(struct iface *iface, bool carrier)
{
    static struct vlog_rate_limit rl = VLOG_RATE_LIMIT_INIT(5, 20);
    struct port *port = iface->port;

    if ((carrier == iface->enabled) == (iface->delay_expires == LLONG_MAX)) {
        /* Nothing to do. */
        return;
    }
    VLOG_INFO_RL(&rl, "interface %s: carrier %s",
                 iface->name, carrier ? "detected" : "dropped");
    if (carrier == iface->enabled) {
        iface->delay_expires = LLONG_MAX;
        VLOG_INFO_RL(&rl, "interface %s: will not be %s",
                     iface->name, carrier ? "disabled" : "enabled");
    } else if (carrier && port->active_iface < 0) {
        bond_enable_slave(iface, true);
        if (port->updelay) {
            VLOG_INFO_RL(&rl, "interface %s: skipping %d ms updelay since no "
                         "other interface is up", iface->name, port->updelay);
        }
    } else {
        int delay = carrier ? port->updelay : port->downdelay;
        iface->delay_expires = time_msec() + delay;
        if (delay) {
            VLOG_INFO_RL(&rl,
                         "interface %s: will be %s if it stays %s for %d ms",
                         iface->name,
                         carrier ? "enabled" : "disabled",
                         carrier ? "up" : "down",
                         delay);
        }
    }
}

static void
bond_choose_active_iface(struct port *port)
{
    static struct vlog_rate_limit rl = VLOG_RATE_LIMIT_INIT(5, 20);

    port->active_iface = bond_choose_iface(port);
    port->active_iface_tag = tag_create_random();
    if (port->active_iface >= 0) {
        VLOG_INFO_RL(&rl, "port %s: active interface is now %s",
                     port->name, port->ifaces[port->active_iface]->name);
    } else {
        VLOG_WARN_RL(&rl, "port %s: all ports disabled, no active interface",
                     port->name);
    }
}

static void
bond_enable_slave(struct iface *iface, bool enable)
{
    struct port *port = iface->port;
    struct bridge *br = port->bridge;

    /* This acts as a recursion check.  If the act of disabling a slave
     * causes a different slave to be enabled, the flag will allow us to
     * skip redundant work when we reenter this function.  It must be
     * cleared on exit to keep things safe with multiple bonds. */
    static bool moving_active_iface = false;

    iface->delay_expires = LLONG_MAX;
    if (enable == iface->enabled) {
        return;
    }

    iface->enabled = enable;
    if (!iface->enabled) {
        VLOG_WARN("interface %s: disabled", iface->name);
        ofproto_revalidate(br->ofproto, iface->tag);
        if (iface->port_ifidx == port->active_iface) {
            ofproto_revalidate(br->ofproto,
                               port->active_iface_tag);

            /* Disabling a slave can lead to another slave being immediately
             * enabled if there will be no active slaves but one is waiting
             * on an updelay.  In this case we do not need to run most of the
             * code for the newly enabled slave since there was no period
             * without an active slave and it is redundant with the disabling
             * path. */
            moving_active_iface = true;
            bond_choose_active_iface(port);
        }
        bond_send_learning_packets(port);
    } else {
        VLOG_WARN("interface %s: enabled", iface->name);
        if (port->active_iface < 0 && !moving_active_iface) {
            ofproto_revalidate(br->ofproto, port->no_ifaces_tag);
            bond_choose_active_iface(port);
            bond_send_learning_packets(port);
        }
        iface->tag = tag_create_random();
    }

    moving_active_iface = false;
    port->bond_compat_is_stale = true;
}

static void
bond_run(struct bridge *br)
{
    size_t i, j;

    for (i = 0; i < br->n_ports; i++) {
        struct port *port = br->ports[i];

        if (port->n_ifaces >= 2) {
            for (j = 0; j < port->n_ifaces; j++) {
                struct iface *iface = port->ifaces[j];
                if (time_msec() >= iface->delay_expires) {
                    bond_enable_slave(iface, !iface->enabled);
                }
            }
        }

        if (port->bond_compat_is_stale) {
            port->bond_compat_is_stale = false;
            port_update_bond_compat(port);
        }
    }
}

static void
bond_wait(struct bridge *br)
{
    size_t i, j;

    for (i = 0; i < br->n_ports; i++) {
        struct port *port = br->ports[i];
        if (port->n_ifaces < 2) {
            continue;
        }
        for (j = 0; j < port->n_ifaces; j++) {
            struct iface *iface = port->ifaces[j];
            if (iface->delay_expires != LLONG_MAX) {
                poll_timer_wait(iface->delay_expires - time_msec());
            }
        }
    }
}

static bool
set_dst(struct dst *p, const flow_t *flow,
        const struct port *in_port, const struct port *out_port,
        tag_type *tags)
{
    /* STP handling.
     *
     * XXX This uses too many tags: any broadcast flow will get one tag per
     * destination port, and thus a broadcast on a switch of any size is likely
     * to have all tag bits set.  We should figure out a way to be smarter.
     *
     * This is OK when STP is disabled, because stp_state_tag is 0 then. */
    *tags |= out_port->stp_state_tag;
    if (!(out_port->stp_state & (STP_DISABLED | STP_FORWARDING))) {
        return false;
    }

    p->vlan = (out_port->vlan >= 0 ? OFP_VLAN_NONE
              : in_port->vlan >= 0 ? in_port->vlan
              : ntohs(flow->dl_vlan));
    return choose_output_iface(out_port, flow->dl_src, &p->dp_ifidx, tags);
}

static void
swap_dst(struct dst *p, struct dst *q)
{
    struct dst tmp = *p;
    *p = *q;
    *q = tmp;
}

/* Moves all the dsts with vlan == 'vlan' to the front of the 'n_dsts' in
 * 'dsts'.  (This may help performance by reducing the number of VLAN changes
 * that we push to the datapath.  We could in fact fully sort the array by
 * vlan, but in most cases there are at most two different vlan tags so that's
 * possibly overkill.) */
static void
partition_dsts(struct dst *dsts, size_t n_dsts, int vlan)
{
    struct dst *first = dsts;
    struct dst *last = dsts + n_dsts;

    while (first != last) {
        /* Invariants:
         *      - All dsts < first have vlan == 'vlan'.
         *      - All dsts >= last have vlan != 'vlan'.
         *      - first < last. */
        while (first->vlan == vlan) {
            if (++first == last) {
                return;
            }
        }

        /* Same invariants, plus one additional:
         *      - first->vlan != vlan.
         */
        while (last[-1].vlan != vlan) {
            if (--last == first) {
                return;
            }
        }

        /* Same invariants, plus one additional:
         *      - last[-1].vlan == vlan.*/
        swap_dst(first++, --last);
    }
}

static int
mirror_mask_ffs(mirror_mask_t mask)
{
    BUILD_ASSERT_DECL(sizeof(unsigned int) >= sizeof(mask));
    return ffs(mask);
}

static bool
dst_is_duplicate(const struct dst *dsts, size_t n_dsts,
                 const struct dst *test)
{
    size_t i;
    for (i = 0; i < n_dsts; i++) {
        if (dsts[i].vlan == test->vlan && dsts[i].dp_ifidx == test->dp_ifidx) {
            return true;
        }
    }
    return false;
}

static bool
port_trunks_vlan(const struct port *port, uint16_t vlan)
{
    return port->vlan < 0 && bitmap_is_set(port->trunks, vlan);
}

static bool
port_includes_vlan(const struct port *port, uint16_t vlan)
{
    return vlan == port->vlan || port_trunks_vlan(port, vlan);
}

static size_t
compose_dsts(const struct bridge *br, const flow_t *flow, uint16_t vlan,
             const struct port *in_port, const struct port *out_port,
             struct dst dsts[], tag_type *tags, uint16_t *nf_output_iface)
{
    mirror_mask_t mirrors = in_port->src_mirrors;
    struct dst *dst = dsts;
    size_t i;

    *tags |= in_port->stp_state_tag;
    if (out_port == FLOOD_PORT) {
        /* XXX use ODP_FLOOD if no vlans or bonding. */
        /* XXX even better, define each VLAN as a datapath port group */
        for (i = 0; i < br->n_ports; i++) {
            struct port *port = br->ports[i];
            if (port != in_port && port_includes_vlan(port, vlan)
                && !port->is_mirror_output_port
                && set_dst(dst, flow, in_port, port, tags)) {
                mirrors |= port->dst_mirrors;
                dst++;
            }
        }
        *nf_output_iface = NF_OUT_FLOOD;
    } else if (out_port && set_dst(dst, flow, in_port, out_port, tags)) {
        *nf_output_iface = dst->dp_ifidx;
        mirrors |= out_port->dst_mirrors;
        dst++;
    }

    while (mirrors) {
        struct mirror *m = br->mirrors[mirror_mask_ffs(mirrors) - 1];
        if (!m->n_vlans || vlan_is_mirrored(m, vlan)) {
            if (m->out_port) {
                if (set_dst(dst, flow, in_port, m->out_port, tags)
                    && !dst_is_duplicate(dsts, dst - dsts, dst)) {
                    dst++;
                }
            } else {
                for (i = 0; i < br->n_ports; i++) {
                    struct port *port = br->ports[i];
                    if (port_includes_vlan(port, m->out_vlan)
                        && set_dst(dst, flow, in_port, port, tags))
                    {
                        int flow_vlan;

                        if (port->vlan < 0) {
                            dst->vlan = m->out_vlan;
                        }
                        if (dst_is_duplicate(dsts, dst - dsts, dst)) {
                            continue;
                        }

                        /* Use the vlan tag on the original flow instead of
                         * the one passed in the vlan parameter.  This ensures
                         * that we compare the vlan from before any implicit
                         * tagging tags place. This is necessary because
                         * dst->vlan is the final vlan, after removing implicit
                         * tags. */
                        flow_vlan = ntohs(flow->dl_vlan);
                        if (flow_vlan == 0) {
                            flow_vlan = OFP_VLAN_NONE;
                        }
                        if (port == in_port && dst->vlan == flow_vlan) {
                            /* Don't send out input port on same VLAN. */
                            continue;
                        }
                        dst++;
                    }
                }
            }
        }
        mirrors &= mirrors - 1;
    }

    partition_dsts(dsts, dst - dsts, ntohs(flow->dl_vlan));
    return dst - dsts;
}

static void UNUSED
print_dsts(const struct dst *dsts, size_t n)
{
    for (; n--; dsts++) {
        printf(">p%"PRIu16, dsts->dp_ifidx);
        if (dsts->vlan != OFP_VLAN_NONE) {
            printf("v%"PRIu16, dsts->vlan);
        }
    }
}

static void
compose_actions(struct bridge *br, const flow_t *flow, uint16_t vlan,
                const struct port *in_port, const struct port *out_port,
                tag_type *tags, struct odp_actions *actions,
                uint16_t *nf_output_iface)
{
    struct dst dsts[DP_MAX_PORTS * (MAX_MIRRORS + 1)];
    size_t n_dsts;
    const struct dst *p;
    uint16_t cur_vlan;

    n_dsts = compose_dsts(br, flow, vlan, in_port, out_port, dsts, tags,
                          nf_output_iface);

    cur_vlan = ntohs(flow->dl_vlan);
    for (p = dsts; p < &dsts[n_dsts]; p++) {
        union odp_action *a;
        if (p->vlan != cur_vlan) {
            if (p->vlan == OFP_VLAN_NONE) {
                odp_actions_add(actions, ODPAT_STRIP_VLAN);
            } else {
                a = odp_actions_add(actions, ODPAT_SET_VLAN_VID);
                a->vlan_vid.vlan_vid = htons(p->vlan);
            }
            cur_vlan = p->vlan;
        }
        a = odp_actions_add(actions, ODPAT_OUTPUT);
        a->output.port = p->dp_ifidx;
    }
}

static bool
is_bcast_arp_reply(const flow_t *flow)
{
    return (flow->dl_type == htons(ETH_TYPE_ARP)
            && flow->nw_proto == ARP_OP_REPLY
            && eth_addr_is_broadcast(flow->dl_dst));
}

/* If the composed actions may be applied to any packet in the given 'flow',
 * returns true.  Otherwise, the actions should only be applied to 'packet', or
 * not at all, if 'packet' was NULL. */
static bool
process_flow(struct bridge *br, const flow_t *flow,
             const struct ofpbuf *packet, struct odp_actions *actions,
             tag_type *tags, uint16_t *nf_output_iface)
{
    struct iface *in_iface;
    struct port *in_port;
    struct port *out_port = NULL; /* By default, drop the packet/flow. */
    int vlan;
    int out_port_idx;

    /* Find the interface and port structure for the received packet. */
    in_iface = iface_from_dp_ifidx(br, flow->in_port);
    if (!in_iface) {
        /* No interface?  Something fishy... */
        if (packet != NULL) {
            /* Odd.  A few possible reasons here:
             *
             * - We deleted an interface but there are still a few packets
             *   queued up from it.
             *
             * - Someone externally added an interface (e.g. with "ovs-dpctl
             *   add-if") that we don't know about.
             *
             * - Packet arrived on the local port but the local port is not
             *   one of our bridge ports.
             */
            static struct vlog_rate_limit rl = VLOG_RATE_LIMIT_INIT(1, 5);

            VLOG_WARN_RL(&rl, "bridge %s: received packet on unknown "
                         "interface %"PRIu16, br->name, flow->in_port); 
        }

        /* Return without adding any actions, to drop packets on this flow. */
        return true;
    }
    in_port = in_iface->port;

    /* Figure out what VLAN this packet belongs to.
     *
     * Note that dl_vlan of 0 and of OFP_VLAN_NONE both mean that the packet
     * belongs to VLAN 0, so we should treat both cases identically.  (In the
     * former case, the packet has an 802.1Q header that specifies VLAN 0,
     * presumably to allow a priority to be specified.  In the latter case, the
     * packet does not have any 802.1Q header.) */
    vlan = ntohs(flow->dl_vlan);
    if (vlan == OFP_VLAN_NONE) {
        vlan = 0;
    }
    if (in_port->vlan >= 0) {
        if (vlan) {
            /* XXX support double tagging? */
            if (packet != NULL) {
                static struct vlog_rate_limit rl = VLOG_RATE_LIMIT_INIT(1, 5);
                VLOG_WARN_RL(&rl, "bridge %s: dropping VLAN %"PRIu16" tagged "
                             "packet received on port %s configured with "
                             "implicit VLAN %"PRIu16,
                             br->name, ntohs(flow->dl_vlan),
                             in_port->name, in_port->vlan);
            }
            goto done;
        }
        vlan = in_port->vlan;
    } else {
        if (!port_includes_vlan(in_port, vlan)) {
            static struct vlog_rate_limit rl = VLOG_RATE_LIMIT_INIT(1, 5);
            VLOG_WARN_RL(&rl, "bridge %s: dropping VLAN %d tagged "
                         "packet received on port %s not configured for "
                         "trunking VLAN %d",
                         br->name, vlan, in_port->name, vlan);
            goto done;
        }
    }

    /* Drop frames for ports that STP wants entirely killed (both for
     * forwarding and for learning).  Later, after we do learning, we'll drop
     * the frames that STP wants to do learning but not forwarding on. */
    if (in_port->stp_state & (STP_LISTENING | STP_BLOCKING)) {
        goto done;
    }

    /* Drop frames for reserved multicast addresses. */
    if (eth_addr_is_reserved(flow->dl_dst)) {
        goto done;
    }

    /* Drop frames on ports reserved for mirroring. */
    if (in_port->is_mirror_output_port) {
        static struct vlog_rate_limit rl = VLOG_RATE_LIMIT_INIT(1, 5);
        VLOG_WARN_RL(&rl, "bridge %s: dropping packet received on port %s, "
                     "which is reserved exclusively for mirroring",
                     br->name, in_port->name);
        goto done;
    }

    /* Packets received on bonds need special attention to avoid duplicates. */
    if (in_port->n_ifaces > 1) {
        int src_idx;

        if (eth_addr_is_multicast(flow->dl_dst)) {
            *tags |= in_port->active_iface_tag;
            if (in_port->active_iface != in_iface->port_ifidx) {
                /* Drop all multicast packets on inactive slaves. */
                goto done;
            }
        }

        /* Drop all packets for which we have learned a different input
         * port, because we probably sent the packet on one slave and got
         * it back on the other.  Broadcast ARP replies are an exception
         * to this rule: the host has moved to another switch. */
        src_idx = mac_learning_lookup(br->ml, flow->dl_src, vlan);
        if (src_idx != -1 && src_idx != in_port->port_idx &&
            !is_bcast_arp_reply(flow)) {
                goto done;
        }
    }

    /* MAC learning. */
    out_port = FLOOD_PORT;
    /* Learn source MAC (but don't try to learn from revalidation). */
    if (packet) {
        tag_type rev_tag = mac_learning_learn(br->ml, flow->dl_src,
                                              vlan, in_port->port_idx);
        if (rev_tag) {
            /* The log messages here could actually be useful in debugging,
             * so keep the rate limit relatively high. */
            static struct vlog_rate_limit rl = VLOG_RATE_LIMIT_INIT(30,
                                                                    300);
            VLOG_DBG_RL(&rl, "bridge %s: learned that "ETH_ADDR_FMT" is "
                        "on port %s in VLAN %d",
                        br->name, ETH_ADDR_ARGS(flow->dl_src),
                        in_port->name, vlan);
            ofproto_revalidate(br->ofproto, rev_tag);
        }
    }

    /* Determine output port. */
    out_port_idx = mac_learning_lookup_tag(br->ml, flow->dl_dst, vlan,
                                           tags);
    if (out_port_idx >= 0 && out_port_idx < br->n_ports) {
        out_port = br->ports[out_port_idx];
    } else if (!packet) {
        /* If we are revalidating but don't have a learning entry then
         * eject the flow.  Installing a flow that floods packets will
         * prevent us from seeing future packets and learning properly. */
        return false;
    }

    /* Don't send packets out their input ports.  Don't forward frames that STP
     * wants us to discard. */
    if (in_port == out_port || in_port->stp_state == STP_LEARNING) {
        out_port = NULL;
    }

done:
    compose_actions(br, flow, vlan, in_port, out_port, tags, actions,
                    nf_output_iface);

    return true;
}

/* Careful: 'opp' is in host byte order and opp->port_no is an OFP port
 * number. */
static void
bridge_port_changed_ofhook_cb(enum ofp_port_reason reason,
                              const struct ofp_phy_port *opp,
                              void *br_)
{
    struct bridge *br = br_;
    struct iface *iface;
    struct port *port;

    iface = iface_from_dp_ifidx(br, ofp_port_to_odp_port(opp->port_no));
    if (!iface) {
        return;
    }
    port = iface->port;

    if (reason == OFPPR_DELETE) {
        VLOG_WARN("bridge %s: interface %s deleted unexpectedly",
                  br->name, iface->name);
        iface_destroy(iface);
        if (!port->n_ifaces) {
            VLOG_WARN("bridge %s: port %s has no interfaces, dropping",
                      br->name, port->name);
            port_destroy(port);
        }

        bridge_flush(br);
    } else {
        if (port->n_ifaces > 1) {
            bool up = !(opp->state & OFPPS_LINK_DOWN);
            bond_link_status_update(iface, up);
            port_update_bond_compat(port);
        }
    }
}

static bool
bridge_normal_ofhook_cb(const flow_t *flow, const struct ofpbuf *packet,
                        struct odp_actions *actions, tag_type *tags,
                        uint16_t *nf_output_iface, void *br_)
{
    struct bridge *br = br_;

#if 0
    if (flow->dl_type == htons(OFP_DL_TYPE_NOT_ETH_TYPE)
        && eth_addr_equals(flow->dl_dst, stp_eth_addr)) {
        brstp_receive(br, flow, payload);
        return true;
    }
#endif

    COVERAGE_INC(bridge_process_flow);
    return process_flow(br, flow, packet, actions, tags, nf_output_iface);
}

static void
bridge_account_flow_ofhook_cb(const flow_t *flow,
                              const union odp_action *actions,
                              size_t n_actions, unsigned long long int n_bytes,
                              void *br_)
{
    struct bridge *br = br_;
    const union odp_action *a;

    if (!br->has_bonded_ports) {
        return;
    }

    for (a = actions; a < &actions[n_actions]; a++) {
        if (a->type == ODPAT_OUTPUT) {
            struct port *port = port_from_dp_ifidx(br, a->output.port);
            if (port && port->n_ifaces >= 2) {
                struct bond_entry *e = lookup_bond_entry(port, flow->dl_src);
                e->tx_bytes += n_bytes;
            }
        }
    }
}

static void
bridge_account_checkpoint_ofhook_cb(void *br_)
{
    struct bridge *br = br_;
    size_t i;

    if (!br->has_bonded_ports) {
        return;
    }

    /* The current ofproto implementation calls this callback at least once a
     * second, so this timer implementation is sufficient. */
    if (time_msec() < br->bond_next_rebalance) {
        return;
    }
    br->bond_next_rebalance = time_msec() + 10000;

    for (i = 0; i < br->n_ports; i++) {
        struct port *port = br->ports[i];
        if (port->n_ifaces > 1) {
            bond_rebalance_port(port);
        }
    }
}

static struct ofhooks bridge_ofhooks = {
    bridge_port_changed_ofhook_cb,
    bridge_normal_ofhook_cb,
    bridge_account_flow_ofhook_cb,
    bridge_account_checkpoint_ofhook_cb,
};

/* Bonding functions. */

/* Statistics for a single interface on a bonded port, used for load-based
 * bond rebalancing.  */
struct slave_balance {
    struct iface *iface;        /* The interface. */
    uint64_t tx_bytes;          /* Sum of hashes[*]->tx_bytes. */

    /* All the "bond_entry"s that are assigned to this interface, in order of
     * increasing tx_bytes. */
    struct bond_entry **hashes;
    size_t n_hashes;
};

/* Sorts pointers to pointers to bond_entries in ascending order by the
 * interface to which they are assigned, and within a single interface in
 * ascending order of bytes transmitted. */
static int
compare_bond_entries(const void *a_, const void *b_)
{
    const struct bond_entry *const *ap = a_;
    const struct bond_entry *const *bp = b_;
    const struct bond_entry *a = *ap;
    const struct bond_entry *b = *bp;
    if (a->iface_idx != b->iface_idx) {
        return a->iface_idx > b->iface_idx ? 1 : -1;
    } else if (a->tx_bytes != b->tx_bytes) {
        return a->tx_bytes > b->tx_bytes ? 1 : -1;
    } else {
        return 0;
    }
}

/* Sorts slave_balances so that enabled ports come first, and otherwise in
 * *descending* order by number of bytes transmitted. */
static int
compare_slave_balance(const void *a_, const void *b_)
{
    const struct slave_balance *a = a_;
    const struct slave_balance *b = b_;
    if (a->iface->enabled != b->iface->enabled) {
        return a->iface->enabled ? -1 : 1;
    } else if (a->tx_bytes != b->tx_bytes) {
        return a->tx_bytes > b->tx_bytes ? -1 : 1;
    } else {
        return 0;
    }
}

static void
swap_bals(struct slave_balance *a, struct slave_balance *b)
{
    struct slave_balance tmp = *a;
    *a = *b;
    *b = tmp;
}

/* Restores the 'n_bals' slave_balance structures in 'bals' to sorted order
 * given that 'p' (and only 'p') might be in the wrong location.
 *
 * This function invalidates 'p', since it might now be in a different memory
 * location. */
static void
resort_bals(struct slave_balance *p,
            struct slave_balance bals[], size_t n_bals)
{
    if (n_bals > 1) {
        for (; p > bals && p->tx_bytes > p[-1].tx_bytes; p--) {
            swap_bals(p, p - 1);
        }
        for (; p < &bals[n_bals - 1] && p->tx_bytes < p[1].tx_bytes; p++) {
            swap_bals(p, p + 1);
        }
    }
}

static void
log_bals(const struct slave_balance *bals, size_t n_bals, struct port *port)
{
    if (VLOG_IS_DBG_ENABLED()) {
        struct ds ds = DS_EMPTY_INITIALIZER;
        const struct slave_balance *b;

        for (b = bals; b < bals + n_bals; b++) {
            size_t i;

            if (b > bals) {
                ds_put_char(&ds, ',');
            }
            ds_put_format(&ds, " %s %"PRIu64"kB",
                          b->iface->name, b->tx_bytes / 1024);

            if (!b->iface->enabled) {
                ds_put_cstr(&ds, " (disabled)");
            }
            if (b->n_hashes > 0) {
                ds_put_cstr(&ds, " (");
                for (i = 0; i < b->n_hashes; i++) {
                    const struct bond_entry *e = b->hashes[i];
                    if (i > 0) {
                        ds_put_cstr(&ds, " + ");
                    }
                    ds_put_format(&ds, "h%td: %"PRIu64"kB",
                                  e - port->bond_hash, e->tx_bytes / 1024);
                }
                ds_put_cstr(&ds, ")");
            }
        }
        VLOG_DBG("bond %s:%s", port->name, ds_cstr(&ds));
        ds_destroy(&ds);
    }
}

/* Shifts 'hash' from 'from' to 'to' within 'port'. */
static void
bond_shift_load(struct slave_balance *from, struct slave_balance *to,
                int hash_idx)
{
    struct bond_entry *hash = from->hashes[hash_idx];
    struct port *port = from->iface->port;
    uint64_t delta = hash->tx_bytes;

    VLOG_INFO("bond %s: shift %"PRIu64"kB of load (with hash %td) "
              "from %s to %s (now carrying %"PRIu64"kB and "
              "%"PRIu64"kB load, respectively)",
              port->name, delta / 1024, hash - port->bond_hash,
              from->iface->name, to->iface->name,
              (from->tx_bytes - delta) / 1024,
              (to->tx_bytes + delta) / 1024);

    /* Delete element from from->hashes.
     *
     * We don't bother to add the element to to->hashes because not only would
     * it require more work, the only purpose it would be to allow that hash to
     * be migrated to another slave in this rebalancing run, and there is no
     * point in doing that.  */
    if (hash_idx == 0) {
        from->hashes++;
    } else {
        memmove(from->hashes + hash_idx, from->hashes + hash_idx + 1,
                (from->n_hashes - (hash_idx + 1)) * sizeof *from->hashes);
    }
    from->n_hashes--;

    /* Shift load away from 'from' to 'to'. */
    from->tx_bytes -= delta;
    to->tx_bytes += delta;

    /* Arrange for flows to be revalidated. */
    ofproto_revalidate(port->bridge->ofproto, hash->iface_tag);
    hash->iface_idx = to->iface->port_ifidx;
    hash->iface_tag = tag_create_random();
}

static void
bond_rebalance_port(struct port *port)
{
    struct slave_balance bals[DP_MAX_PORTS];
    size_t n_bals;
    struct bond_entry *hashes[BOND_MASK + 1];
    struct slave_balance *b, *from, *to;
    struct bond_entry *e;
    size_t i;

    /* Sets up 'bals' to describe each of the port's interfaces, sorted in
     * descending order of tx_bytes, so that bals[0] represents the most
     * heavily loaded slave and bals[n_bals - 1] represents the least heavily
     * loaded slave.
     *
     * The code is a bit tricky: to avoid dynamically allocating a 'hashes'
     * array for each slave_balance structure, we sort our local array of
     * hashes in order by slave, so that all of the hashes for a given slave
     * become contiguous in memory, and then we point each 'hashes' members of
     * a slave_balance structure to the start of a contiguous group. */
    n_bals = port->n_ifaces;
    for (b = bals; b < &bals[n_bals]; b++) {
        b->iface = port->ifaces[b - bals];
        b->tx_bytes = 0;
        b->hashes = NULL;
        b->n_hashes = 0;
    }
    for (i = 0; i <= BOND_MASK; i++) {
        hashes[i] = &port->bond_hash[i];
    }
    qsort(hashes, BOND_MASK + 1, sizeof *hashes, compare_bond_entries);
    for (i = 0; i <= BOND_MASK; i++) {
        e = hashes[i];
        if (e->iface_idx >= 0 && e->iface_idx < port->n_ifaces) {
            b = &bals[e->iface_idx];
            b->tx_bytes += e->tx_bytes;
            if (!b->hashes) {
                b->hashes = &hashes[i];
            }
            b->n_hashes++;
        }
    }
    qsort(bals, n_bals, sizeof *bals, compare_slave_balance);
    log_bals(bals, n_bals, port);

    /* Discard slaves that aren't enabled (which were sorted to the back of the
     * array earlier). */
    while (!bals[n_bals - 1].iface->enabled) {
        n_bals--;
        if (!n_bals) {
            return;
        }
    }

    /* Shift load from the most-loaded slaves to the least-loaded slaves. */
    to = &bals[n_bals - 1];
    for (from = bals; from < to; ) {
        uint64_t overload = from->tx_bytes - to->tx_bytes;
        if (overload < to->tx_bytes >> 5 || overload < 100000) {
            /* The extra load on 'from' (and all less-loaded slaves), compared
             * to that of 'to' (the least-loaded slave), is less than ~3%, or
             * it is less than ~1Mbps.  No point in rebalancing. */
            break;
        } else if (from->n_hashes == 1) {
            /* 'from' only carries a single MAC hash, so we can't shift any
             * load away from it, even though we want to. */
            from++;
        } else {
            /* 'from' is carrying significantly more load than 'to', and that
             * load is split across at least two different hashes.  Pick a hash
             * to migrate to 'to' (the least-loaded slave), given that doing so
             * must decrease the ratio of the load on the two slaves by at
             * least 0.1.
             *
             * The sort order we use means that we prefer to shift away the
             * smallest hashes instead of the biggest ones.  There is little
             * reason behind this decision; we could use the opposite sort
             * order to shift away big hashes ahead of small ones. */
            size_t i;
            bool order_swapped;

            for (i = 0; i < from->n_hashes; i++) {
                double old_ratio, new_ratio;
                uint64_t delta = from->hashes[i]->tx_bytes;

                if (delta == 0 || from->tx_bytes - delta == 0) {
                    /* Pointless move. */
                    continue;
                }

                order_swapped = from->tx_bytes - delta < to->tx_bytes + delta;

                if (to->tx_bytes == 0) {
                    /* Nothing on the new slave, move it. */
                    break;
                }

                old_ratio = (double)from->tx_bytes / to->tx_bytes;
                new_ratio = (double)(from->tx_bytes - delta) /
                            (to->tx_bytes + delta);

                if (new_ratio == 0) {
                    /* Should already be covered but check to prevent division
                     * by zero. */
                    continue;
                }

                if (new_ratio < 1) {
                    new_ratio = 1 / new_ratio;
                }

                if (old_ratio - new_ratio > 0.1) {
                    /* Would decrease the ratio, move it. */
                    break;
                }
            }
            if (i < from->n_hashes) {
                bond_shift_load(from, to, i);
                port->bond_compat_is_stale = true;

                /* If the result of the migration changed the relative order of
                 * 'from' and 'to' swap them back to maintain invariants. */
                if (order_swapped) {
                    swap_bals(from, to);
                }

                /* Re-sort 'bals'.  Note that this may make 'from' and 'to'
                 * point to different slave_balance structures.  It is only
                 * valid to do these two operations in a row at all because we
                 * know that 'from' will not move past 'to' and vice versa. */
                resort_bals(from, bals, n_bals);
                resort_bals(to, bals, n_bals);
            } else {
                from++;
            }
        }
    }

    /* Implement exponentially weighted moving average.  A weight of 1/2 causes
     * historical data to decay to <1% in 7 rebalancing runs.  */
    for (e = &port->bond_hash[0]; e <= &port->bond_hash[BOND_MASK]; e++) {
        e->tx_bytes /= 2;
    }
}

static void
bond_send_learning_packets(struct port *port)
{
    struct bridge *br = port->bridge;
    struct mac_entry *e;
    struct ofpbuf packet;
    int error, n_packets, n_errors;

    if (!port->n_ifaces || port->active_iface < 0) {
        return;
    }

    ofpbuf_init(&packet, 128);
    error = n_packets = n_errors = 0;
    LIST_FOR_EACH (e, struct mac_entry, lru_node, &br->ml->lrus) {
        union ofp_action actions[2], *a;
        uint16_t dp_ifidx;
        tag_type tags = 0;
        flow_t flow;
        int retval;

        if (e->port == port->port_idx
            || !choose_output_iface(port, e->mac, &dp_ifidx, &tags)) {
            continue;
        }

        /* Compose actions. */
        memset(actions, 0, sizeof actions);
        a = actions;
        if (e->vlan) {
            a->vlan_vid.type = htons(OFPAT_SET_VLAN_VID);
            a->vlan_vid.len = htons(sizeof *a);
            a->vlan_vid.vlan_vid = htons(e->vlan);
            a++;
        }
        a->output.type = htons(OFPAT_OUTPUT);
        a->output.len = htons(sizeof *a);
        a->output.port = htons(odp_port_to_ofp_port(dp_ifidx));
        a++;

        /* Send packet. */
        n_packets++;
        compose_benign_packet(&packet, "Open vSwitch Bond Failover", 0xf177,
                              e->mac);
        flow_extract(&packet, ODPP_NONE, &flow);
        retval = ofproto_send_packet(br->ofproto, &flow, actions, a - actions,
                                     &packet);
        if (retval) {
            error = retval;
            n_errors++;
        }
    }
    ofpbuf_uninit(&packet);

    if (n_errors) {
        static struct vlog_rate_limit rl = VLOG_RATE_LIMIT_INIT(1, 5);
        VLOG_WARN_RL(&rl, "bond %s: %d errors sending %d gratuitous learning "
                     "packets, last error was: %s",
                     port->name, n_errors, n_packets, strerror(error));
    } else {
        VLOG_DBG("bond %s: sent %d gratuitous learning packets",
                 port->name, n_packets);
    }
}

/* Bonding unixctl user interface functions. */

static void
bond_unixctl_list(struct unixctl_conn *conn, const char *args UNUSED)
{
    struct ds ds = DS_EMPTY_INITIALIZER;
    const struct bridge *br;

    ds_put_cstr(&ds, "bridge\tbond\tslaves\n");

    LIST_FOR_EACH (br, struct bridge, node, &all_bridges) {
        size_t i;

        for (i = 0; i < br->n_ports; i++) {
            const struct port *port = br->ports[i];
            if (port->n_ifaces > 1) {
                size_t j;

                ds_put_format(&ds, "%s\t%s\t", br->name, port->name);
                for (j = 0; j < port->n_ifaces; j++) {
                    const struct iface *iface = port->ifaces[j];
                    if (j) {
                        ds_put_cstr(&ds, ", ");
                    }
                    ds_put_cstr(&ds, iface->name);
                }
                ds_put_char(&ds, '\n');
            }
        }
    }
    unixctl_command_reply(conn, 200, ds_cstr(&ds));
    ds_destroy(&ds);
}

static struct port *
bond_find(const char *name)
{
    const struct bridge *br;

    LIST_FOR_EACH (br, struct bridge, node, &all_bridges) {
        size_t i;

        for (i = 0; i < br->n_ports; i++) {
            struct port *port = br->ports[i];
            if (!strcmp(port->name, name) && port->n_ifaces > 1) {
                return port;
            }
        }
    }
    return NULL;
}

static void
bond_unixctl_show(struct unixctl_conn *conn, const char *args)
{
    struct ds ds = DS_EMPTY_INITIALIZER;
    const struct port *port;
    size_t j;

    port = bond_find(args);
    if (!port) {
        unixctl_command_reply(conn, 501, "no such bond");
        return;
    }

    ds_put_format(&ds, "updelay: %d ms\n", port->updelay);
    ds_put_format(&ds, "downdelay: %d ms\n", port->downdelay);
    ds_put_format(&ds, "next rebalance: %lld ms\n",
                  port->bridge->bond_next_rebalance - time_msec());
    for (j = 0; j < port->n_ifaces; j++) {
        const struct iface *iface = port->ifaces[j];
        struct bond_entry *be;

        /* Basic info. */
        ds_put_format(&ds, "slave %s: %s\n",
                      iface->name, iface->enabled ? "enabled" : "disabled");
        if (j == port->active_iface) {
            ds_put_cstr(&ds, "\tactive slave\n");
        }
        if (iface->delay_expires != LLONG_MAX) {
            ds_put_format(&ds, "\t%s expires in %lld ms\n",
                          iface->enabled ? "downdelay" : "updelay",
                          iface->delay_expires - time_msec());
        }

        /* Hashes. */
        for (be = port->bond_hash; be <= &port->bond_hash[BOND_MASK]; be++) {
            int hash = be - port->bond_hash;
            struct mac_entry *me;

            if (be->iface_idx != j) {
                continue;
            }

            ds_put_format(&ds, "\thash %d: %"PRIu64" kB load\n",
                          hash, be->tx_bytes / 1024);

            /* MACs. */
            LIST_FOR_EACH (me, struct mac_entry, lru_node,
                           &port->bridge->ml->lrus) {
                uint16_t dp_ifidx;
                tag_type tags = 0;
                if (bond_hash(me->mac) == hash
                    && me->port != port->port_idx
                    && choose_output_iface(port, me->mac, &dp_ifidx, &tags)
                    && dp_ifidx == iface->dp_ifidx)
                {
                    ds_put_format(&ds, "\t\t"ETH_ADDR_FMT"\n",
                                  ETH_ADDR_ARGS(me->mac));
                }
            }
        }
    }
    unixctl_command_reply(conn, 200, ds_cstr(&ds));
    ds_destroy(&ds);
}

static void
bond_unixctl_migrate(struct unixctl_conn *conn, const char *args_)
{
    char *args = (char *) args_;
    char *save_ptr = NULL;
    char *bond_s, *hash_s, *slave_s;
    uint8_t mac[ETH_ADDR_LEN];
    struct port *port;
    struct iface *iface;
    struct bond_entry *entry;
    int hash;

    bond_s = strtok_r(args, " ", &save_ptr);
    hash_s = strtok_r(NULL, " ", &save_ptr);
    slave_s = strtok_r(NULL, " ", &save_ptr);
    if (!slave_s) {
        unixctl_command_reply(conn, 501,
                              "usage: bond/migrate BOND HASH SLAVE");
        return;
    }

    port = bond_find(bond_s);
    if (!port) {
        unixctl_command_reply(conn, 501, "no such bond");
        return;
    }

    if (sscanf(hash_s, ETH_ADDR_SCAN_FMT, ETH_ADDR_SCAN_ARGS(mac))
        == ETH_ADDR_SCAN_COUNT) {
        hash = bond_hash(mac);
    } else if (strspn(hash_s, "0123456789") == strlen(hash_s)) {
        hash = atoi(hash_s) & BOND_MASK;
    } else {
        unixctl_command_reply(conn, 501, "bad hash");
        return;
    }

    iface = port_lookup_iface(port, slave_s);
    if (!iface) {
        unixctl_command_reply(conn, 501, "no such slave");
        return;
    }

    if (!iface->enabled) {
        unixctl_command_reply(conn, 501, "cannot migrate to disabled slave");
        return;
    }

    entry = &port->bond_hash[hash];
    ofproto_revalidate(port->bridge->ofproto, entry->iface_tag);
    entry->iface_idx = iface->port_ifidx;
    entry->iface_tag = tag_create_random();
    port->bond_compat_is_stale = true;
    unixctl_command_reply(conn, 200, "migrated");
}

static void
bond_unixctl_set_active_slave(struct unixctl_conn *conn, const char *args_)
{
    char *args = (char *) args_;
    char *save_ptr = NULL;
    char *bond_s, *slave_s;
    struct port *port;
    struct iface *iface;

    bond_s = strtok_r(args, " ", &save_ptr);
    slave_s = strtok_r(NULL, " ", &save_ptr);
    if (!slave_s) {
        unixctl_command_reply(conn, 501,
                              "usage: bond/set-active-slave BOND SLAVE");
        return;
    }

    port = bond_find(bond_s);
    if (!port) {
        unixctl_command_reply(conn, 501, "no such bond");
        return;
    }

    iface = port_lookup_iface(port, slave_s);
    if (!iface) {
        unixctl_command_reply(conn, 501, "no such slave");
        return;
    }

    if (!iface->enabled) {
        unixctl_command_reply(conn, 501, "cannot make disabled slave active");
        return;
    }

    if (port->active_iface != iface->port_ifidx) {
        ofproto_revalidate(port->bridge->ofproto, port->active_iface_tag);
        port->active_iface = iface->port_ifidx;
        port->active_iface_tag = tag_create_random();
        VLOG_INFO("port %s: active interface is now %s",
                  port->name, iface->name);
        bond_send_learning_packets(port);
        unixctl_command_reply(conn, 200, "done");
    } else {
        unixctl_command_reply(conn, 200, "no change");
    }
}

static void
enable_slave(struct unixctl_conn *conn, const char *args_, bool enable)
{
    char *args = (char *) args_;
    char *save_ptr = NULL;
    char *bond_s, *slave_s;
    struct port *port;
    struct iface *iface;

    bond_s = strtok_r(args, " ", &save_ptr);
    slave_s = strtok_r(NULL, " ", &save_ptr);
    if (!slave_s) {
        unixctl_command_reply(conn, 501,
                              "usage: bond/enable/disable-slave BOND SLAVE");
        return;
    }

    port = bond_find(bond_s);
    if (!port) {
        unixctl_command_reply(conn, 501, "no such bond");
        return;
    }

    iface = port_lookup_iface(port, slave_s);
    if (!iface) {
        unixctl_command_reply(conn, 501, "no such slave");
        return;
    }

    bond_enable_slave(iface, enable);
    unixctl_command_reply(conn, 501, enable ? "enabled" : "disabled");
}

static void
bond_unixctl_enable_slave(struct unixctl_conn *conn, const char *args)
{
    enable_slave(conn, args, true);
}

static void
bond_unixctl_disable_slave(struct unixctl_conn *conn, const char *args)
{
    enable_slave(conn, args, false);
}

static void
bond_unixctl_hash(struct unixctl_conn *conn, const char *args)
{
	uint8_t mac[ETH_ADDR_LEN];
	uint8_t hash;
	char *hash_cstr;

	if (sscanf(args, ETH_ADDR_SCAN_FMT, ETH_ADDR_SCAN_ARGS(mac))
	    == ETH_ADDR_SCAN_COUNT) {
		hash = bond_hash(mac);

		hash_cstr = xasprintf("%u", hash);
		unixctl_command_reply(conn, 200, hash_cstr);
		free(hash_cstr);
	} else {
		unixctl_command_reply(conn, 501, "invalid mac");
	}
}

static void
bond_init(void)
{
    unixctl_command_register("bond/list", bond_unixctl_list);
    unixctl_command_register("bond/show", bond_unixctl_show);
    unixctl_command_register("bond/migrate", bond_unixctl_migrate);
    unixctl_command_register("bond/set-active-slave",
                             bond_unixctl_set_active_slave);
    unixctl_command_register("bond/enable-slave", bond_unixctl_enable_slave);
    unixctl_command_register("bond/disable-slave", bond_unixctl_disable_slave);
    unixctl_command_register("bond/hash", bond_unixctl_hash);
}

/* Port functions. */

static void
port_create(struct bridge *br, const char *name)
{
    struct port *port;

    port = xcalloc(1, sizeof *port);
    port->bridge = br;
    port->port_idx = br->n_ports;
    port->vlan = -1;
    port->trunks = NULL;
    port->name = xstrdup(name);
    port->active_iface = -1;
    port->stp_state = STP_DISABLED;
    port->stp_state_tag = 0;

    if (br->n_ports >= br->allocated_ports) {
        br->ports = x2nrealloc(br->ports, &br->allocated_ports,
                               sizeof *br->ports);
    }
    br->ports[br->n_ports++] = port;

    VLOG_INFO("created port %s on bridge %s", port->name, br->name);
    bridge_flush(br);
}

static void
port_reconfigure(struct port *port)
{
    bool bonded = cfg_has_section("bonding.%s", port->name);
    struct svec old_ifaces, new_ifaces;
    unsigned long *trunks;
    int vlan;
    size_t i;

    /* Collect old and new interfaces. */
    svec_init(&old_ifaces);
    svec_init(&new_ifaces);
    for (i = 0; i < port->n_ifaces; i++) {
        svec_add(&old_ifaces, port->ifaces[i]->name);
    }
    svec_sort(&old_ifaces);
    if (bonded) {
        cfg_get_all_keys(&new_ifaces, "bonding.%s.slave", port->name);
        if (!new_ifaces.n) {
            VLOG_ERR("port %s: no interfaces specified for bonded port",
                     port->name);
        } else if (new_ifaces.n == 1) {
            VLOG_WARN("port %s: only 1 interface specified for bonded port",
                      port->name);
        }

        port->updelay = cfg_get_int(0, "bonding.%s.updelay", port->name);
        if (port->updelay < 0) {
            port->updelay = 0;
        }
        port->downdelay = cfg_get_int(0, "bonding.%s.downdelay", port->name);
        if (port->downdelay < 0) {
            port->downdelay = 0;
        }
    } else {
        svec_init(&new_ifaces);
        svec_add(&new_ifaces, port->name);
    }

    /* Get rid of deleted interfaces and add new interfaces. */
    for (i = 0; i < port->n_ifaces; i++) {
        struct iface *iface = port->ifaces[i];
        if (!svec_contains(&new_ifaces, iface->name)) {
            iface_destroy(iface);
        } else {
            i++;
        }
    }
    for (i = 0; i < new_ifaces.n; i++) {
        const char *name = new_ifaces.names[i];
        if (!svec_contains(&old_ifaces, name)) {
            iface_create(port, name);
        }
    }

    /* Get VLAN tag. */
    vlan = -1;
    if (cfg_has("vlan.%s.tag", port->name)) {
        if (!bonded) {
            vlan = cfg_get_vlan(0, "vlan.%s.tag", port->name);
            if (vlan >= 0 && vlan <= 4095) {
                VLOG_DBG("port %s: assigning VLAN tag %d", port->name, vlan);
            }
        } else {
            /* It's possible that bonded, VLAN-tagged ports make sense.  Maybe
             * they even work as-is.  But they have not been tested. */
            VLOG_WARN("port %s: VLAN tags not supported on bonded ports",
                      port->name);
        }
    }
    if (port->vlan != vlan) {
        port->vlan = vlan;
        bridge_flush(port->bridge);
    }

    /* Get trunked VLANs. */
    trunks = NULL;
    if (vlan < 0) {
        size_t n_trunks, n_errors;
        size_t i;

        trunks = bitmap_allocate(4096);
        n_trunks = cfg_count("vlan.%s.trunks", port->name);
        n_errors = 0;
        for (i = 0; i < n_trunks; i++) {
            int trunk = cfg_get_vlan(i, "vlan.%s.trunks", port->name);
            if (trunk >= 0) {
                bitmap_set1(trunks, trunk);
            } else {
                n_errors++;
            }
        }
        if (n_errors) {
            VLOG_ERR("port %s: invalid values for %zu trunk VLANs",
                     port->name, n_trunks);
        }
        if (n_errors == n_trunks) {
            if (n_errors) {
                VLOG_ERR("port %s: no valid trunks, trunking all VLANs",
                         port->name);
            }
            bitmap_set_multiple(trunks, 0, 4096, 1);
        }
    } else {
        if (cfg_has("vlan.%s.trunks", port->name)) {
            VLOG_ERR("ignoring vlan.%s.trunks in favor of vlan.%s.vlan",
                     port->name, port->name);
        }
    }
    if (trunks == NULL
        ? port->trunks != NULL
        : port->trunks == NULL || !bitmap_equal(trunks, port->trunks, 4096)) {
        bridge_flush(port->bridge);
    }
    bitmap_free(port->trunks);
    port->trunks = trunks;

    svec_destroy(&old_ifaces);
    svec_destroy(&new_ifaces);
}

static void
port_destroy(struct port *port)
{
    if (port) {
        struct bridge *br = port->bridge;
        struct port *del;
        size_t i;

        proc_net_compat_update_vlan(port->name, NULL, 0);
        proc_net_compat_update_bond(port->name, NULL);

        for (i = 0; i < MAX_MIRRORS; i++) {
            struct mirror *m = br->mirrors[i];
            if (m && m->out_port == port) {
                mirror_destroy(m);
            }
        }

        while (port->n_ifaces > 0) {
            iface_destroy(port->ifaces[port->n_ifaces - 1]);
        }

        del = br->ports[port->port_idx] = br->ports[--br->n_ports];
        del->port_idx = port->port_idx;

        free(port->ifaces);
        bitmap_free(port->trunks);
        free(port->name);
        free(port);
        bridge_flush(br);
    }
}

static struct port *
port_from_dp_ifidx(const struct bridge *br, uint16_t dp_ifidx)
{
    struct iface *iface = iface_from_dp_ifidx(br, dp_ifidx);
    return iface ? iface->port : NULL;
}

static struct port *
port_lookup(const struct bridge *br, const char *name)
{
    size_t i;

    for (i = 0; i < br->n_ports; i++) {
        struct port *port = br->ports[i];
        if (!strcmp(port->name, name)) {
            return port;
        }
    }
    return NULL;
}

static struct iface *
port_lookup_iface(const struct port *port, const char *name)
{
    size_t j;

    for (j = 0; j < port->n_ifaces; j++) {
        struct iface *iface = port->ifaces[j];
        if (!strcmp(iface->name, name)) {
            return iface;
        }
    }
    return NULL;
}

static void
port_update_bonding(struct port *port)
{
    if (port->n_ifaces < 2) {
        /* Not a bonded port. */
        if (port->bond_hash) {
            free(port->bond_hash);
            port->bond_hash = NULL;
            port->bond_compat_is_stale = true;
        }
    } else {
        if (!port->bond_hash) {
            size_t i;

            port->bond_hash = xcalloc(BOND_MASK + 1, sizeof *port->bond_hash);
            for (i = 0; i <= BOND_MASK; i++) {
                struct bond_entry *e = &port->bond_hash[i];
                e->iface_idx = -1;
                e->tx_bytes = 0;
            }
            port->no_ifaces_tag = tag_create_random();
            bond_choose_active_iface(port);
        }
        port->bond_compat_is_stale = true;
    }
}

static void
port_update_bond_compat(struct port *port)
{
    struct compat_bond_hash compat_hashes[BOND_MASK + 1];
    struct compat_bond bond;
    size_t i;

    if (port->n_ifaces < 2) {
        proc_net_compat_update_bond(port->name, NULL);
        return;
    }

    bond.up = false;
    bond.updelay = port->updelay;
    bond.downdelay = port->downdelay;

    bond.n_hashes = 0;
    bond.hashes = compat_hashes;
    if (port->bond_hash) {
        const struct bond_entry *e;
        for (e = port->bond_hash; e <= &port->bond_hash[BOND_MASK]; e++) {
            if (e->iface_idx >= 0 && e->iface_idx < port->n_ifaces) {
                struct compat_bond_hash *cbh = &bond.hashes[bond.n_hashes++];
                cbh->hash = e - port->bond_hash;
                cbh->netdev_name = port->ifaces[e->iface_idx]->name;
            }
        }
    }

    bond.n_slaves = port->n_ifaces;
    bond.slaves = xmalloc(port->n_ifaces * sizeof *bond.slaves);
    for (i = 0; i < port->n_ifaces; i++) {
        struct iface *iface = port->ifaces[i];
        struct compat_bond_slave *slave = &bond.slaves[i];
        slave->name = iface->name;

        /* We need to make the same determination as the Linux bonding
         * code to determine whether a slave should be consider "up".
         * The Linux function bond_miimon_inspect() supports four 
         * BOND_LINK_* states:
         *      
         *    - BOND_LINK_UP: carrier detected, updelay has passed.
         *    - BOND_LINK_FAIL: carrier lost, downdelay in progress.
         *    - BOND_LINK_DOWN: carrier lost, downdelay has passed.
         *    - BOND_LINK_BACK: carrier detected, updelay in progress.
         *
         * The function bond_info_show_slave() only considers BOND_LINK_UP 
         * to be "up" and anything else to be "down".
         */
        slave->up = iface->enabled && iface->delay_expires == LLONG_MAX;
        if (slave->up) {
            bond.up = true;
        }
        netdev_get_etheraddr(iface->netdev, slave->mac);
    }

    if (cfg_get_bool(0, "bonding.%s.fake-iface", port->name)) {
        struct netdev *bond_netdev;

        if (!netdev_open(port->name, NETDEV_ETH_TYPE_NONE, &bond_netdev)) {
            if (bond.up) {
                netdev_turn_flags_on(bond_netdev, NETDEV_UP, true);
            } else {
                netdev_turn_flags_off(bond_netdev, NETDEV_UP, true);
            }
            netdev_close(bond_netdev);
        }
    }

    proc_net_compat_update_bond(port->name, &bond);
    free(bond.slaves);
}

static void
port_update_vlan_compat(struct port *port)
{
    struct bridge *br = port->bridge;
    char *vlandev_name = NULL;

    if (port->vlan > 0) {
        /* Figure out the name that the VLAN device should actually have, if it
         * existed.  This takes some work because the VLAN device would not
         * have port->name in its name; rather, it would have the trunk port's
         * name, and 'port' would be attached to a bridge that also had the
         * VLAN device one of its ports.  So we need to find a trunk port that
         * includes port->vlan.
         *
         * There might be more than one candidate.  This doesn't happen on
         * XenServer, so if it happens we just pick the first choice in
         * alphabetical order instead of creating multiple VLAN devices. */
        size_t i;
        for (i = 0; i < br->n_ports; i++) {
            struct port *p = br->ports[i];
            if (port_trunks_vlan(p, port->vlan)
                && p->n_ifaces
                && (!vlandev_name || strcmp(p->name, vlandev_name) <= 0))
            {
                uint8_t ea[ETH_ADDR_LEN];
                netdev_get_etheraddr(p->ifaces[0]->netdev, ea);
                if (!eth_addr_is_multicast(ea) &&
                    !eth_addr_is_reserved(ea) &&
                    !eth_addr_is_zero(ea)) {
                    vlandev_name = p->name;
                }
            }
        }
    }
    proc_net_compat_update_vlan(port->name, vlandev_name, port->vlan);
}

/* Interface functions. */

static void
iface_create(struct port *port, const char *name)
{
    struct iface *iface;

    iface = xcalloc(1, sizeof *iface);
    iface->port = port;
    iface->port_ifidx = port->n_ifaces;
    iface->name = xstrdup(name);
    iface->dp_ifidx = -1;
    iface->tag = tag_create_random();
    iface->delay_expires = LLONG_MAX;
    iface->netdev = NULL;

    if (port->n_ifaces >= port->allocated_ifaces) {
        port->ifaces = x2nrealloc(port->ifaces, &port->allocated_ifaces,
                                  sizeof *port->ifaces);
    }
    port->ifaces[port->n_ifaces++] = iface;
    if (port->n_ifaces > 1) {
        port->bridge->has_bonded_ports = true;
    }

    VLOG_DBG("attached network device %s to port %s", iface->name, port->name);

    bridge_flush(port->bridge);
}

static void
iface_destroy(struct iface *iface)
{
    if (iface) {
        struct port *port = iface->port;
        struct bridge *br = port->bridge;
        bool del_active = port->active_iface == iface->port_ifidx;
        struct iface *del;

        if (iface->dp_ifidx >= 0) {
            port_array_set(&br->ifaces, iface->dp_ifidx, NULL);
        }

        del = port->ifaces[iface->port_ifidx] = port->ifaces[--port->n_ifaces];
        del->port_ifidx = iface->port_ifidx;

        netdev_close(iface->netdev);
        free(iface->name);
        free(iface);

        if (del_active) {
            ofproto_revalidate(port->bridge->ofproto, port->active_iface_tag);
            bond_choose_active_iface(port);
            bond_send_learning_packets(port);
        }

        bridge_flush(port->bridge);
    }
}

static struct iface *
iface_lookup(const struct bridge *br, const char *name)
{
    size_t i, j;

    for (i = 0; i < br->n_ports; i++) {
        struct port *port = br->ports[i];
        for (j = 0; j < port->n_ifaces; j++) {
            struct iface *iface = port->ifaces[j];
            if (!strcmp(iface->name, name)) {
                return iface;
            }
        }
    }
    return NULL;
}

static struct iface *
iface_from_dp_ifidx(const struct bridge *br, uint16_t dp_ifidx)
{
    return port_array_get(&br->ifaces, dp_ifidx);
}

/* Returns true if 'iface' is the name of an "internal" interface on bridge
 * 'br', that is, an interface that is entirely simulated within the datapath.
 * The local port (ODPP_LOCAL) is always an internal interface.  Other local
 * interfaces are created by setting "iface.<iface>.internal = true".
 *
 * In addition, we have a kluge-y feature that creates an internal port with
 * the name of a bonded port if "bonding.<bondname>.fake-iface = true" is set.
 * This feature needs to go away in the long term.  Until then, this is one
 * reason why this function takes a name instead of a struct iface: the fake
 * interfaces created this way do not have a struct iface. */
static bool
iface_is_internal(const struct bridge *br, const char *iface)
{
    if (!strcmp(iface, br->name)
        || cfg_get_bool(0, "iface.%s.internal", iface)) {
        return true;
    }

    if (cfg_get_bool(0, "bonding.%s.fake-iface", iface)) {
        struct port *port = port_lookup(br, iface);
        if (port && port->n_ifaces > 1) {
            return true;
        }
    }

    return false;
}

/* Set Ethernet address of 'iface', if one is specified in the configuration
 * file. */
static void
iface_set_mac(struct iface *iface)
{
    uint64_t mac = cfg_get_mac(0, "iface.%s.mac", iface->name);
    if (mac) {
        static uint8_t ea[ETH_ADDR_LEN];

        eth_addr_from_uint64(mac, ea);
        if (eth_addr_is_multicast(ea)) {
            VLOG_ERR("interface %s: cannot set MAC to multicast address",
                     iface->name);
        } else if (iface->dp_ifidx == ODPP_LOCAL) {
            VLOG_ERR("ignoring iface.%s.mac; use bridge.%s.mac instead",
                     iface->name, iface->name);
        } else {
            int error = netdev_set_etheraddr(iface->netdev, ea);
            if (error) {
                VLOG_ERR("interface %s: setting MAC failed (%s)",
                         iface->name, strerror(error));
            }
        }
    }
}

/* Port mirroring. */

static void
mirror_reconfigure(struct bridge *br)
{
    struct svec old_mirrors, new_mirrors;
    size_t i, n_rspan_vlans;
    unsigned long *rspan_vlans;

    /* Collect old and new mirrors. */
    svec_init(&old_mirrors);
    svec_init(&new_mirrors);
    cfg_get_subsections(&new_mirrors, "mirror.%s", br->name);
    for (i = 0; i < MAX_MIRRORS; i++) {
        if (br->mirrors[i]) {
            svec_add(&old_mirrors, br->mirrors[i]->name);
        }
    }

    /* Get rid of deleted mirrors and add new mirrors. */
    svec_sort(&old_mirrors);
    assert(svec_is_unique(&old_mirrors));
    svec_sort(&new_mirrors);
    assert(svec_is_unique(&new_mirrors));
    for (i = 0; i < MAX_MIRRORS; i++) {
        struct mirror *m = br->mirrors[i];
        if (m && !svec_contains(&new_mirrors, m->name)) {
            mirror_destroy(m);
        }
    }
    for (i = 0; i < new_mirrors.n; i++) {
        const char *name = new_mirrors.names[i];
        if (!svec_contains(&old_mirrors, name)) {
            mirror_create(br, name);
        }
    }
    svec_destroy(&old_mirrors);
    svec_destroy(&new_mirrors);

    /* Reconfigure all mirrors. */
    for (i = 0; i < MAX_MIRRORS; i++) {
        if (br->mirrors[i]) {
            mirror_reconfigure_one(br->mirrors[i]);
        }
    }

    /* Update port reserved status. */
    for (i = 0; i < br->n_ports; i++) {
        br->ports[i]->is_mirror_output_port = false;
    }
    for (i = 0; i < MAX_MIRRORS; i++) {
        struct mirror *m = br->mirrors[i];
        if (m && m->out_port) {
            m->out_port->is_mirror_output_port = true;
        }
    }

    /* Update learning disabled vlans (for RSPAN). */
    rspan_vlans = NULL;
    n_rspan_vlans = cfg_count("vlan.%s.disable-learning", br->name);
    if (n_rspan_vlans) {
        rspan_vlans = bitmap_allocate(4096);

        for (i = 0; i < n_rspan_vlans; i++) {
            int vlan = cfg_get_vlan(i, "vlan.%s.disable-learning", br->name);
            if (vlan >= 0) {
                bitmap_set1(rspan_vlans, vlan);
            } else {
                VLOG_ERR("bridge %s: invalid value '%s' for learning disabled "
                         "VLAN", br->name,
                       cfg_get_string(i, "vlan.%s.disable-learning", br->name));
            }
        }
    }
    if (mac_learning_set_disabled_vlans(br->ml, rspan_vlans)) {
        bridge_flush(br);
    }
}

static void
mirror_create(struct bridge *br, const char *name)
{
    struct mirror *m;
    size_t i;

    for (i = 0; ; i++) {
        if (i >= MAX_MIRRORS) {
            VLOG_WARN("bridge %s: maximum of %d port mirrors reached, "
                      "cannot create %s", br->name, MAX_MIRRORS, name);
            return;
        }
        if (!br->mirrors[i]) {
            break;
        }
    }

    VLOG_INFO("created port mirror %s on bridge %s", name, br->name);
    bridge_flush(br);

    br->mirrors[i] = m = xcalloc(1, sizeof *m);
    m->bridge = br;
    m->idx = i;
    m->name = xstrdup(name);
    svec_init(&m->src_ports);
    svec_init(&m->dst_ports);
    m->vlans = NULL;
    m->n_vlans = 0;
    m->out_vlan = -1;
    m->out_port = NULL;
}

static void
mirror_destroy(struct mirror *m)
{
    if (m) {
        struct bridge *br = m->bridge;
        size_t i;

        for (i = 0; i < br->n_ports; i++) {
            br->ports[i]->src_mirrors &= ~(MIRROR_MASK_C(1) << m->idx);
            br->ports[i]->dst_mirrors &= ~(MIRROR_MASK_C(1) << m->idx);
        }

        svec_destroy(&m->src_ports);
        svec_destroy(&m->dst_ports);
        free(m->vlans);

        m->bridge->mirrors[m->idx] = NULL;
        free(m);

        bridge_flush(br);
    }
}

static void
prune_ports(struct mirror *m, struct svec *ports)
{
    struct svec tmp;
    size_t i;

    svec_sort_unique(ports);

    svec_init(&tmp);
    for (i = 0; i < ports->n; i++) {
        const char *name = ports->names[i];
        if (port_lookup(m->bridge, name)) {
            svec_add(&tmp, name);
        } else {
            VLOG_WARN("mirror.%s.%s: cannot match on nonexistent port %s",
                      m->bridge->name, m->name, name);
        }
    }
    svec_swap(ports, &tmp);
    svec_destroy(&tmp);
}

static size_t
prune_vlans(struct mirror *m, struct svec *vlan_strings, int **vlans)
{
    size_t n_vlans, i;

    /* This isn't perfect: it won't combine "0" and "00", and the textual sort
     * order won't give us numeric sort order.  But that's good enough for what
     * we need right now. */
    svec_sort_unique(vlan_strings);

    *vlans = xmalloc(sizeof *vlans * vlan_strings->n);
    n_vlans = 0;
    for (i = 0; i < vlan_strings->n; i++) {
        const char *name = vlan_strings->names[i];
        int vlan;
        if (!str_to_int(name, 10, &vlan) || vlan < 0 || vlan > 4095) {
            VLOG_WARN("mirror.%s.%s.select.vlan: ignoring invalid VLAN %s",
                      m->bridge->name, m->name, name);
        } else {
            (*vlans)[n_vlans++] = vlan;
        }
    }
    return n_vlans;
}

static bool
vlan_is_mirrored(const struct mirror *m, int vlan)
{
    size_t i;

    for (i = 0; i < m->n_vlans; i++) {
        if (m->vlans[i] == vlan) {
            return true;
        }
    }
    return false;
}

static bool
port_trunks_any_mirrored_vlan(const struct mirror *m, const struct port *p)
{
    size_t i;

    for (i = 0; i < m->n_vlans; i++) {
        if (port_trunks_vlan(p, m->vlans[i])) {
            return true;
        }
    }
    return false;
}

static void
mirror_reconfigure_one(struct mirror *m)
{
    char *pfx = xasprintf("mirror.%s.%s", m->bridge->name, m->name);
    struct svec src_ports, dst_ports, ports;
    struct svec vlan_strings;
    mirror_mask_t mirror_bit;
    const char *out_port_name;
    struct port *out_port;
    int out_vlan;
    size_t n_vlans;
    int *vlans;
    size_t i;
    bool mirror_all_ports;
    bool any_ports_specified;

    /* Get output port. */
    out_port_name = cfg_get_key(0, "mirror.%s.%s.output.port",
                                m->bridge->name, m->name);
    if (out_port_name) {
        out_port = port_lookup(m->bridge, out_port_name);
        if (!out_port) {
            VLOG_ERR("%s.output.port: bridge %s does not have a port "
                      "named %s", pfx, m->bridge->name, out_port_name);
            mirror_destroy(m);
            free(pfx);
            return;
        }
        out_vlan = -1;

        if (cfg_has("%s.output.vlan", pfx)) {
            VLOG_ERR("%s.output.port and %s.output.vlan both specified; "
                     "ignoring %s.output.vlan", pfx, pfx, pfx);
        }
    } else if (cfg_has("%s.output.vlan", pfx)) {
        out_port = NULL;
        out_vlan = cfg_get_vlan(0, "%s.output.vlan", pfx);
    } else {
        VLOG_ERR("%s: neither %s.output.port nor %s.output.vlan specified, "
                 "but exactly one is required; disabling port mirror %s",
                 pfx, pfx, pfx, pfx);
        mirror_destroy(m);
        free(pfx);
        return;
    }

    /* Get all the ports, and drop duplicates and ports that don't exist. */
    svec_init(&src_ports);
    svec_init(&dst_ports);
    svec_init(&ports);
    cfg_get_all_keys(&src_ports, "%s.select.src-port", pfx);
    cfg_get_all_keys(&dst_ports, "%s.select.dst-port", pfx);
    cfg_get_all_keys(&ports, "%s.select.port", pfx);
    any_ports_specified = src_ports.n || dst_ports.n || ports.n;
    svec_append(&src_ports, &ports);
    svec_append(&dst_ports, &ports);
    svec_destroy(&ports);
    prune_ports(m, &src_ports);
    prune_ports(m, &dst_ports);
    if (any_ports_specified && !src_ports.n && !dst_ports.n) {
        VLOG_ERR("%s: none of the specified ports exist; "
                 "disabling port mirror %s", pfx, pfx);
        mirror_destroy(m);
        goto exit;
    }

    /* Get all the vlans, and drop duplicate and invalid vlans. */
    svec_init(&vlan_strings);
    cfg_get_all_keys(&vlan_strings, "%s.select.vlan", pfx);
    n_vlans = prune_vlans(m, &vlan_strings, &vlans);
    svec_destroy(&vlan_strings);

    /* Update mirror data. */
    if (!svec_equal(&m->src_ports, &src_ports)
        || !svec_equal(&m->dst_ports, &dst_ports)
        || m->n_vlans != n_vlans
        || memcmp(m->vlans, vlans, sizeof *vlans * n_vlans)
        || m->out_port != out_port
        || m->out_vlan != out_vlan) {
        bridge_flush(m->bridge);
    }
    svec_swap(&m->src_ports, &src_ports);
    svec_swap(&m->dst_ports, &dst_ports);
    free(m->vlans);
    m->vlans = vlans;
    m->n_vlans = n_vlans;
    m->out_port = out_port;
    m->out_vlan = out_vlan;

    /* If no selection criteria have been given, mirror for all ports. */
    mirror_all_ports = (!m->src_ports.n) && (!m->dst_ports.n) && (!m->n_vlans);

    /* Update ports. */
    mirror_bit = MIRROR_MASK_C(1) << m->idx;
    for (i = 0; i < m->bridge->n_ports; i++) {
        struct port *port = m->bridge->ports[i];

        if (mirror_all_ports
            || svec_contains(&m->src_ports, port->name)
            || (m->n_vlans
                && (!port->vlan
                    ? port_trunks_any_mirrored_vlan(m, port)
                    : vlan_is_mirrored(m, port->vlan)))) {
            port->src_mirrors |= mirror_bit;
        } else {
            port->src_mirrors &= ~mirror_bit;
        }

        if (mirror_all_ports || svec_contains(&m->dst_ports, port->name)) {
            port->dst_mirrors |= mirror_bit;
        } else {
            port->dst_mirrors &= ~mirror_bit;
        }
    }

    /* Clean up. */
exit:
    svec_destroy(&src_ports);
    svec_destroy(&dst_ports);
    free(pfx);
}

/* Spanning tree protocol. */

static void brstp_update_port_state(struct port *);

static void
brstp_send_bpdu(struct ofpbuf *pkt, int port_no, void *br_)
{
    struct bridge *br = br_;
    static struct vlog_rate_limit rl = VLOG_RATE_LIMIT_INIT(1, 5);
    struct iface *iface = iface_from_dp_ifidx(br, port_no);
    if (!iface) {
        VLOG_WARN_RL(&rl, "%s: cannot send BPDU on unknown port %d",
                     br->name, port_no);
    } else {
        struct eth_header *eth = pkt->l2;

        netdev_get_etheraddr(iface->netdev, eth->eth_src);
        if (eth_addr_is_zero(eth->eth_src)) {
            VLOG_WARN_RL(&rl, "%s: cannot send BPDU on port %d "
                         "with unknown MAC", br->name, port_no);
        } else {
            union ofp_action action;
            flow_t flow;

            memset(&action, 0, sizeof action);
            action.type = htons(OFPAT_OUTPUT);
            action.output.len = htons(sizeof action);
            action.output.port = htons(port_no);

            flow_extract(pkt, ODPP_NONE, &flow);
            ofproto_send_packet(br->ofproto, &flow, &action, 1, pkt);
        }
    }
    ofpbuf_delete(pkt);
}

static void
brstp_reconfigure(struct bridge *br)
{
    size_t i;

    if (!cfg_get_bool(0, "stp.%s.enabled", br->name)) {
        if (br->stp) {
            stp_destroy(br->stp);
            br->stp = NULL;

            bridge_flush(br);
        }
    } else {
        uint64_t bridge_address, bridge_id;
        int bridge_priority;

        bridge_address = cfg_get_mac(0, "stp.%s.address", br->name);
        if (!bridge_address) {
            if (br->stp) {
                bridge_address = (stp_get_bridge_id(br->stp)
                                  & ((UINT64_C(1) << 48) - 1));
            } else {
                uint8_t mac[ETH_ADDR_LEN];
                eth_addr_random(mac);
                bridge_address = eth_addr_to_uint64(mac);
            }
        }

        if (cfg_is_valid(CFG_INT | CFG_REQUIRED, "stp.%s.priority",
                         br->name)) {
            bridge_priority = cfg_get_int(0, "stp.%s.priority", br->name);
        } else {
            bridge_priority = STP_DEFAULT_BRIDGE_PRIORITY;
        }

        bridge_id = bridge_address | ((uint64_t) bridge_priority << 48);
        if (!br->stp) {
            br->stp = stp_create(br->name, bridge_id, brstp_send_bpdu, br);
            br->stp_last_tick = time_msec();
            bridge_flush(br);
        } else {
            if (bridge_id != stp_get_bridge_id(br->stp)) {
                stp_set_bridge_id(br->stp, bridge_id);
                bridge_flush(br);
            }
        }

        for (i = 0; i < br->n_ports; i++) {
            struct port *p = br->ports[i];
            int dp_ifidx;
            struct stp_port *sp;
            int path_cost, priority;
            bool enable;

            if (!p->n_ifaces) {
                continue;
            }
            dp_ifidx = p->ifaces[0]->dp_ifidx;
            if (dp_ifidx < 0 || dp_ifidx >= STP_MAX_PORTS) {
                continue;
            }

            sp = stp_get_port(br->stp, dp_ifidx);
            enable = (!cfg_is_valid(CFG_BOOL | CFG_REQUIRED,
                                    "stp.%s.port.%s.enabled",
                                    br->name, p->name)
                      || cfg_get_bool(0, "stp.%s.port.%s.enabled",
                                      br->name, p->name));
            if (p->is_mirror_output_port) {
                enable = false;
            }
            if (enable != (stp_port_get_state(sp) != STP_DISABLED)) {
                bridge_flush(br); /* Might not be necessary. */
                if (enable) {
                    stp_port_enable(sp);
                } else {
                    stp_port_disable(sp);
                }
            }

            path_cost = cfg_get_int(0, "stp.%s.port.%s.path-cost",
                                    br->name, p->name);
            stp_port_set_path_cost(sp, path_cost ? path_cost : 19 /* XXX */);

            priority = (cfg_is_valid(CFG_INT | CFG_REQUIRED,
                                     "stp.%s.port.%s.priority",
                                     br->name, p->name)
                        ? cfg_get_int(0, "stp.%s.port.%s.priority",
                                      br->name, p->name)
                        : STP_DEFAULT_PORT_PRIORITY);
            stp_port_set_priority(sp, priority);
        }

        brstp_adjust_timers(br);
    }
    for (i = 0; i < br->n_ports; i++) {
        brstp_update_port_state(br->ports[i]);
    }
}

static void
brstp_update_port_state(struct port *p)
{
    struct bridge *br = p->bridge;
    enum stp_state state;

    /* Figure out new state. */
    state = STP_DISABLED;
    if (br->stp && p->n_ifaces > 0) {
        int dp_ifidx = p->ifaces[0]->dp_ifidx;
        if (dp_ifidx >= 0 && dp_ifidx < STP_MAX_PORTS) {
            state = stp_port_get_state(stp_get_port(br->stp, dp_ifidx));
        }
    }

    /* Update state. */
    if (p->stp_state != state) {
        static struct vlog_rate_limit rl = VLOG_RATE_LIMIT_INIT(10, 10);
        VLOG_INFO_RL(&rl, "port %s: STP state changed from %s to %s",
                     p->name, stp_state_name(p->stp_state),
                     stp_state_name(state));
        if (p->stp_state == STP_DISABLED) {
            bridge_flush(br);
        } else {
            ofproto_revalidate(p->bridge->ofproto, p->stp_state_tag);
        }
        p->stp_state = state;
        p->stp_state_tag = (p->stp_state == STP_DISABLED ? 0
                            : tag_create_random());
    }
}

static void
brstp_adjust_timers(struct bridge *br)
{
    int hello_time = cfg_get_int(0, "stp.%s.hello-time", br->name);
    int max_age = cfg_get_int(0, "stp.%s.max-age", br->name);
    int forward_delay = cfg_get_int(0, "stp.%s.forward-delay", br->name);

    stp_set_hello_time(br->stp, hello_time ? hello_time : 2000);
    stp_set_max_age(br->stp, max_age ? max_age : 20000);
    stp_set_forward_delay(br->stp, forward_delay ? forward_delay : 15000);
}

static void
brstp_run(struct bridge *br)
{
    if (br->stp) {
        long long int now = time_msec();
        long long int elapsed = now - br->stp_last_tick;
        struct stp_port *sp;

        if (elapsed > 0) {
            stp_tick(br->stp, MIN(INT_MAX, elapsed));
            br->stp_last_tick = now;
        }
        while (stp_get_changed_port(br->stp, &sp)) {
            struct port *p = port_from_dp_ifidx(br, stp_port_no(sp));
            if (p) {
                brstp_update_port_state(p);
            }
        }
    }
}

static void
brstp_wait(struct bridge *br)
{
    if (br->stp) {
        poll_timer_wait(1000);
    }
}<|MERGE_RESOLUTION|>--- conflicted
+++ resolved
@@ -43,17 +43,13 @@
 #include "odp-util.h"
 #include "ofp-print.h"
 #include "ofpbuf.h"
+#include "ofproto/netflow.h"
 #include "ofproto/ofproto.h"
 #include "packets.h"
 #include "poll-loop.h"
 #include "port-array.h"
 #include "proc-net-compat.h"
 #include "process.h"
-<<<<<<< HEAD
-=======
-#include "secchan/netflow.h"
-#include "secchan/ofproto.h"
->>>>>>> f2d7fd66
 #include "socket-util.h"
 #include "stp.h"
 #include "svec.h"
@@ -574,17 +570,9 @@
     LIST_FOR_EACH (br, struct bridge, node, &all_bridges) {
         uint8_t ea[8];
         uint64_t dpid;
-<<<<<<< HEAD
         struct iface *local_iface;
         struct iface *hw_addr_iface;
-        uint8_t engine_type, engine_id;
-        bool add_id_to_iface = false;
-        struct svec nf_hosts;
-=======
-        struct iface *local_iface = NULL;
-        const char *devname;
         struct netflow_options nf_options;
->>>>>>> f2d7fd66
 
         bridge_fetch_dp_ifaces(br);
         iterate_and_prune_ifaces(br, init_iface_netdev, NULL);
@@ -608,15 +596,11 @@
         ofproto_set_datapath_id(br->ofproto, dpid);
 
         /* Set NetFlow configuration on this bridge. */
-<<<<<<< HEAD
-        dpif_get_netflow_ids(br->dpif, &engine_type, &engine_id);
-=======
         memset(&nf_options, 0, sizeof nf_options);
-        nf_options.engine_type = br->dpif.minor;
-        nf_options.engine_id = br->dpif.minor;
+        dpif_get_netflow_ids(br->dpif, &nf_options.engine_type,
+                             &nf_options.engine_id);
         nf_options.active_timeout = -1;
 
->>>>>>> f2d7fd66
         if (cfg_has("netflow.%s.engine-type", br->name)) {
             nf_options.engine_type = cfg_get_int(0, "netflow.%s.engine-type", 
                     br->name);
