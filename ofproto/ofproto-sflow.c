--- conflicted
+++ resolved
@@ -241,12 +241,6 @@
 void
 ofproto_sflow_clear(struct ofproto_sflow *os)
 {
-<<<<<<< HEAD
-    struct ofproto_sflow_port *osp;
-    unsigned int xflow_port;
-
-=======
->>>>>>> ca247927
     if (os->sflow_agent) {
         sfl_agent_release(os->sflow_agent);
         os->sflow_agent = NULL;
@@ -256,14 +250,6 @@
     ofproto_sflow_options_destroy(os->options);
     os->options = NULL;
 
-<<<<<<< HEAD
-    PORT_ARRAY_FOR_EACH (osp, &os->ports, xflow_port) {
-        ofproto_sflow_del_port(os, xflow_port);
-    }
-    port_array_clear(&os->ports);
-
-=======
->>>>>>> ca247927
     /* Turn off sampling to save CPU cycles. */
     wdp_set_sflow_probability(os->wdp, 0);
 }
@@ -291,11 +277,11 @@
 {
     if (os) {
         struct ofproto_sflow_port *osp;
-        unsigned int odp_port;
+        unsigned int xflow_port;
 
         ofproto_sflow_clear(os);
-        PORT_ARRAY_FOR_EACH (osp, &os->ports, odp_port) {
-            ofproto_sflow_del_port(os, odp_port);
+        PORT_ARRAY_FOR_EACH (osp, &os->ports, xflow_port) {
+            ofproto_sflow_del_port(os, xflow_port);
         }
         port_array_destroy(&os->ports);
         free(os);
@@ -354,12 +340,8 @@
 
     /* Add poller and sampler. */
     if (os->sflow_agent) {
-<<<<<<< HEAD
         ofproto_sflow_add_poller(os, osp, xflow_port);
-=======
-        ofproto_sflow_add_poller(os, osp, odp_port);
         ofproto_sflow_add_sampler(os, osp);
->>>>>>> ca247927
     }
 }
 
@@ -456,15 +438,9 @@
                               MAX(1, UINT32_MAX / options->sampling_rate));
 
     /* Add samplers and pollers for the currently known ports. */
-<<<<<<< HEAD
     PORT_ARRAY_FOR_EACH (osp, &os->ports, xflow_port) {
-        ofproto_sflow_add_sampler(os, osp,
-                                  options->sampling_rate, options->header_len);
-=======
-    PORT_ARRAY_FOR_EACH (osp, &os->ports, odp_port) {
-        ofproto_sflow_add_poller(os, osp, odp_port);
+        ofproto_sflow_add_poller(os, osp, xflow_port);
         ofproto_sflow_add_sampler(os, osp);
->>>>>>> ca247927
     }
 }
 
